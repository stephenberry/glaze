--- conflicted
+++ resolved
@@ -9,10 +9,6 @@
 ## Now with full compile time reflection for MSVC, Clang, and GCC!
 
 - No need to write `glz::meta` definitions unless you want to customize your reflection
-<<<<<<< HEAD
-=======
-- Will be officially supported with version 1.9.0
->>>>>>> 3c485efd
 - Works on non-constexpr types!
 - Compile time reflection so we still get perfect hashing!
 
@@ -98,21 +94,6 @@
   std::string hello = "Hello World";
   std::array<uint64_t, 3> arr = { 1, 2, 3 };
 };
-<<<<<<< HEAD
-=======
-
-// The code below is not needed as of version 1.9.0
-template <>
-struct glz::meta<my_struct> {
-   using T = my_struct;
-   static constexpr auto value = object(
-      &T::i,
-      &T::d,
-      &T::hello,
-      &T::arr
-   );
-};
->>>>>>> 3c485efd
 ```
 
 **JSON Output/Input** (prettified)
