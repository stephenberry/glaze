--- conflicted
+++ resolved
@@ -15,12 +15,8 @@
             "cacheVariables": {
                 "CMAKE_BUILD_TYPE": "Debug",
                 "glaze_DEVELOPER_MODE": true,
-<<<<<<< HEAD
-                "BUILD_TESTING": true
-=======
                 "BUILD_TESTING": true,
                 "CMAKE_EXPORT_COMPILE_COMMANDS": true
->>>>>>> e6854220
             }
         },
         {
@@ -32,14 +28,6 @@
             "cacheVariables": {
                 "CMAKE_BUILD_TYPE": "Release",
                 "glaze_DEVELOPER_MODE": false,
-<<<<<<< HEAD
-                "BUILD_TESTING": false
-            }
-        },
-        {
-            "name": "Clang 17",
-            "displayName": "Clang 17.0.2 x86_64-pc-linux-gnu",
-=======
                 "BUILD_TESTING": false,
                 "CMAKE_EXPORT_COMPILE_COMMANDS": true
             }
@@ -47,15 +35,12 @@
         {
             "name": "clang_latest",
             "displayName": "Clang 17.0.3 x86_64-pc-linux-gnu",
->>>>>>> e6854220
             "description": "Using compilers: C = /usr/bin/clang-17, CXX = /usr/bin/clang++-17",
             "binaryDir": "${sourceDir}/out/build/${presetName}",
             "cacheVariables": {
                 "CMAKE_INSTALL_PREFIX": "${sourceDir}/out/install/${presetName}",
                 "CMAKE_C_COMPILER": "/usr/bin/clang-17",
                 "CMAKE_CXX_COMPILER": "/usr/bin/clang++-17",
-<<<<<<< HEAD
-=======
                 "CMAKE_BUILD_TYPE": "Debug",
                 "CMAKE_EXPORT_COMPILE_COMMANDS": true
             }
@@ -69,7 +54,6 @@
                 "CMAKE_INSTALL_PREFIX": "${sourceDir}/out/install/${presetName}",
                 "CMAKE_C_COMPILER": "/usr/bin/gcc",
                 "CMAKE_CXX_COMPILER": "/usr/bin/g++",
->>>>>>> e6854220
                 "CMAKE_BUILD_TYPE": "Debug"
             }
         }
