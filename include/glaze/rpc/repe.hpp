--- conflicted
+++ resolved
@@ -248,14 +248,10 @@
    size_t read_params(Value&& value, auto&& state)
    {
       glz::context ctx{};
-<<<<<<< HEAD
-      auto [b, e] = read_iterators<Opts>(ctx, state.in.body);
-=======
-      auto [b, e] = read_iterators<Opts>(state.message);
+      auto [b, e] = read_iterators<Opts>(state.in.body);
       if (state.message.empty()) [[unlikely]] {
          ctx.error = error_code::no_read_input;
       }
->>>>>>> 293eb5e8
       if (bool(ctx.error)) [[unlikely]] {
          return 0;
       }
@@ -318,11 +314,8 @@
    {};
 
    template <opts Opts, class Result>
-   [[nodiscard]] error_t decode_response(Result&& result, repe::message& response)
-   {
-<<<<<<< HEAD
-      if (response.header.error) {
-=======
+   [[nodiscard]] error_t decode_response(Result&& result, auto& buffer)
+   {
       repe::header h;
       context ctx{};
       auto [b, e] = read_iterators<Opts>(buffer);
@@ -362,7 +355,6 @@
       }
 
       if (h.error) {
->>>>>>> 293eb5e8
          error_t error{};
          std::ignore = glz::read<Opts>(error, response.body); // TODO: handle this
          return error;
@@ -1169,91 +1161,7 @@
       
       void call(message& in, message& out)
       {
-<<<<<<< HEAD
          if (auto it = methods.find(in.query); it != methods.end()) {
-=======
-         shared_buffer u_buffer = std::make_shared<unique_buffer>(&buffers);
-         auto& response = *(u_buffer->ptr);
-
-         context ctx{};
-         auto [b, e] = read_iterators<Opts>(msg);
-         auto start = b;
-         if (msg.empty()) [[unlikely]] {
-            ctx.error = error_code::no_read_input;
-         }
-
-         auto handle_error = [&](auto& it) {
-            ctx.error = error_code::syntax_error;
-            error_ctx pe{ctx.error, ctx.custom_error_message, size_t(it - start), ctx.includer_error};
-            std::ignore = write<Opts>(
-               std::forward_as_tuple(header{.error = true}, error_t{error_e::parse_error, format_error(pe, msg)}),
-               response);
-         };
-
-         header h{};
-
-         auto finish = [&]() -> std::shared_ptr<unique_buffer> {
-            if (h.notify) {
-               return {};
-            }
-            else {
-               return u_buffer;
-            }
-         };
-
-         if (bool(ctx.error)) [[unlikely]] {
-            // TODO: What should we do if we have read_iterators errors?
-            return finish();
-         }
-
-         if constexpr (Opts.format == JSON) {
-            if (*b == '[') {
-               ++b;
-            }
-            else {
-               handle_error(b);
-               return finish();
-            }
-         }
-         else {
-            if (*b == glz::tag::generic_array) {
-               ++b; // skip the tag
-               const auto n = glz::detail::int_from_compressed(ctx, b, e);
-               if (bool(ctx.error) || (n != 2)) [[unlikely]] {
-                  if (n != 2) [[unlikely]] {
-                     ctx.error = error_code::syntax_error;
-                  }
-                  handle_error(b);
-                  return finish();
-               }
-            }
-            else {
-               handle_error(b);
-               return finish();
-            }
-         }
-
-         glz::detail::read<Opts.format>::template op<Opts>(h, ctx, b, e);
-
-         if (bool(ctx.error)) [[unlikely]] {
-            error_ctx pe{ctx.error, ctx.custom_error_message, size_t(b - start), ctx.includer_error};
-            response = format_error(pe, msg);
-            return finish();
-         }
-
-         if constexpr (Opts.format == JSON) {
-            if (*b == ',') {
-               ++b;
-            }
-            else {
-               handle_error(b);
-               return finish();
-            }
-         }
-
-         if (auto it = methods.find(h.method); it != methods.end()) {
-            const sv body = msg.substr(size_t(b - start));
->>>>>>> 293eb5e8
             static thread_local error_t error{};
             it->second(state{in, out, error}); // handle the body
          }
