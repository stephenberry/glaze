--- conflicted
+++ resolved
@@ -805,11 +805,7 @@
 
          for_each<N>([&](auto I) {
             using Element = glaze_tuple_element<I, N, T>;
-<<<<<<< HEAD
-            
-=======
-
->>>>>>> 5725c98f
+
             // size_t Index is to fix MSVC
             decltype(auto) func = [&]<size_t Index>() -> decltype(auto) {
                if constexpr (reflectable<T>) {
@@ -821,11 +817,7 @@
                   return get_member(value, get<LocalElement::member_index>(get<I>(meta_v<T>)));
                }
             }.template operator()<I>();
-<<<<<<< HEAD
-            
-=======
-
->>>>>>> 5725c98f
+
             static constexpr std::string_view full_key = [&] {
                if constexpr (parent == detail::empty_path) {
                   return join_v<chars<"/">, key_name<I, T, Element::use_reflection>>;
