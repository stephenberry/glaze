--- conflicted
+++ resolved
@@ -29,1448 +29,4 @@
    template <class Unexpected>
    using unexpected = std::unexpected<Unexpected>;
 #endif
-<<<<<<< HEAD
-}
-=======
-}
-#else
-
-#include <concepts>
-#include <deque>
-#include <exception>
-#include <functional>
-#include <memory>
-#include <type_traits>
-#include <variant>
-
-namespace glz
-{
-
-   template <class E>
-   class unexpected
-   {
-     public:
-      using value_type = E;
-      constexpr unexpected(const unexpected&) = default;
-      constexpr unexpected(unexpected&&) = default; // NOLINT
-      constexpr auto operator=(const unexpected&) -> unexpected& = default;
-      constexpr auto operator=(unexpected&&) -> unexpected& = default; // NOLINT
-      ~unexpected() = default;
-
-      template <class... Args>
-         requires std::constructible_from<E, Args...>
-      constexpr explicit unexpected(std::in_place_t /*unused*/, Args&&... args) : val(std::forward<Args>(args)...)
-      {}
-
-      template <class U, class... Args>
-         requires std::constructible_from<E, std::initializer_list<U>&, Args...>
-      constexpr explicit unexpected(std::in_place_t /*unused*/, std::initializer_list<U> i_list, Args&&... args)
-         : val(i_list, std::forward<Args>(args)...)
-      {}
-
-      template <class Err = E>
-         requires(!std::same_as<std::remove_cvref_t<Err>, unexpected>) &&
-                 (!std::same_as<std::remove_cvref_t<Err>, std::in_place_t>) && std::constructible_from<E, Err>
-      constexpr explicit unexpected(Err&& err) // NOLINT
-         : val(std::forward<Err>(err))
-      {}
-
-      constexpr auto value() const& noexcept -> const E& { return val; }
-      constexpr auto value() & noexcept -> E& { return val; }
-      constexpr auto value() const&& noexcept -> const E&& { return std::move(val); }
-      constexpr auto value() && noexcept -> E&& { return std::move(val); }
-
-      constexpr void swap(unexpected& other) noexcept(std::is_nothrow_swappable_v<E>)
-         requires(std::is_swappable_v<E>)
-      {
-         using std::swap;
-         swap(val, other.val);
-      }
-
-      template <class E2>
-         requires(requires(const E& x, E2 const& y) {
-            {
-               x == y
-            } -> std::convertible_to<bool>;
-         })
-      friend constexpr auto operator==(const unexpected& x, const unexpected<E2>& y) -> bool
-      {
-         return x.value() == y.value();
-      }
-
-      friend constexpr void swap(unexpected& x, unexpected& y) noexcept(noexcept(x.swap(y)))
-         requires(std::is_swappable_v<E>)
-      {
-         x.swap(y);
-      }
-
-     private:
-      E val;
-   };
-
-   template <class E>
-   unexpected(E) -> unexpected<E>;
-
-   template <class E>
-   class bad_expected_access;
-
-   template <>
-   class bad_expected_access<void> : public std::exception
-   {
-     protected:
-      bad_expected_access() noexcept = default;
-      bad_expected_access(const bad_expected_access&) = default;
-      bad_expected_access(bad_expected_access&&) = default;
-      auto operator=(const bad_expected_access&) -> bad_expected_access& = default;
-      auto operator=(bad_expected_access&&) -> bad_expected_access& = default;
-      ~bad_expected_access() override = default;
-
-     public:
-      auto what() const noexcept -> const char* override
-      { // NOLINT
-         return "bad expected access";
-      }
-   };
-
-   template <class E>
-   class bad_expected_access : public bad_expected_access<void>
-   {
-     public:
-      explicit bad_expected_access(E e) : val(std::move(e)) {}
-      auto what() const noexcept -> const char* override
-      { // NOLINT
-         return "bad expected access";
-      }
-
-      auto error() & noexcept -> E& { return val; }
-      auto error() const& noexcept -> const E& { return val; }
-      auto error() && noexcept -> E&& { return std::move(val); }
-      auto error() const&& noexcept -> const E&& { return std::move(val); }
-
-     private:
-      E val;
-   };
-
-   struct unexpect_t
-   {};
-   inline constexpr unexpect_t unexpect{};
-
-   namespace detail
-   {
-      template <typename T>
-      concept non_void_destructible = std::same_as<T, void> || std::destructible<T>;
-   }
-
-   template <detail::non_void_destructible T, std::destructible E>
-   class expected;
-
-   template <typename T>
-   concept is_expected =
-      std::same_as<std::remove_cvref_t<T>, expected<typename T::value_type, typename T::error_type> >;
-
-   namespace detail
-   {
-      template <typename T, typename E, typename U, typename G, typename UF, typename GF>
-      concept expected_constructible_from_other =
-         std::constructible_from<T, UF> && std::constructible_from<E, GF> &&
-         (!std::constructible_from<T, expected<U, G>&>)&&(!std::constructible_from<T, expected<U, G> >)&&(!std::constructible_from<T, const expected<U, G>&>)&&(
-            !std::constructible_from<
-               T,
-               const expected<
-                  U,
-                  G> >)&&(!std::
-                             convertible_to<
-                                expected<U, G>&,
-                                T>)&&(!std::
-                                         convertible_to<
-                                            expected<U, G>&&,
-                                            T>)&&(!std::
-                                                     convertible_to<
-                                                        const expected<U, G>&,
-                                                        T>)&&(!std::
-                                                                 convertible_to<
-                                                                    const expected<U, G>&&,
-                                                                    T>)&&(!std::
-                                                                             constructible_from<
-                                                                                unexpected<E>,
-                                                                                expected<
-                                                                                   U,
-                                                                                   G>&>)&&(!std::
-                                                                                              constructible_from<
-                                                                                                 unexpected<E>,
-                                                                                                 expected<
-                                                                                                    U,
-                                                                                                    G> >)&&(!std::
-                                                                                                               constructible_from<
-                                                                                                                  unexpected<
-                                                                                                                     E>,
-                                                                                                                  const expected<
-                                                                                                                     U,
-                                                                                                                     G>&>)&&(!std::
-                                                                                                                                constructible_from<
-                                                                                                                                   unexpected<
-                                                                                                                                      E>,
-                                                                                                                                   const expected<
-                                                                                                                                      U,
-                                                                                                                                      G> >);
-
-      template <typename T>
-      concept is_unexpected = std::same_as<std::remove_cvref_t<T>, unexpected<typename T::value_type> >;
-
-      // This function makes sure expected doesn't get into valueless_by_exception
-      // state due to any exception while assignment
-      template <class T, class U, class... Args>
-      constexpr void reinit_expected(T& newval, U& oldval, Args&&... args)
-      {
-         if constexpr (std::is_nothrow_constructible_v<T, Args...>) {
-            std::destroy_at(std::addressof(oldval));
-            std::construct_at(std::addressof(newval), std::forward<Args>(args)...);
-         }
-         else if constexpr (std::is_nothrow_move_constructible_v<T>) {
-            T tmp(std::forward<Args>(args)...);
-            std::destroy_at(std::addressof(oldval));
-            std::construct_at(std::addressof(newval), std::move(tmp));
-         }
-         else {
-            U tmp(std::move(oldval));
-            std::destroy_at(std::addressof(oldval));
-#if __cpp_exceptions
-            try {
-               std::construct_at(std::addressof(newval), std::forward<Args>(args)...);
-            }
-            catch (...) {
-               std::construct_at(std::addressof(oldval), std::move(tmp));
-               throw;
-            }
-#else
-            std::abort();
-#endif
-         }
-      }
-
-   } // namespace detail
-
-   template <detail::non_void_destructible T, std::destructible E>
-   class expected
-   {
-     public:
-      using value_type = T;
-      using error_type = E;
-      using unexpected_type = unexpected<E>;
-
-      template <class U>
-      using rebind = expected<U, error_type>;
-
-      // constructors
-      // postcondition: has_value() = true
-      constexpr expected()
-         requires std::default_initializable<T>
-         : val{} {};
-
-      // postcondition: has_value() = rhs.has_value()
-      constexpr expected(const expected& rhs)
-         requires std::copy_constructible<T> && std::copy_constructible<E> &&
-                     std::is_trivially_copy_constructible_v<T> && std::is_trivially_copy_constructible_v<E>
-      = default;
-
-      // postcondition: has_value() = rhs.has_value()
-      constexpr expected(const expected& rhs)
-         requires std::copy_constructible<T> && std::copy_constructible<E>
-         : has_val(rhs.has_val)
-      {
-         if (rhs.has_value()) {
-            std::construct_at(std::addressof(this->val), *rhs);
-         }
-         else {
-            std::construct_at(std::addressof(this->unex), rhs.error());
-         }
-      }
-
-      constexpr expected(expected&&) noexcept(
-         std::is_nothrow_move_constructible_v<T>&& std::is_nothrow_move_constructible_v<T>)
-         requires std::move_constructible<T> && std::move_constructible<E> &&
-                     std::is_trivially_move_constructible_v<T> && std::is_trivially_move_constructible_v<E>
-      = default;
-
-      constexpr expected(expected&& rhs) noexcept(
-         std::is_nothrow_move_constructible_v<T>&& std::is_nothrow_move_constructible_v<T>)
-         requires std::move_constructible<T> && std::move_constructible<E>
-         : has_val(rhs.has_value())
-      {
-         if (rhs.has_value()) {
-            std::construct_at(std::addressof(this->val), std::move(*rhs));
-         }
-         else {
-            std::construct_at(std::addressof(this->unex), std::move(rhs.error()));
-         }
-      }
-
-      template <class U, class G>
-         requires detail::expected_constructible_from_other<T, E, U, G, const U&, const G&>
-      constexpr explicit(!std::convertible_to<const U&, T> || !std::convertible_to<const G&, E>)
-         expected(const expected<U, G>& rhs) // NOLINT
-         : has_val(rhs.has_value())
-      {
-         using UF = const U&;
-         using GF = const G&;
-         if (rhs.has_value()) {
-            std::construct_at(std::addressof(this->val), std::forward<UF>(*rhs));
-         }
-         else {
-            std::construct_at(std::addressof(this->unex), std::forward<GF>(rhs.error()));
-         }
-      }
-
-      template <class U, class G>
-         requires detail::expected_constructible_from_other<T, E, U, G, U, G>
-      constexpr explicit(!std::convertible_to<U, T> || !std::convertible_to<G, E>)
-         expected(expected<U, G>&& rhs) // NOLINT
-         : has_val(rhs.has_value())
-      {
-         using UF = const U&;
-         using GF = const G&;
-         if (rhs.has_value()) {
-            std::construct_at(std::addressof(this->val), std::forward<UF>(*rhs));
-         }
-         else {
-            std::construct_at(std::addressof(this->unex), std::forward<GF>(rhs.error()));
-         }
-      }
-
-      template <class U = T>
-         requires(!std::same_as<std::remove_cvref_t<U>, std::in_place_t>) &&
-                 (!std::same_as<expected<T, E>, std::remove_cvref_t<U> >) &&
-                 (!detail::is_unexpected<U>) && std::constructible_from<T, U>
-      constexpr explicit(!std::convertible_to<U, T>) expected(U&& v) // NOLINT
-         : val(std::forward<U>(v))
-      {}
-
-      template <class G>
-         requires std::constructible_from<E, const G&>
-      constexpr explicit(!std::convertible_to<const G&, E>) expected(const unexpected<G>& e) // NOLINT
-         : has_val{false}, unex(std::forward<const G&>(e.value()))
-      {}
-
-      template <class G>
-         requires std::constructible_from<E, G>
-      constexpr explicit(!std::convertible_to<G, E>) expected(unexpected<G>&& e) // NOLINT
-         : has_val{false}, unex(std::forward<G>(e.value()))
-      {}
-
-      template <class... Args>
-         requires std::constructible_from<T, Args...>
-      constexpr explicit expected(std::in_place_t /*unused*/, Args&&... args) : val(std::forward<Args>(args)...)
-      {}
-
-      template <class U, class... Args>
-         requires std::constructible_from<T, std::initializer_list<U>&, Args...>
-      constexpr explicit expected(std::in_place_t /*unused*/, std::initializer_list<U> il, Args&&... args)
-         : val(il, std::forward<Args>(args)...)
-      {}
-
-      template <class... Args>
-         requires std::constructible_from<E, Args...>
-      constexpr explicit expected(unexpect_t /*unused*/, Args&&... args)
-         : has_val{false}, unex(std::forward<Args>(args)...)
-      {}
-
-      template <class U, class... Args>
-         requires std::constructible_from<E, std::initializer_list<U>&, Args...>
-      constexpr explicit expected(unexpect_t /*unused*/, std::initializer_list<U> il, Args&&... args)
-         : has_val(false), unex(il, std::forward<Args>(args)...)
-      {}
-
-      // destructor
-      constexpr ~expected()
-      {
-         if constexpr (std::is_trivially_destructible_v<T> and std::is_trivially_destructible_v<E>) {
-         }
-         else if constexpr (std::is_trivially_destructible_v<T>) {
-            if (!has_val) {
-               std::destroy_at(std::addressof(this->unex));
-            }
-         }
-         else if constexpr (std::is_trivially_destructible_v<E>) {
-            if (has_val) {
-               std::destroy_at(std::addressof(this->val));
-            }
-         }
-         else {
-            if (has_val) {
-               std::destroy_at(std::addressof(this->val));
-            }
-            else {
-               std::destroy_at(std::addressof(this->unex));
-            }
-         }
-      }
-
-      // assignment
-      constexpr auto operator=(const expected& rhs) // NOLINT
-         -> expected&
-         requires std::is_copy_assignable_v<T> && std::is_copy_constructible_v<T> && std::is_copy_assignable_v<E> &&
-                  std::is_copy_constructible_v<E> &&
-                  (std::is_nothrow_move_constructible_v<E> || std::is_nothrow_move_constructible_v<T>)
-      {
-         has_val = rhs.has_value();
-         if (this->has_value() and rhs.has_value()) {
-            this->val = *rhs;
-         }
-         else if (this->has_value()) {
-            detail::reinit_expected(this->unex, this->val, rhs.error());
-         }
-         else if (rhs.has_value()) {
-            detail::reinit_expected(this->val, this->unex, *rhs);
-         }
-         else {
-            this->unex = rhs.error();
-         }
-         return *this;
-      }
-
-      constexpr auto operator=(expected&& rhs) //
-         noexcept(std::is_nothrow_move_assignable_v<T>&& std::is_nothrow_move_constructible_v<T>&&
-                     std::is_nothrow_move_assignable_v<E>&& std::is_nothrow_move_constructible_v<E>) -> expected&
-         requires std::is_move_constructible_v<T> && std::is_move_assignable_v<T> && std::is_move_constructible_v<E> &&
-                  std::is_move_assignable_v<E> &&
-                  (std::is_nothrow_move_constructible_v<T> || std::is_nothrow_move_constructible_v<E>)
-      {
-         has_val = rhs.has_value();
-         if (this->has_value() and rhs.has_value()) {
-            this->val = std::move(*rhs);
-         }
-         else if (this->has_value()) {
-            detail::reinit_expected(this->unex, this->val, std::move(rhs.error()));
-         }
-         else if (rhs.has_value()) {
-            detail::reinit_expected(this->val, this->unex, std::move(*rhs));
-         }
-         else {
-            this->unex = std::move(rhs.error());
-         }
-         return *this;
-      }
-
-      template <class U = T>
-         constexpr auto operator=(U&& rhs) -> expected& requires(!std::same_as<expected, std::remove_cvref_t<U> >) &&
-         (!detail::is_unexpected<std::remove_cvref_t<U> >)&&std::constructible_from<T, U>&& std::is_assignable_v<T&,
-                                                                                                                 U> &&
-         (std::is_nothrow_constructible_v<T, U> || std::is_nothrow_move_constructible_v<T> ||
-          std::is_nothrow_move_constructible_v<E>)
-      {
-         if (this->has_value()) {
-            this->val = std::forward<U>(rhs);
-            return *this;
-         }
-         detail::reinit_expected(this->val, this->unex, std::forward<U>(rhs));
-         has_val = true;
-         return *this;
-      }
-
-      template <class G>
-         requires std::constructible_from<E, const G&> && std::is_assignable_v<E&, const G&> &&
-                  (std::is_nothrow_constructible_v<E, const G&> || std::is_nothrow_move_constructible_v<T> ||
-                   std::is_nothrow_move_constructible_v<E>)
-      constexpr auto operator=(const unexpected<G>& e) -> expected&
-      {
-         using GF = const G&;
-         if (has_value()) {
-            detail::reinit_expected(this->unex, this->val, std::forward<GF>(e.value()));
-         }
-         else {
-            this->unex = std::forward<GF>(e.value());
-         }
-         has_val = false;
-         return *this;
-      }
-
-      template <class G>
-         requires std::constructible_from<E, G> && std::is_assignable_v<E&, G> &&
-                  (std::is_nothrow_constructible_v<E, G> || std::is_nothrow_move_constructible_v<T> ||
-                   std::is_nothrow_move_constructible_v<E>)
-      constexpr auto operator=(unexpected<G>&& e) -> expected&
-      {
-         using GF = G;
-         if (has_value()) {
-            detail::reinit_expected(this->unex, this->val, std::forward<GF>(e.value()));
-         }
-         else {
-            this->unex = std::forward<GF>(e.value());
-         }
-         has_val = false;
-         return *this;
-      }
-
-      // modifiers
-      template <class... Args>
-         requires std::is_nothrow_constructible_v<T, Args...>
-      constexpr auto emplace(Args&&... args) noexcept -> T&
-      {
-         if (has_value()) {
-            std::destroy_at(std::addressof(this->val));
-         }
-         else {
-            std::destroy_at(std::addressof(this->unex));
-            has_val = true;
-         }
-         return *std::construct_at(std::addressof(this->val), std::forward<Args>(args)...);
-      }
-
-      template <class U, class... Args>
-         requires std::is_nothrow_constructible_v<T, std::initializer_list<U>&, Args...>
-      constexpr auto emplace(std::initializer_list<U> il, Args&&... args) noexcept -> T&
-      {
-         if (has_value()) {
-            std::destroy_at(std::addressof(this->val));
-         }
-         else {
-            std::destroy_at(std::addressof(this->unex));
-            has_val = true;
-         }
-         return *std::construct_at(std::addressof(this->val), il, std::forward<Args>(args)...);
-      }
-
-      // swap
-      constexpr void swap(expected& rhs) noexcept(
-         std::is_nothrow_constructible_v<T>&& std::is_nothrow_swappable_v<T>&& std::is_nothrow_move_constructible_v<E>&&
-            std::is_nothrow_swappable_v<E>)
-         requires std::is_swappable_v<T> && std::is_swappable_v<E> && std::is_move_constructible_v<T> &&
-                  std::is_move_constructible_v<E> &&
-                  (std::is_nothrow_constructible_v<T> || std::is_nothrow_constructible_v<E>)
-      {
-         if (rhs.has_value()) {
-            if (has_value()) {
-               using std::swap;
-               swap(this->val, rhs.val);
-            }
-            else {
-               rhs.swap(*this);
-            }
-         }
-         else {
-            if (has_value()) {
-               if constexpr (std::is_nothrow_move_constructible_v<E>) {
-                  E tmp(std::move(rhs.unex));
-                  std::destroy_at(std::addressof(rhs.unex));
-#if __cpp_exceptions
-                  try {
-                     std::construct_at(std::addressof(rhs.val), std::move(this->val));
-                     std::destroy_at(std::addressof(this->val));
-                     std::construct_at(std::addressof(this->unex), std::move(tmp));
-                  }
-                  catch (...) {
-                     std::construct_at(std::addressof(rhs.unex), std::move(tmp));
-                     throw;
-                  }
-#else
-                  std::abort();
-#endif
-               }
-               else {
-                  T tmp(std::move(this->val));
-                  std::destroy_at(std::addressof(this->val));
-#if __cpp_exceptions
-                  try {
-                     std::construct_at(std::addressof(this->unex), std::move(rhs.unex));
-                     std::destroy_at(std::addressof(rhs.unex));
-                     std::construct_at(std::addressof(rhs.val), std::move(tmp));
-                  }
-                  catch (...) {
-                     std::construct_at(std::addressof(this->val), std::move(tmp));
-                     throw;
-                  }
-#else
-                  std::abort();
-#endif
-               }
-               has_val = false;
-               rhs.has_val = true;
-            }
-            else {
-               using std::swap;
-               swap(this->unex, rhs.unex);
-            }
-         }
-      }
-
-      // observers
-
-      // precondition: has_value() = true
-      constexpr auto operator->() const noexcept -> const T* { return std::addressof(this->val); }
-
-      // precondition: has_value() = true
-      constexpr auto operator->() noexcept -> T* { return std::addressof(this->val); }
-
-      // precondition: has_value() = true
-      constexpr auto operator*() const& noexcept -> const T& { return this->val; }
-
-      // precondition: has_value() = true
-      constexpr auto operator*() & noexcept -> T& { return this->val; }
-
-      // precondition: has_value() = true
-      constexpr auto operator*() const&& noexcept -> const T&& { return std::move(this->val); }
-
-      // precondition: has_value() = true
-      constexpr auto operator*() && noexcept -> T&& { return std::move(this->val); }
-
-      constexpr explicit operator bool() const noexcept { return has_val; }
-
-      [[nodiscard]] constexpr auto has_value() const noexcept -> bool { return has_val; }
-
-      constexpr auto value() const& -> const T&
-      {
-         if (has_value()) {
-            return this->val;
-         }
-         GLZ_THROW_OR_ABORT(bad_expected_access(error()));
-      }
-
-      constexpr auto value() & -> T&
-      {
-         if (has_value()) {
-            return this->val;
-         }
-         GLZ_THROW_OR_ABORT(bad_expected_access(error()));
-      }
-
-      constexpr auto value() const&& -> const T&&
-      {
-         if (has_value()) {
-            return std::move(this->val);
-         }
-         GLZ_THROW_OR_ABORT(bad_expected_access(std::move(error())));
-      }
-
-      constexpr auto value() && -> T&&
-      {
-         if (has_value()) {
-            return std::move(this->val);
-         }
-         GLZ_THROW_OR_ABORT(bad_expected_access(std::move(error())));
-      }
-
-      // precondition: has_value() = false
-      constexpr auto error() const& -> const E& { return this->unex; }
-
-      // precondition: has_value() = false
-      constexpr auto error() & -> E& { return this->unex; }
-
-      // precondition: has_value() = false
-      constexpr auto error() const&& -> const E&& { return std::move(this->unex); }
-
-      // precondition: has_value() = false
-      constexpr auto error() && -> E&& { return std::move(this->unex); }
-
-      template <class U>
-         requires std::is_copy_constructible_v<T> && std::is_convertible_v<U, T>
-      constexpr auto value_or(U&& v) const& -> T
-      {
-         return has_value() ? **this : static_cast<T>(std::forward<U>(v));
-      }
-
-      template <class U>
-         requires std::is_move_constructible_v<T> && std::is_convertible_v<U, T>
-      constexpr auto value_or(U&& v) && -> T
-      {
-         return has_value() ? std::move(**this) : static_cast<T>(std::forward<U>(v));
-      }
-
-      template <class F, class V = T&, class U = std::remove_cvref_t<std::invoke_result_t<F, V> > >
-         requires is_expected<U> && std::is_same_v<typename U::error_type, E> && std::is_copy_constructible_v<E> &&
-                  std::is_copy_constructible_v<T>
-      constexpr auto and_then(F&& f) &
-      {
-         if (has_value()) {
-            return std::invoke(std::forward<F>(f), **this);
-         }
-         return U(unexpect, error());
-      }
-
-      template <class F, class V = const T&, class U = std::remove_cvref_t<std::invoke_result_t<F, V> > >
-         requires is_expected<U> && std::is_same_v<typename U::error_type, E> && std::is_copy_constructible_v<E> &&
-                  std::is_copy_constructible_v<T>
-      constexpr auto and_then(F&& f) const&
-      {
-         if (has_value()) {
-            return std::invoke(std::forward<F>(f), **this);
-         }
-         return U(unexpect, error());
-      }
-
-      template <class F, class V = T&&, class U = std::remove_cvref_t<std::invoke_result_t<F, V> > >
-         requires is_expected<U> && std::is_same_v<typename U::error_type, E> && std::is_move_constructible_v<E> &&
-                  std::is_move_constructible_v<T>
-      constexpr auto and_then(F&& f) &&
-      {
-         if (has_value()) {
-            return std::invoke(std::forward<F>(f), std::move(**this));
-         }
-         return U(unexpect, std::move(error()));
-      }
-
-      template <class F, class V = const T&&, class U = std::remove_cvref_t<std::invoke_result_t<F, V> > >
-         requires is_expected<U> && std::is_same_v<typename U::error_type, E> && std::is_move_constructible_v<E> &&
-                  std::is_move_constructible_v<T>
-      constexpr auto and_then(F&& f) const&&
-      {
-         if (has_value()) {
-            return std::invoke(std::forward<F>(f), std::move(**this));
-         }
-         return U(unexpect, std::move(error()));
-      }
-
-      template <class F, class V = E&, class G = std::remove_cvref_t<std::invoke_result_t<F, V> > >
-         requires is_expected<G> && std::is_same_v<typename G::value_type, T> && std::is_copy_constructible_v<T> &&
-                  std::is_copy_constructible_v<E>
-      constexpr auto or_else(F&& f) &
-      {
-         if (has_value()) {
-            return G(**this);
-         }
-         return std::invoke(std::forward<F>(f), error());
-      }
-
-      template <class F, class V = const E&, class G = std::remove_cvref_t<std::invoke_result_t<F, V> > >
-         requires is_expected<G> && std::is_same_v<typename G::value_type, T> && std::is_copy_constructible_v<T> &&
-                  std::is_copy_constructible_v<E>
-      constexpr auto or_else(F&& f) const&
-      {
-         if (has_value()) {
-            return G(**this);
-         }
-         return std::invoke(std::forward<F>(f), error());
-      }
-
-      template <class F, class V = E&&, class G = std::remove_cvref_t<std::invoke_result_t<F, V> > >
-         requires is_expected<G> && std::is_same_v<typename G::value_type, T> && std::is_move_constructible_v<T> &&
-                  std::is_move_constructible_v<E>
-      constexpr auto or_else(F&& f) &&
-      {
-         if (has_value()) {
-            return G(std::move(**this));
-         }
-         return std::invoke(std::forward<F>(f), std::move(error()));
-      }
-
-      template <class F, class V = const E&&, class G = std::remove_cvref_t<std::invoke_result_t<F, V> > >
-         requires is_expected<G> && std::is_same_v<typename G::value_type, T> && std::is_move_constructible_v<T> &&
-                  std::is_move_constructible_v<E>
-      constexpr auto or_else(F&& f) const&&
-      {
-         if (has_value()) {
-            return G(std::move(**this));
-         }
-         return std::invoke(std::forward<F>(f), std::move(error()));
-      }
-
-      template <class F, class V = E&, class G = std::remove_cvref_t<std::invoke_result_t<F, V> > >
-         requires std::is_void_v<G> && std::is_copy_constructible_v<T> && std::is_copy_constructible_v<E>
-      constexpr auto or_else(F&& f) &
-      {
-         if (has_value()) {
-            return expected(*this);
-         }
-         std::invoke(std::forward<F>(f), error());
-         return expected(*this);
-      }
-
-      template <class F, class V = const E&, class G = std::remove_cvref_t<std::invoke_result_t<F, V> > >
-         requires std::is_void_v<G> && std::is_copy_constructible_v<T> && std::is_copy_constructible_v<E>
-      constexpr auto or_else(F&& f) const&
-      {
-         if (has_value()) {
-            return expected(*this);
-         }
-         std::invoke(std::forward<F>(f), error());
-         return expected(*this);
-      }
-
-      template <class F, class V = E&&, class G = std::remove_cvref_t<std::invoke_result_t<F, V> > >
-         requires std::is_void_v<G> && std::is_move_constructible_v<T> && std::is_move_constructible_v<E> &&
-                  std::is_copy_constructible_v<E>
-      constexpr auto or_else(F&& f) &&
-      {
-         if (has_value()) {
-            return expected(std::move(*this));
-         }
-         // TODO: is this copy necessary, as f can be just read argument function
-         std::invoke(std::forward<F>(f), error());
-         return expected(std::move(*this));
-      }
-
-      template <class F, class V = const E&&, class G = std::remove_cvref_t<std::invoke_result_t<F, V> > >
-         requires std::is_void_v<G> && std::is_move_constructible_v<T> && std::is_move_constructible_v<E> &&
-                  std::is_copy_constructible_v<E>
-      constexpr auto or_else(F&& f) const&&
-      {
-         if (!has_value()) {
-            return expected(std::move(*this));
-         }
-         // TODO: is this copy necessary, as f can be just read argument function
-         std::invoke(std::forward<F>(f), error());
-         return expected(std::move(*this));
-      }
-
-      template <class F, class V = T&, class U = std::remove_cvref_t<std::invoke_result_t<F, V> > >
-         requires std::is_copy_constructible_v<E> && std::is_copy_constructible_v<T>
-      constexpr auto transform(F&& f) &
-      {
-         if (has_value()) {
-            if constexpr (!std::same_as<U, void>) {
-               return expected<U, E>(std::invoke(std::forward<F>(f), **this));
-            }
-            else {
-               std::invoke(std::forward<F>(f), std::move(**this));
-               return expected<U, E>();
-            }
-         }
-         return expected<U, E>(unexpect, error());
-      }
-
-      template <class F, class V = const T&, class U = std::remove_cvref_t<std::invoke_result_t<F, V> > >
-         requires std::is_copy_constructible_v<E> && std::is_copy_constructible_v<T>
-      constexpr auto transform(F&& f) const&
-      {
-         if (has_value()) {
-            if constexpr (!std::same_as<U, void>) {
-               return expected<U, E>(std::invoke(std::forward<F>(f), **this));
-            }
-            else {
-               std::invoke(std::forward<F>(f), std::move(**this));
-               return expected<U, E>();
-            }
-         }
-         return expected<U, E>(unexpect, error());
-      }
-
-      template <class F, class V = T&&, class U = std::remove_cvref_t<std::invoke_result_t<F, V> > >
-         requires std::is_move_constructible_v<E> && std::is_move_constructible_v<T>
-      constexpr auto transform(F&& f) &&
-      {
-         if (has_value()) {
-            if constexpr (!std::same_as<U, void>) {
-               return expected<U, E>(std::invoke(std::forward<F>(f), std::move(**this)));
-            }
-            else {
-               std::invoke(std::forward<F>(f), std::move(**this));
-               return expected<U, E>();
-            }
-         }
-         return expected<U, E>(unexpect, std::move(error()));
-      }
-
-      template <class F, class V = const T&&, class U = std::remove_cvref_t<std::invoke_result_t<F, V> > >
-         requires std::is_move_constructible_v<E> && std::is_move_constructible_v<T>
-      constexpr auto transform(F&& f) const&&
-      {
-         if (has_value()) {
-            if constexpr (!std::same_as<U, void>) {
-               return expected<U, E>(std::invoke(std::forward<F>(f), std::move(**this)));
-            }
-            else {
-               std::invoke(std::forward<F>(f), std::move(**this));
-               return expected<U, E>();
-            }
-         }
-         return expected<U, E>(unexpect, std::move(error()));
-      }
-
-      template <class F, class V = E&, class G = std::remove_cvref_t<std::invoke_result_t<F, V> > >
-         requires std::is_copy_constructible_v<T> && std::is_copy_constructible_v<E>
-      constexpr auto transform_error(F&& f) &
-      {
-         if (has_value()) {
-            return expected<T, G>(**this);
-         }
-         return expected<T, G>(unexpect, std::invoke(std::forward<F>(f), error()));
-      }
-
-      template <class F, class V = const E&, class G = std::remove_cvref_t<std::invoke_result_t<F, V> > >
-         requires std::is_copy_constructible_v<T> && std::is_copy_constructible_v<E>
-      constexpr auto transform_error(F&& f) const&
-      {
-         if (has_value()) {
-            return expected<T, G>(**this);
-         }
-         return expected<T, G>(unexpect, std::invoke(std::forward<F>(f), error()));
-      }
-
-      template <class F, class V = E&&, class G = std::remove_cvref_t<std::invoke_result_t<F, V> > >
-         requires std::is_move_constructible_v<T> && std::is_move_constructible_v<E>
-      constexpr auto transform_error(F&& f) &&
-      {
-         if (has_value()) {
-            return expected<T, G>(std::move(**this));
-         }
-         return expected<T, G>(unexpect, std::invoke(std::forward<F>(f), std::move(error())));
-      }
-
-      template <class F, class V = const E&&, class G = std::remove_cvref_t<std::invoke_result_t<F, V> > >
-         requires std::is_move_constructible_v<T> && std::is_move_constructible_v<E>
-      constexpr auto transform_error(F&& f) const&&
-      {
-         if (has_value()) {
-            return expected<T, G>(std::move(**this));
-         }
-         return expected<T, G>(unexpect, std::invoke(std::forward<F>(f), std::move(error())));
-      }
-
-      // equality operators
-      template <class T2, class E2>
-         requires(!std::is_void_v<T2>) && requires(const T& t1, T2 const& t2, const E& e1, E2 const& e2) {
-            {
-               t1 == t2
-            } -> std::convertible_to<bool>;
-            {
-               e1 == e2
-            } -> std::convertible_to<bool>;
-         }
-      friend constexpr auto operator==(const expected& x, const expected<T2, E2>& y) -> bool
-      {
-         if (x.has_value() != y.has_value()) {
-            return false;
-         }
-         return x.has_value() ? (*x == *y) : (x.error() == y.error());
-      }
-
-      template <typename T2>
-         requires(!is_expected<T2>)
-      friend constexpr bool operator==(const expected& x, const T2& v)
-      {
-         return x.has_value() && bool(*x == v);
-      }
-
-      template <class E2>
-         requires requires(const E& x, const unexpected<E2>& e) {
-            {
-               x == e.value()
-            } -> std::convertible_to<bool>;
-         }
-      friend constexpr auto operator==(const expected& x, const unexpected<E2>& e) -> bool
-      {
-         return !x.has_value() && bool(x.error() == e.value());
-      }
-
-      // specialized algorithms
-      friend constexpr void swap(expected& x, expected& y) noexcept(noexcept(x.swap(y))) { x.swap(y); }
-
-     private:
-      bool has_val{true};
-      union {
-         T val;
-         E unex;
-      };
-   };
-
-   template <std::destructible E>
-   class expected<void, E>
-   {
-     public:
-      using value_type = void;
-      using error_type = E;
-      using unexpected_type = unexpected<E>;
-
-      template <class U>
-      using rebind = expected<U, error_type>;
-
-      // constructors
-
-      // postcondition: has_value() = true
-      constexpr expected() noexcept {} // NOLINT
-
-      constexpr expected(const expected& rhs)
-         requires std::is_copy_constructible_v<E> && std::is_trivially_copy_constructible_v<E>
-      = default;
-
-      constexpr expected(const expected& rhs)
-         requires std::is_copy_constructible_v<E>
-         : has_val(rhs.has_value())
-      {
-         if (!rhs.has_value()) {
-            std::construct_at(std::addressof(this->unex), rhs.error());
-         }
-      }
-
-      constexpr expected(expected&&) noexcept(std::is_nothrow_move_constructible_v<E>)
-         requires std::is_move_constructible_v<E> && std::is_trivially_move_constructible_v<E>
-      = default;
-
-      constexpr expected(expected&& rhs) noexcept(std::is_nothrow_move_constructible_v<E>)
-         requires std::is_move_constructible_v<E>
-         : has_val(rhs.has_value())
-      {
-         if (!rhs.has_value()) {
-            std::construct_at(std::addressof(this->unex), std::move(rhs.error()));
-         }
-      }
-
-      template <class U, class G>
-         requires std::is_void_v<U> && std::is_constructible_v<E, const G&> &&
-                  (!std::is_constructible_v<unexpected<E>, expected<U, G>&>) &&
-                  (!std::is_constructible_v<unexpected<E>, expected<U, G> >) &&
-                  (!std::is_constructible_v<unexpected<E>, const expected<U, G>&>) &&
-                  (!std::is_constructible_v<unexpected<E>, const expected<U, G>&>)
-      constexpr explicit(!std::is_convertible_v<const G&, E>) expected(const expected<U, G>& rhs) // NOLINT
-         : has_val(rhs.has_value())
-      {
-         if (!rhs.has_value()) {
-            std::construct_at(std::addressof(this->unex), std::forward<const G&>(rhs.error()));
-         }
-      }
-
-      template <class U, class G>
-         requires std::is_void_v<U> && std::is_constructible_v<E, G> &&
-                  (!std::is_constructible_v<unexpected<E>, expected<U, G>&>) &&
-                  (!std::is_constructible_v<unexpected<E>, expected<U, G> >) &&
-                  (!std::is_constructible_v<unexpected<E>, const expected<U, G>&>) &&
-                  (!std::is_constructible_v<unexpected<E>, const expected<U, G>&>)
-      constexpr explicit(!std::is_convertible_v<const G&, E>) expected(expected<U, G>&& rhs) // NOLINT
-         : has_val(rhs.has_value())
-      {
-         if (!rhs.has_value()) {
-            std::construct_at(std::addressof(this->unex), std::forward<G>(rhs.error()));
-         }
-      }
-
-      template <class G>
-         requires std::is_constructible_v<E, const G&>
-      constexpr explicit(!std::is_convertible_v<const G&, E>) expected(const unexpected<G>& e) // NOLINT
-         : has_val(false), unex(std::forward<const G&>(e.value()))
-      {}
-
-      template <class G>
-         requires std::is_constructible_v<E, G>
-      constexpr explicit(!std::is_convertible_v<G, E>) expected(unexpected<G>&& e) // NOLINT
-         : has_val(false), unex(std::forward<G>(e.value()))
-      {}
-
-      constexpr explicit expected(std::in_place_t /*unused*/) noexcept {}
-
-      template <class... Args>
-         requires std::is_constructible_v<E, Args...>
-      constexpr explicit expected(unexpect_t /*unused*/, Args&&... args)
-         : has_val(false), unex(std::forward<Args>(args)...)
-      {}
-
-      template <class U, class... Args>
-         requires std::is_constructible_v<E, std::initializer_list<U>&, Args...>
-      constexpr explicit expected(unexpect_t /*unused*/, std::initializer_list<U> il, Args... args)
-         : has_val(false), unex(il, std::forward<Args>(args)...)
-      {}
-
-      // destructor
-      constexpr ~expected()
-      {
-         if constexpr (std::is_trivially_destructible_v<E>) {
-         }
-         else {
-            if (!has_value()) std::destroy_at(std::addressof(this->unex));
-         }
-      }
-
-      // assignment
-      constexpr auto operator=(const expected& rhs) -> expected& // NOLINT
-         requires std::is_copy_assignable_v<E> && std::is_copy_constructible_v<E>
-      {
-         if (has_value() && rhs.has_value()) {
-         }
-         else if (has_value()) {
-            std::construct_at(std::addressof(this->unex), rhs.unex);
-            has_val = false;
-         }
-         else if (rhs.has_value()) {
-            std::destroy_at(std::addressof(this->unex));
-            has_val = true;
-         }
-         else {
-            this->unex = rhs.error();
-         }
-         return *this;
-      }
-
-      constexpr auto operator=(expected&& rhs) noexcept(
-         std::is_nothrow_move_constructible_v<E>&& std::is_nothrow_move_assignable_v<E>) -> expected&
-         requires std::is_move_constructible_v<E> && std::is_move_assignable_v<E>
-      {
-         if (has_value() && rhs.has_value()) {
-         }
-         else if (has_value()) {
-            std::construct_at(std::addressof(this->unex), std::move(rhs.unex));
-            has_val = false;
-         }
-         else if (rhs.has_value()) {
-            std::destroy_at(std::addressof(this->unex));
-            has_val = true;
-         }
-         else {
-            this->unex = std::move(rhs.error());
-         }
-         return *this;
-      }
-
-      template <class G>
-         requires std::is_constructible_v<E, const G&> and std::is_assignable_v<E&, const G&>
-      constexpr auto operator=(const unexpected<G>& e) -> expected&
-      {
-         if (has_value()) {
-            std::construct_at(std::addressof(this->unex), std::forward<const G&>(e.value()));
-            has_val = false;
-         }
-         else {
-            this->unex = std::forward<const G&>(e.value());
-         }
-         return *this;
-      }
-
-      template <class G>
-         requires std::is_constructible_v<E, G> && std::is_assignable_v<E&, G>
-      constexpr auto operator=(unexpected<G>&& e) -> expected&
-      {
-         if (has_value()) {
-            std::construct_at(std::addressof(this->unex), std::forward<G>(e.value()));
-            has_val = false;
-         }
-         else {
-            this->unex = std::forward<G>(e.value());
-         }
-         return *this;
-      }
-
-      // modifiers
-      constexpr void emplace() noexcept
-      {
-         if (!has_value()) {
-            std::destroy_at(std::addressof(this->unex));
-            has_val = true;
-         }
-      }
-
-      // swap
-      constexpr void swap(expected& rhs) noexcept(
-         std::is_nothrow_move_constructible_v<E>&& std::is_nothrow_swappable_v<E>)
-         requires std::is_swappable_v<E> && std::is_move_constructible_v<E>
-      {
-         if (rhs.has_value()) {
-            if (has_value()) {
-            }
-            else {
-               rhs.swap(*this);
-            }
-         }
-         else {
-            if (has_value()) {
-               std::construct_at(std::addressof(this->unex), std::move(rhs.unex));
-               std::destroy_at(std::addressof(rhs.unex));
-               has_val = false;
-               rhs.has_val = true;
-            }
-            else {
-               using std::swap;
-               swap(this->unex, rhs.unex);
-            }
-         }
-      }
-
-      // observers
-      constexpr explicit operator bool() const noexcept { return has_val; }
-
-      [[nodiscard]] constexpr auto has_value() const noexcept -> bool { return has_val; }
-
-      // precondition: has_value() = true
-      constexpr void operator*() const noexcept {}
-
-      constexpr void value() const&
-      {
-         if (!has_value()) {
-            GLZ_THROW_OR_ABORT(bad_expected_access(error()));
-         }
-      }
-
-      constexpr void value() &&
-      {
-         if (!has_value()) {
-            GLZ_THROW_OR_ABORT(bad_expected_access(std::move(error())));
-         }
-      }
-
-      // precondition: has_value() = false
-      constexpr auto error() const& -> const E& { return this->unex; }
-
-      // precondition: has_value() = false
-      constexpr auto error() & -> E& { return this->unex; }
-
-      // precondition: has_value() = false
-      constexpr auto error() const&& -> const E&& { return std::move(this->unex); }
-
-      // precondition: has_value() = false
-      constexpr auto error() && -> E&& { return std::move(this->unex); }
-
-      // monadic
-      template <class F, class U = std::remove_cvref_t<std::invoke_result_t<F> > >
-         requires is_expected<U> && std::is_same_v<typename U::error_type, E> && std::is_copy_constructible_v<E>
-      constexpr auto and_then(F&& f) &
-      {
-         if (has_value()) {
-            return std::invoke(std::forward<F>(f));
-         }
-         return U(unexpect, error());
-      }
-
-      template <class F, class U = std::remove_cvref_t<std::invoke_result_t<F> > >
-         requires is_expected<U> && std::is_same_v<typename U::error_type, E> && std::is_copy_constructible_v<E>
-      constexpr auto and_then(F&& f) const&
-      {
-         if (has_value()) {
-            return std::invoke(std::forward<F>(f));
-         }
-         return U(unexpect, error());
-      }
-
-      template <class F, class U = std::remove_cvref_t<std::invoke_result_t<F> > >
-         requires is_expected<U> && std::is_same_v<typename U::error_type, E> && std::is_move_constructible_v<E>
-      constexpr auto and_then(F&& f) &&
-      {
-         if (has_value()) {
-            return std::invoke(std::forward<F>(f));
-         }
-         return U(unexpect, std::move(error()));
-      }
-
-      template <class F, class U = std::remove_cvref_t<std::invoke_result_t<F> > >
-         requires is_expected<U> && std::is_same_v<typename U::error_type, E> && std::is_move_constructible_v<E>
-      constexpr auto and_then(F&& f) const&&
-      {
-         if (has_value()) {
-            return std::invoke(std::forward<F>(f));
-         }
-         return U(unexpect, std::move(error()));
-      }
-
-      template <class F, class V = E&, class G = std::remove_cvref_t<std::invoke_result_t<F, V> > >
-         requires is_expected<G> && std::is_same_v<typename G::value_type, void> && std::is_copy_constructible_v<E>
-      constexpr auto or_else(F&& f) &
-      {
-         if (has_value()) {
-            return G{};
-         }
-         return std::invoke(std::forward<F>(f), error());
-      }
-
-      template <class F, class V = const E&, class G = std::remove_cvref_t<std::invoke_result_t<F, V> > >
-         requires is_expected<G> && std::is_same_v<typename G::value_type, void> && std::is_copy_constructible_v<E>
-      constexpr auto or_else(F&& f) const&
-      {
-         if (has_value()) {
-            return G{};
-         }
-         return std::invoke(std::forward<F>(f), error());
-      }
-
-      template <class F, class V = E&&, class G = std::remove_cvref_t<std::invoke_result_t<F, V> > >
-         requires is_expected<G> && std::is_same_v<typename G::value_type, void> && std::is_move_constructible_v<E>
-      constexpr auto or_else(F&& f) &&
-      {
-         if (has_value()) {
-            return G{};
-         }
-         return std::invoke(std::forward<F>(f), std::move(error()));
-      }
-
-      template <class F, class V = const E&&, class G = std::remove_cvref_t<std::invoke_result_t<F, V> > >
-         requires is_expected<G> && std::is_same_v<typename G::value_type, void> && std::is_move_constructible_v<E>
-      constexpr auto or_else(F&& f) const&&
-      {
-         if (has_value()) {
-            return G{};
-         }
-         return std::invoke(std::forward<F>(f), std::move(error()));
-      }
-
-      template <class F, class V = E&, class G = std::remove_cvref_t<std::invoke_result_t<F, V> > >
-         requires std::is_void_v<G> && std::is_copy_constructible_v<E>
-      constexpr auto or_else(F&& f) &
-      {
-         if (has_value()) {
-            return expected(*this);
-         }
-         std::invoke(std::forward<F>(f), error());
-         return expected(*this);
-      }
-
-      template <class F, class V = const E&, class G = std::remove_cvref_t<std::invoke_result_t<F, V> > >
-         requires std::is_void_v<G> && std::is_copy_constructible_v<E>
-      constexpr auto or_else(F&& f) const&
-      {
-         if (has_value()) {
-            return expected(*this);
-         }
-         std::invoke(std::forward<F>(f), error());
-         return expected(*this);
-      }
-
-      template <class F, class V = E&&, class G = std::remove_cvref_t<std::invoke_result_t<F, V> > >
-         requires std::is_void_v<G> && std::is_move_constructible_v<E> && std::is_copy_constructible_v<E>
-      constexpr auto or_else(F&& f) &&
-      {
-         if (has_value()) {
-            return expected(std::move(*this));
-         }
-         // TODO: is this copy necessary, as f can be just read argument function
-         std::invoke(std::forward<F>(f), error());
-         return expected(std::move(*this));
-      }
-
-      template <class F, class V = const E&&, class G = std::remove_cvref_t<std::invoke_result_t<F, V> > >
-         requires std::is_void_v<G> && std::is_move_constructible_v<E> && std::is_copy_constructible_v<E>
-      constexpr auto or_else(F&& f) const&&
-      {
-         if (!has_value()) {
-            return expected(std::move(*this));
-         }
-         // TODO: is this copy necessary, as f can be just read argument function
-         std::invoke(std::forward<F>(f), error());
-         return expected(std::move(*this));
-      }
-
-      template <class F, class U = std::remove_cvref_t<std::invoke_result_t<F> > >
-         requires std::is_copy_constructible_v<E>
-      constexpr auto transform(F&& f) &
-      {
-         if (has_value()) {
-            if constexpr (!std::same_as<U, void>) {
-               return expected<U, E>(std::invoke(std::forward<F>(f)));
-            }
-            else {
-               std::invoke(std::forward<F>(f));
-               return expected<U, E>();
-            }
-         }
-         return expected<U, E>(unexpect, error());
-      }
-
-      template <class F, class U = std::remove_cvref_t<std::invoke_result_t<F> > >
-         requires std::is_copy_constructible_v<E>
-      constexpr auto transform(F&& f) const&
-      {
-         if (has_value()) {
-            if constexpr (!std::same_as<U, void>) {
-               return expected<U, E>(std::invoke(std::forward<F>(f)));
-            }
-            else {
-               std::invoke(std::forward<F>(f));
-               return expected<U, E>();
-            }
-         }
-         return expected<U, E>(unexpect, error());
-      }
-
-      template <class F, class U = std::remove_cvref_t<std::invoke_result_t<F> > >
-         requires std::is_move_constructible_v<E>
-      constexpr auto transform(F&& f) &&
-      {
-         if (has_value()) {
-            if constexpr (!std::same_as<U, void>) {
-               return expected<U, E>(std::invoke(std::forward<F>(f)));
-            }
-            else {
-               std::invoke(std::forward<F>(f));
-               return expected<U, E>();
-            }
-         }
-         return expected<U, E>(unexpect, std::move(error()));
-      }
-
-      template <class F, class U = std::remove_cvref_t<std::invoke_result_t<F> > >
-         requires std::is_move_constructible_v<E>
-      constexpr auto transform(F&& f) const&&
-      {
-         if (has_value()) {
-            if constexpr (!std::same_as<U, void>) {
-               return expected<U, E>(std::invoke(std::forward<F>(f)));
-            }
-            else {
-               std::invoke(std::forward<F>(f));
-               return expected<U, E>();
-            }
-         }
-         return expected<U, E>(unexpect, std::move(error()));
-      }
-
-      template <class F, class V = E&, class G = std::remove_cvref_t<std::invoke_result_t<F, V> > >
-         requires std::is_copy_constructible_v<E>
-      constexpr auto transform_error(F&& f) &
-      {
-         if (has_value()) {
-            return expected<void, G>{};
-         }
-         return expected<void, G>(unexpect, std::invoke(std::forward<F>(f), error()));
-      }
-
-      template <class F, class V = const E&, class G = std::remove_cvref_t<std::invoke_result_t<F, V> > >
-         requires std::is_copy_constructible_v<E>
-      constexpr auto transform_error(F&& f) const&
-      {
-         if (has_value()) {
-            return expected<void, G>{};
-         }
-         return expected<void, G>(unexpect, std::invoke(std::forward<F>(f), error()));
-      }
-
-      template <class F, class V = E&&, class G = std::remove_cvref_t<std::invoke_result_t<F, V> > >
-         requires std::is_move_constructible_v<E>
-      constexpr auto transform_error(F&& f) &&
-      {
-         if (has_value()) {
-            return expected<void, G>{};
-         }
-         return expected<void, G>(unexpect, std::invoke(std::forward<F>(f), std::move(error())));
-      }
-
-      template <class F, class V = const E&&, class G = std::remove_cvref_t<std::invoke_result_t<F, V> > >
-         requires std::is_move_constructible_v<E>
-      constexpr auto transform_error(F&& f) const&&
-      {
-         if (has_value()) {
-            return expected<void, G>{};
-         }
-         return expected<void, G>(unexpect, std::invoke(std::forward<F>(f), std::move(error())));
-      }
-
-      // expected equality operators
-      template <class T2, class E2>
-         requires std::is_void_v<T2> && requires(E e, E2 e2) {
-            {
-               e == e2
-            } -> std::convertible_to<bool>;
-         }
-      friend constexpr auto operator==(const expected& x, const expected<T2, E2>& y) -> bool
-      {
-         if (x.has_value() != y.has_value()) return false;
-         return x.has_value() or bool(x.error() == y.error());
-      }
-
-      template <class E2>
-         requires requires(const expected& x, const unexpected<E2>& e) {
-            {
-               x.error() == e.value()
-            } -> std::convertible_to<bool>;
-         }
-      friend constexpr auto operator==(const expected& x, const unexpected<E2>& e) -> bool
-      {
-         return !x.has_value() && bool(x.error() == e.value());
-      }
-
-      // specialized algorithms
-      friend constexpr void swap(expected& x, expected& y) noexcept(noexcept(x.swap(y))) { x.swap(y); }
-
-     private:
-      bool has_val{true};
-      union {
-         E unex;
-      };
-   };
-
-}
-
-#endif
->>>>>>> 9c5d50e8
+}