#include <array>
#include <cassert>
#include <limits>
#include <span>
#include <vector>

#include "glaze/frozen/random.hpp"
#include "glaze/util/string_cmp.hpp"
#include "glaze/util/expected.hpp"

namespace glz
{
   namespace detail
   {
      // https://en.wikipedia.org/wiki/Fowler–Noll–Vo_hash_function
      // http://www.isthe.com/chongo/tech/comp/fnv/index.html#FNV-param
      static constexpr uint64_t fnv64_prime = 1099511628211;
      static constexpr uint64_t fnv64_offset_basis = 0xcbf29ce484222325;
      
      template <class HashType>
      struct xsm1 {};
      
      template <>
      struct xsm1<uint64_t>
      {
         constexpr uint64_t operator()(auto&& value, const uint64_t seed) noexcept
         {
            uint64_t h = (fnv64_offset_basis ^ seed) * fnv64_prime;
            const auto n = value.size();

            if (n < 8) {
               const auto shift = 64 - 8 * n;
               h ^= to_uint64(value.data(), n) << shift;
               h ^= h >> 33;
               h *= fnv64_prime;
               return h;
            }

            const char* d0 = value.data();
            const char* end7 = value.data() + n - 7;
            for (; d0 < end7; d0 += 8) {
               h ^= to_uint64_n<8>(d0);
               h ^= h >> 33;
               h *= fnv64_prime;
            }

            const uint64_t nm8 = n - 8;
            h ^= to_uint64_n<8>(value.data() + nm8);
            h ^= h >> 33;
            h *= fnv64_prime;
            return h;
         }
      };

      template <>
      struct xsm1<uint32_t>
      {
         constexpr uint32_t operator()(auto&& value, const uint32_t seed) noexcept
         {
            uint64_t hash = xsm1<uint64_t>{}(value, seed);
            return hash >> 32;
         }
      };

      constexpr bool contains(auto&& data, auto&& val) noexcept
      {
         const auto n = data.size();
         for (size_t i = 0; i < n; ++i) {
            if (data[i] == val) { return true; }
         }
         return false;
      }
      
      template <size_t N>
      constexpr auto naive_bucket_size() noexcept {
         return N < 8 ? 2 * N : 4 * N;
      }

      template <size_t N, class HashType>
      constexpr HashType naive_perfect_hash(auto&& keys) noexcept
      {
         static_assert(N <= 20);
         constexpr size_t m = naive_bucket_size<N>();
         std::array<size_t, N> hashes{};
         std::array<size_t, N> buckets{};
         
         auto hash_alg = xsm1<HashType>{};

         frozen::default_prg_t gen{};
         for (size_t i = 0; i < 1024; ++i) {
            HashType seed = gen();
            size_t index = 0;
            for (const auto& key : keys) {
               const auto hash = hash_alg(key, seed);
               if (contains(std::span{hashes.data(), index}, hash)) break;
               hashes[index] = hash;

               auto bucket = hash % m;
               if (contains(std::span{buckets.data(), index}, bucket)) break;
               buckets[index] = bucket;

               ++index;
            }

            if (index == N) return seed;
         }

         return (std::numeric_limits<HashType>::max)();
      }

      inline bool sv_neq(const sv s0, const sv s1) noexcept { return s0 != s1; }

      template <class Value, std::size_t N, class HashType, bool allow_hash_check = false>
      struct naive_map
      {
         static_assert(N <= 20);
         static constexpr size_t m = naive_bucket_size<N>();
         HashType seed{};
         std::array<std::pair<sv, Value>, N> items{};
         std::array<HashType, N * allow_hash_check> hashes{};
         std::array<uint8_t, m> table{};

         constexpr decltype(auto) begin() const { return items.begin(); }
         constexpr decltype(auto) end() const { return items.end(); }

         constexpr expected<std::reference_wrapper<Value>, error_code> at(auto &&key) const noexcept
         {
            const auto hash = xsm1<HashType>{}(key, seed);
            const auto index = table[hash % m]; // modulus should be fast because m is known compile time
            const auto& item = items[index];
            if constexpr (allow_hash_check) {
               if (hashes[index] != hash) [[unlikely]] {
                  return unexpected(error_code::unknown_key);
               }
            }
            else {
               if (!string_cmp(item.first, key)) [[unlikely]] {
                  return unexpected(error_code::unknown_key);
               }
            }
            return item.second;
         }

         constexpr decltype(auto) find(auto&& key) const noexcept
         {
            const auto hash = xsm1<HashType>{}(key, seed);
            const auto index = table[hash % m];
            if constexpr (allow_hash_check) {
               if (hashes[index] != hash) [[unlikely]]
                  return items.end();
            }
            else {
               const auto& item = items[index];
               if (!string_cmp(item.first, key)) [[unlikely]]
                  return items.end();
            }
            return items.begin() + index;
         }
      };

      template <class T, size_t N, class HashType, bool allow_hash_check = false>
      constexpr auto make_naive_map(std::initializer_list<std::pair<sv, T>> pairs)
      {
         static_assert(N <= 20);
         if (pairs.size() != N) {
            glaze_error("pairs.size() != N");
         }
         naive_map<T, N, HashType, allow_hash_check> ht{};
         constexpr size_t m = naive_bucket_size<N>();

         std::array<std::string_view, N> keys{};
         size_t i = 0;
         for (const auto &pair : pairs) {
            ht.items[i] = pair;
            keys[i] = pair.first;
            ++i;
         }
         ht.seed = naive_perfect_hash<N, HashType>(keys);
<<<<<<< HEAD
         if (ht.seed == std::numeric_limits<HashType>::max()) {
            glaze_error("Unable to find perfect hash");
=======
         if (ht.seed == (std::numeric_limits<HashType>::max)()) {
            throw std::runtime_error("Unable to find perfect hash.");
>>>>>>> 7b7e768c
         }

         for (size_t i = 0; i < N; ++i) {
            const auto hash = xsm1<HashType>{}(keys[i], ht.seed);
            if constexpr (allow_hash_check) {
               ht.hashes[i] = hash;
            }
            ht.table[hash % m] = static_cast<uint8_t>(i);
         }

         return ht;
      }
      
      struct single_char_hash_desc
      {
         size_t N{};
         bool valid{};
         uint8_t min_diff{};
         uint8_t front{};
         uint8_t back{};
         bool is_front_hash = true;
      };

      template <size_t N, bool IsFrontHash = true>
      inline constexpr single_char_hash_desc single_char_hash(const std::array<std::string_view, N>& v) noexcept
      {
         if (N > 255) {
            return {};
         }
         
         std::array<uint8_t, N> hashes;
         for (size_t i = 0; i < N; ++i) {
            if (v[i].size() == 0) {
               return {};
            }
            if constexpr (IsFrontHash) {
               hashes[i] = static_cast<uint8_t>(v[i][0]);
            }
            else {
               hashes[i] = static_cast<uint8_t>(v[i].back());
            }
         }
         
         std::sort(hashes.begin(), hashes.end());
         
         uint8_t min_diff = (std::numeric_limits<uint8_t>::max)();
         for (size_t i = 0; i < N - 1; ++i) {
            if ((hashes[i + 1] - hashes[i]) < min_diff) {
               min_diff = hashes[i + 1] - hashes[i];
            }
         }
         
         return single_char_hash_desc{ N, min_diff > 0, min_diff, hashes.front(), hashes.back(), IsFrontHash };
      }

      template <class T, single_char_hash_desc D>
      struct single_char_map
      {
         static constexpr auto N = D.N;
         static_assert(N < 256);
         std::array<std::pair<std::string_view, T>, N> items{};
         static constexpr size_t N_table = D.back - D.front + 1;
         std::array<uint8_t, N_table> table{};
         
         constexpr decltype(auto) begin() const { return items.begin(); }
         constexpr decltype(auto) end() const { return items.end(); }
         
         constexpr expected<std::reference_wrapper<T>, error_code> at(auto&& key) const noexcept
         {
            if (key.size() == 0) [[unlikely]] {
               return unexpected(error_code::unknown_key);
            }
            
            if constexpr (D.is_front_hash) {
               const auto k = static_cast<uint8_t>(key[0]) - D.front;
               if (k > N_table) [[unlikely]] {
                  return unexpected(error_code::unknown_key);
               }
               const auto index = table[k];
               const auto& item = items[index];
               if (!string_cmp(item.first, key)) [[unlikely]] {
                  return unexpected(error_code::unknown_key);
               }
               return item.second;
            }
            else {
               const auto k = static_cast<uint8_t>(key.back()) - D.front;
               if (k > N_table) [[unlikely]] {
                  return unexpected(error_code::unknown_key);
               }
               const auto index = table[k];
               const auto& item = items[index];
               if (!string_cmp(item.first, key)) [[unlikely]] {
                  return unexpected(error_code::unknown_key);
               }
               return item.second;
            }
         }
         
         constexpr decltype(auto) find(auto&& key) const noexcept
         {
            if (key.size() == 0) [[unlikely]] {
               return items.end();
            }
            
            if constexpr (D.is_front_hash) {
               const auto k = static_cast<uint8_t>(key[0]) - D.front;
               if (k > N_table) [[unlikely]] {
                  return items.end();
               }
               const auto index = table[k];
               const auto& item = items[index];
               if (!string_cmp(item.first, key)) [[unlikely]]
                  return items.end();
               return items.begin() + index;
            }
            else {
               const auto k = static_cast<uint8_t>(key.back()) - D.front;
               if (k > N_table) [[unlikely]] {
                  return items.end();
               }
               const auto index = table[k];
               const auto& item = items[index];
               if (!string_cmp(item.first, key)) [[unlikely]]
                  return items.end();
               return items.begin() + index;
            }
         }
      };

      template <class T, single_char_hash_desc D>
      constexpr auto make_single_char_map(std::initializer_list<std::pair<std::string_view, T>> pairs)
      {
         constexpr auto N = D.N;
         static_assert(N < 256);
         assert(pairs.size() == N);
         single_char_map<T, D> ht{};
         
         uint8_t i = 0;
         for (const auto& pair : pairs) {
            ht.items[i] = pair;
            if constexpr (D.is_front_hash) {
               ht.table[static_cast<uint8_t>(pair.first[0]) - D.front] = i;
            }
            else {
               ht.table[static_cast<uint8_t>(pair.first.back()) - D.front] = i;
            }
            ++i;
         }
         
         return ht;
      }
      
      template <class T, const sv& S>
      struct micro_map1
      {
         std::array<std::pair<sv, T>, 1> items{};
         
         static constexpr auto s = S; // Needed for MSVC to avoid an internal compiler error
         
         constexpr decltype(auto) begin() const { return items.begin(); }
         constexpr decltype(auto) end() const { return items.end(); }
         
         constexpr expected<std::reference_wrapper<T>, error_code> at(auto&& key) const noexcept
         {
            if (cx_string_cmp<s>(key)) [[likely]] {
               return items[0].second;
            }
            else [[unlikely]] {
               return unexpected(error_code::unknown_key);
            }
         }
         
         constexpr decltype(auto) find(auto&& key) const noexcept
         {
            if (cx_string_cmp<s>(key)) [[likely]] {
               return items.begin();
            }
            else [[unlikely]] {
               return items.end();
            }
         }
      };
      
      template <class T, const sv& S0, const sv& S1>
      struct micro_map2
      {
         std::array<std::pair<sv, T>, 2> items{};
         
         static constexpr auto s0 = S0; // Needed for MSVC to avoid an internal compiler error
         static constexpr auto s1 = S1; // Needed for MSVC to avoid an internal compiler error
         
         static constexpr bool same_size = s0.size() == s1.size(); // if we need to check the size again on the second compare
         static constexpr bool check_size = !same_size;
         
         constexpr decltype(auto) begin() const { return items.begin(); }
         constexpr decltype(auto) end() const { return items.end(); }
         
         constexpr expected<std::reference_wrapper<T>, error_code> at(auto&& key) const noexcept
         {
            if constexpr (same_size) {
               constexpr auto n = s0.size();
               if (key.size() != n) {
                  return unexpected(error_code::unknown_key);
               }
            }
            
            if (cx_string_cmp<s0, check_size>(key)) {
               return items[0].second;
            }
            else if (cx_string_cmp<s1, check_size>(key)) {
               return items[1].second;
            }
            else [[unlikely]] {
               return unexpected(error_code::unknown_key);
            }
         }
         
         constexpr decltype(auto) find(auto&& key) const noexcept
         {
            if constexpr (same_size) {
               constexpr auto n = s0.size();
               if (key.size() != n) {
                  return items.end();
               }
            }
            
            if (cx_string_cmp<s0, check_size>(key)) {
               return items.begin();
            }
            else if (cx_string_cmp<s1, check_size>(key)) {
               return items.begin() + 1;
            }
            else [[unlikely]] {
               return items.end();
            }
         }
      };
   }
}<|MERGE_RESOLUTION|>--- conflicted
+++ resolved
@@ -176,13 +176,8 @@
             ++i;
          }
          ht.seed = naive_perfect_hash<N, HashType>(keys);
-<<<<<<< HEAD
          if (ht.seed == std::numeric_limits<HashType>::max()) {
             glaze_error("Unable to find perfect hash");
-=======
-         if (ht.seed == (std::numeric_limits<HashType>::max)()) {
-            throw std::runtime_error("Unable to find perfect hash.");
->>>>>>> 7b7e768c
          }
 
          for (size_t i = 0; i < N; ++i) {
