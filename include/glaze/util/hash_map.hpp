--- conflicted
+++ resolved
@@ -253,13 +253,8 @@
             
             if constexpr (D.is_front_hash) {
                const auto k = static_cast<uint8_t>(key[0]) - D.front;
-<<<<<<< HEAD
-               if (k > N_table) [[unlikely]] {
-                  return unexpected(error_code::unknown_key);
-=======
                if (k >= N_table) [[unlikely]] {
                   throw std::runtime_error("Invalid key");
->>>>>>> f7e82a9e
                }
                const auto index = table[k];
                const auto& item = items[index];
@@ -270,13 +265,8 @@
             }
             else {
                const auto k = static_cast<uint8_t>(key.back()) - D.front;
-<<<<<<< HEAD
-               if (k > N_table) [[unlikely]] {
-                  return unexpected(error_code::unknown_key);
-=======
                if (k >= N_table) [[unlikely]] {
                   throw std::runtime_error("Invalid key");
->>>>>>> f7e82a9e
                }
                const auto index = table[k];
                const auto& item = items[index];
