#pragma once

#include <array>
#include <bit>
#include <bitset>
#include <cassert>
#include <cfenv>
#include <charconv>
#include <cmath>
#include <cstdint>
#include <cstring>
#include <iostream>
#include <limits>
#include <string>
#include <type_traits>
#include <vector>

namespace glz::detail
{
   // Based on yyjson: https://github.com/ibireme/yyjson/blob/master/src/yyjson.c with some changes to rounding and
   // dirrect for floats
   // TODO: Subnormals are not handled right now.
   // TODO: Check overflow for intss
   // Wontfix: Numbers with more than 19 sigfigs may be off by 1ulp. No algorithm should be outputing more than 17
   // digits so I dont think roundtripping matters if you supply extra digits

   inline constexpr std::array<uint64_t, 21> powers_of_ten_int{1ull,
                                                               10ull,
                                                               100ull,
                                                               1000ull,
                                                               10000ull,
                                                               100000ull,
                                                               1000000ull,
                                                               10000000ull,
                                                               100000000ull,
                                                               1000000000ull,
                                                               10000000000ull,
                                                               100000000000ull,
                                                               1000000000000ull,
                                                               10000000000000ull,
                                                               100000000000000ull,
                                                               1000000000000000ull,
                                                               10000000000000000ull,
                                                               100000000000000000ull,
                                                               1000000000000000000ull,
                                                               10000000000000000000ull};
   inline constexpr std::array<double, 23> powers_of_ten_float = {1e0,  1e1,  1e2,  1e3,  1e4,  1e5,  1e6,  1e7,
                                                                  1e8,  1e9,  1e10, 1e11, 1e12, 1e13, 1e14, 1e15,
                                                                  1e16, 1e17, 1e18, 1e19, 1e20, 1e21, 1e22};
// https://stackoverflow.com/questions/28868367/getting-the-high-part-of-64-bit-integer-multiplication
#ifdef __SIZEOF_INT128__
   inline uint64_t mulhi64(uint64_t a, uint64_t b)
   {
      unsigned __int128 prod = a * (unsigned __int128)b;
      return prod >> 64;
   }
#elif defined(_M_X64) || defined(_M_ARM64)
#include <intrin.h>
#define mulhi64 __umulh
#else
   uint64_t mulhi64(uint64_t a, uint64_t b)
   {
      uint64_t a_lo = (uint32_t)a;
      uint64_t a_hi = a >> 32;
      uint64_t b_lo = (uint32_t)b;
      uint64_t b_hi = b >> 32;
      uint64_t a_x_b_hi = a_hi * b_hi;
      uint64_t a_x_b_mid = a_hi * b_lo;
      uint64_t b_x_a_mid = b_hi * a_lo;
      uint64_t a_x_b_lo = a_lo * b_lo;
      uint64_t carry_bit = ((uint64_t)(uint32_t)a_x_b_mid + (uint64_t)(uint32_t)b_x_a_mid + (a_x_b_lo >> 32)) >> 32;
      uint64_t multhi = a_x_b_hi + (a_x_b_mid >> 32) + (b_x_a_mid >> 32) + carry_bit;
      return multhi;
   }
#endif
   // Min decimal exponent in pow10_sig_table.
   inline constexpr auto pow10_sig_table_min_exp = -343;
   // Max decimal exponent in pow10_sig_table.
   inline constexpr auto pow10_sig_table_max_exp = 324;
   // Min exact decimal exponent in pow10_sig_table
   inline constexpr auto pow10_sig_table_min_exact = 0;
   // Max exact decimal exponent in pow10_sig_table
   inline constexpr auto pow10_sig_table_max_exact = 27;
   inline constexpr std::array<uint64_t, 668> pow10_sig_table = {
      0xBF29DCABA82FDEAE, 0xEEF453D6923BD65A, 0x9558B4661B6565F8, 0xBAAEE17FA23EBF76, 0xE95A99DF8ACE6F53,
      0x91D8A02BB6C10594, 0xB64EC836A47146F9, 0xE3E27A444D8D98B7, 0x8E6D8C6AB0787F72, 0xB208EF855C969F4F,
      0xDE8B2B66B3BC4723, 0x8B16FB203055AC76, 0xADDCB9E83C6B1793, 0xD953E8624B85DD78, 0x87D4713D6F33AA6B,
      0xA9C98D8CCB009506, 0xD43BF0EFFDC0BA48, 0x84A57695FE98746D, 0xA5CED43B7E3E9188, 0xCF42894A5DCE35EA,
      0x818995CE7AA0E1B2, 0xA1EBFB4219491A1F, 0xCA66FA129F9B60A6, 0xFD00B897478238D0, 0x9E20735E8CB16382,
      0xC5A890362FDDBC62, 0xF712B443BBD52B7B, 0x9A6BB0AA55653B2D, 0xC1069CD4EABE89F8, 0xF148440A256E2C76,
      0x96CD2A865764DBCA, 0xBC807527ED3E12BC, 0xEBA09271E88D976B, 0x93445B8731587EA3, 0xB8157268FDAE9E4C,
      0xE61ACF033D1A45DF, 0x8FD0C16206306BAB, 0xB3C4F1BA87BC8696, 0xE0B62E2929ABA83C, 0x8C71DCD9BA0B4925,
      0xAF8E5410288E1B6F, 0xDB71E91432B1A24A, 0x892731AC9FAF056E, 0xAB70FE17C79AC6CA, 0xD64D3D9DB981787D,
      0x85F0468293F0EB4E, 0xA76C582338ED2621, 0xD1476E2C07286FAA, 0x82CCA4DB847945CA, 0xA37FCE126597973C,
      0xCC5FC196FEFD7D0C, 0xFF77B1FCBEBCDC4F, 0x9FAACF3DF73609B1, 0xC795830D75038C1D, 0xF97AE3D0D2446F25,
      0x9BECCE62836AC577, 0xC2E801FB244576D5, 0xF3A20279ED56D48A, 0x9845418C345644D6, 0xBE5691EF416BD60C,
      0xEDEC366B11C6CB8F, 0x94B3A202EB1C3F39, 0xB9E08A83A5E34F07, 0xE858AD248F5C22C9, 0x91376C36D99995BE,
      0xB58547448FFFFB2D, 0xE2E69915B3FFF9F9, 0x8DD01FAD907FFC3B, 0xB1442798F49FFB4A, 0xDD95317F31C7FA1D,
      0x8A7D3EEF7F1CFC52, 0xAD1C8EAB5EE43B66, 0xD863B256369D4A40, 0x873E4F75E2224E68, 0xA90DE3535AAAE202,
      0xD3515C2831559A83, 0x8412D9991ED58091, 0xA5178FFF668AE0B6, 0xCE5D73FF402D98E3, 0x80FA687F881C7F8E,
      0xA139029F6A239F72, 0xC987434744AC874E, 0xFBE9141915D7A922, 0x9D71AC8FADA6C9B5, 0xC4CE17B399107C22,
      0xF6019DA07F549B2B, 0x99C102844F94E0FB, 0xC0314325637A1939, 0xF03D93EEBC589F88, 0x96267C7535B763B5,
      0xBBB01B9283253CA2, 0xEA9C227723EE8BCB, 0x92A1958A7675175F, 0xB749FAED14125D36, 0xE51C79A85916F484,
      0x8F31CC0937AE58D2, 0xB2FE3F0B8599EF07, 0xDFBDCECE67006AC9, 0x8BD6A141006042BD, 0xAECC49914078536D,
      0xDA7F5BF590966848, 0x888F99797A5E012D, 0xAAB37FD7D8F58178, 0xD5605FCDCF32E1D6, 0x855C3BE0A17FCD26,
      0xA6B34AD8C9DFC06F, 0xD0601D8EFC57B08B, 0x823C12795DB6CE57, 0xA2CB1717B52481ED, 0xCB7DDCDDA26DA268,
      0xFE5D54150B090B02, 0x9EFA548D26E5A6E1, 0xC6B8E9B0709F109A, 0xF867241C8CC6D4C0, 0x9B407691D7FC44F8,
      0xC21094364DFB5636, 0xF294B943E17A2BC4, 0x979CF3CA6CEC5B5A, 0xBD8430BD08277231, 0xECE53CEC4A314EBD,
      0x940F4613AE5ED136, 0xB913179899F68584, 0xE757DD7EC07426E5, 0x9096EA6F3848984F, 0xB4BCA50B065ABE63,
      0xE1EBCE4DC7F16DFB, 0x8D3360F09CF6E4BD, 0xB080392CC4349DEC, 0xDCA04777F541C567, 0x89E42CAAF9491B60,
      0xAC5D37D5B79B6239, 0xD77485CB25823AC7, 0x86A8D39EF77164BC, 0xA8530886B54DBDEB, 0xD267CAA862A12D66,
      0x8380DEA93DA4BC60, 0xA46116538D0DEB78, 0xCD795BE870516656, 0x806BD9714632DFF6, 0xA086CFCD97BF97F3,
      0xC8A883C0FDAF7DF0, 0xFAD2A4B13D1B5D6C, 0x9CC3A6EEC6311A63, 0xC3F490AA77BD60FC, 0xF4F1B4D515ACB93B,
      0x991711052D8BF3C5, 0xBF5CD54678EEF0B6, 0xEF340A98172AACE4, 0x9580869F0E7AAC0E, 0xBAE0A846D2195712,
      0xE998D258869FACD7, 0x91FF83775423CC06, 0xB67F6455292CBF08, 0xE41F3D6A7377EECA, 0x8E938662882AF53E,
      0xB23867FB2A35B28D, 0xDEC681F9F4C31F31, 0x8B3C113C38F9F37E, 0xAE0B158B4738705E, 0xD98DDAEE19068C76,
      0x87F8A8D4CFA417C9, 0xA9F6D30A038D1DBC, 0xD47487CC8470652B, 0x84C8D4DFD2C63F3B, 0xA5FB0A17C777CF09,
      0xCF79CC9DB955C2CC, 0x81AC1FE293D599BF, 0xA21727DB38CB002F, 0xCA9CF1D206FDC03B, 0xFD442E4688BD304A,
      0x9E4A9CEC15763E2E, 0xC5DD44271AD3CDBA, 0xF7549530E188C128, 0x9A94DD3E8CF578B9, 0xC13A148E3032D6E7,
      0xF18899B1BC3F8CA1, 0x96F5600F15A7B7E5, 0xBCB2B812DB11A5DE, 0xEBDF661791D60F56, 0x936B9FCEBB25C995,
      0xB84687C269EF3BFB, 0xE65829B3046B0AFA, 0x8FF71A0FE2C2E6DC, 0xB3F4E093DB73A093, 0xE0F218B8D25088B8,
      0x8C974F7383725573, 0xAFBD2350644EEACF, 0xDBAC6C247D62A583, 0x894BC396CE5DA772, 0xAB9EB47C81F5114F,
      0xD686619BA27255A2, 0x8613FD0145877585, 0xA798FC4196E952E7, 0xD17F3B51FCA3A7A0, 0x82EF85133DE648C4,
      0xA3AB66580D5FDAF5, 0xCC963FEE10B7D1B3, 0xFFBBCFE994E5C61F, 0x9FD561F1FD0F9BD3, 0xC7CABA6E7C5382C8,
      0xF9BD690A1B68637B, 0x9C1661A651213E2D, 0xC31BFA0FE5698DB8, 0xF3E2F893DEC3F126, 0x986DDB5C6B3A76B7,
      0xBE89523386091465, 0xEE2BA6C0678B597F, 0x94DB483840B717EF, 0xBA121A4650E4DDEB, 0xE896A0D7E51E1566,
      0x915E2486EF32CD60, 0xB5B5ADA8AAFF80B8, 0xE3231912D5BF60E6, 0x8DF5EFABC5979C8F, 0xB1736B96B6FD83B3,
      0xDDD0467C64BCE4A0, 0x8AA22C0DBEF60EE4, 0xAD4AB7112EB3929D, 0xD89D64D57A607744, 0x87625F056C7C4A8B,
      0xA93AF6C6C79B5D2D, 0xD389B47879823479, 0x843610CB4BF160CB, 0xA54394FE1EEDB8FE, 0xCE947A3DA6A9273E,
      0x811CCC668829B887, 0xA163FF802A3426A8, 0xC9BCFF6034C13052, 0xFC2C3F3841F17C67, 0x9D9BA7832936EDC0,
      0xC5029163F384A931, 0xF64335BCF065D37D, 0x99EA0196163FA42E, 0xC06481FB9BCF8D39, 0xF07DA27A82C37088,
      0x964E858C91BA2655, 0xBBE226EFB628AFEA, 0xEADAB0ABA3B2DBE5, 0x92C8AE6B464FC96F, 0xB77ADA0617E3BBCB,
      0xE55990879DDCAABD, 0x8F57FA54C2A9EAB6, 0xB32DF8E9F3546564, 0xDFF9772470297EBD, 0x8BFBEA76C619EF36,
      0xAEFAE51477A06B03, 0xDAB99E59958885C4, 0x88B402F7FD75539B, 0xAAE103B5FCD2A881, 0xD59944A37C0752A2,
      0x857FCAE62D8493A5, 0xA6DFBD9FB8E5B88E, 0xD097AD07A71F26B2, 0x825ECC24C873782F, 0xA2F67F2DFA90563B,
      0xCBB41EF979346BCA, 0xFEA126B7D78186BC, 0x9F24B832E6B0F436, 0xC6EDE63FA05D3143, 0xF8A95FCF88747D94,
      0x9B69DBE1B548CE7C, 0xC24452DA229B021B, 0xF2D56790AB41C2A2, 0x97C560BA6B0919A5, 0xBDB6B8E905CB600F,
      0xED246723473E3813, 0x9436C0760C86E30B, 0xB94470938FA89BCE, 0xE7958CB87392C2C2, 0x90BD77F3483BB9B9,
      0xB4ECD5F01A4AA828, 0xE2280B6C20DD5232, 0x8D590723948A535F, 0xB0AF48EC79ACE837, 0xDCDB1B2798182244,
      0x8A08F0F8BF0F156B, 0xAC8B2D36EED2DAC5, 0xD7ADF884AA879177, 0x86CCBB52EA94BAEA, 0xA87FEA27A539E9A5,
      0xD29FE4B18E88640E, 0x83A3EEEEF9153E89, 0xA48CEAAAB75A8E2B, 0xCDB02555653131B6, 0x808E17555F3EBF11,
      0xA0B19D2AB70E6ED6, 0xC8DE047564D20A8B, 0xFB158592BE068D2E, 0x9CED737BB6C4183D, 0xC428D05AA4751E4C,
      0xF53304714D9265DF, 0x993FE2C6D07B7FAB, 0xBF8FDB78849A5F96, 0xEF73D256A5C0F77C, 0x95A8637627989AAD,
      0xBB127C53B17EC159, 0xE9D71B689DDE71AF, 0x9226712162AB070D, 0xB6B00D69BB55C8D1, 0xE45C10C42A2B3B05,
      0x8EB98A7A9A5B04E3, 0xB267ED1940F1C61C, 0xDF01E85F912E37A3, 0x8B61313BBABCE2C6, 0xAE397D8AA96C1B77,
      0xD9C7DCED53C72255, 0x881CEA14545C7575, 0xAA242499697392D2, 0xD4AD2DBFC3D07787, 0x84EC3C97DA624AB4,
      0xA6274BBDD0FADD61, 0xCFB11EAD453994BA, 0x81CEB32C4B43FCF4, 0xA2425FF75E14FC31, 0xCAD2F7F5359A3B3E,
      0xFD87B5F28300CA0D, 0x9E74D1B791E07E48, 0xC612062576589DDA, 0xF79687AED3EEC551, 0x9ABE14CD44753B52,
      0xC16D9A0095928A27, 0xF1C90080BAF72CB1, 0x971DA05074DA7BEE, 0xBCE5086492111AEA, 0xEC1E4A7DB69561A5,
      0x9392EE8E921D5D07, 0xB877AA3236A4B449, 0xE69594BEC44DE15B, 0x901D7CF73AB0ACD9, 0xB424DC35095CD80F,
      0xE12E13424BB40E13, 0x8CBCCC096F5088CB, 0xAFEBFF0BCB24AAFE, 0xDBE6FECEBDEDD5BE, 0x89705F4136B4A597,
      0xABCC77118461CEFC, 0xD6BF94D5E57A42BC, 0x8637BD05AF6C69B5, 0xA7C5AC471B478423, 0xD1B71758E219652B,
      0x83126E978D4FDF3B, 0xA3D70A3D70A3D70A, 0xCCCCCCCCCCCCCCCC, 0x8000000000000000, 0xA000000000000000,
      0xC800000000000000, 0xFA00000000000000, 0x9C40000000000000, 0xC350000000000000, 0xF424000000000000,
      0x9896800000000000, 0xBEBC200000000000, 0xEE6B280000000000, 0x9502F90000000000, 0xBA43B74000000000,
      0xE8D4A51000000000, 0x9184E72A00000000, 0xB5E620F480000000, 0xE35FA931A0000000, 0x8E1BC9BF04000000,
      0xB1A2BC2EC5000000, 0xDE0B6B3A76400000, 0x8AC7230489E80000, 0xAD78EBC5AC620000, 0xD8D726B7177A8000,
      0x878678326EAC9000, 0xA968163F0A57B400, 0xD3C21BCECCEDA100, 0x84595161401484A0, 0xA56FA5B99019A5C8,
      0xCECB8F27F4200F3A, 0x813F3978F8940984, 0xA18F07D736B90BE5, 0xC9F2C9CD04674EDE, 0xFC6F7C4045812296,
      0x9DC5ADA82B70B59D, 0xC5371912364CE305, 0xF684DF56C3E01BC6, 0x9A130B963A6C115C, 0xC097CE7BC90715B3,
      0xF0BDC21ABB48DB20, 0x96769950B50D88F4, 0xBC143FA4E250EB31, 0xEB194F8E1AE525FD, 0x92EFD1B8D0CF37BE,
      0xB7ABC627050305AD, 0xE596B7B0C643C719, 0x8F7E32CE7BEA5C6F, 0xB35DBF821AE4F38B, 0xE0352F62A19E306E,
      0x8C213D9DA502DE45, 0xAF298D050E4395D6, 0xDAF3F04651D47B4C, 0x88D8762BF324CD0F, 0xAB0E93B6EFEE0053,
      0xD5D238A4ABE98068, 0x85A36366EB71F041, 0xA70C3C40A64E6C51, 0xD0CF4B50CFE20765, 0x82818F1281ED449F,
      0xA321F2D7226895C7, 0xCBEA6F8CEB02BB39, 0xFEE50B7025C36A08, 0x9F4F2726179A2245, 0xC722F0EF9D80AAD6,
      0xF8EBAD2B84E0D58B, 0x9B934C3B330C8577, 0xC2781F49FFCFA6D5, 0xF316271C7FC3908A, 0x97EDD871CFDA3A56,
      0xBDE94E8E43D0C8EC, 0xED63A231D4C4FB27, 0x945E455F24FB1CF8, 0xB975D6B6EE39E436, 0xE7D34C64A9C85D44,
      0x90E40FBEEA1D3A4A, 0xB51D13AEA4A488DD, 0xE264589A4DCDAB14, 0x8D7EB76070A08AEC, 0xB0DE65388CC8ADA8,
      0xDD15FE86AFFAD912, 0x8A2DBF142DFCC7AB, 0xACB92ED9397BF996, 0xD7E77A8F87DAF7FB, 0x86F0AC99B4E8DAFD,
      0xA8ACD7C0222311BC, 0xD2D80DB02AABD62B, 0x83C7088E1AAB65DB, 0xA4B8CAB1A1563F52, 0xCDE6FD5E09ABCF26,
      0x80B05E5AC60B6178, 0xA0DC75F1778E39D6, 0xC913936DD571C84C, 0xFB5878494ACE3A5F, 0x9D174B2DCEC0E47B,
      0xC45D1DF942711D9A, 0xF5746577930D6500, 0x9968BF6ABBE85F20, 0xBFC2EF456AE276E8, 0xEFB3AB16C59B14A2,
      0x95D04AEE3B80ECE5, 0xBB445DA9CA61281F, 0xEA1575143CF97226, 0x924D692CA61BE758, 0xB6E0C377CFA2E12E,
      0xE498F455C38B997A, 0x8EDF98B59A373FEC, 0xB2977EE300C50FE7, 0xDF3D5E9BC0F653E1, 0x8B865B215899F46C,
      0xAE67F1E9AEC07187, 0xDA01EE641A708DE9, 0x884134FE908658B2, 0xAA51823E34A7EEDE, 0xD4E5E2CDC1D1EA96,
      0x850FADC09923329E, 0xA6539930BF6BFF45, 0xCFE87F7CEF46FF16, 0x81F14FAE158C5F6E, 0xA26DA3999AEF7749,
      0xCB090C8001AB551C, 0xFDCB4FA002162A63, 0x9E9F11C4014DDA7E, 0xC646D63501A1511D, 0xF7D88BC24209A565,
      0x9AE757596946075F, 0xC1A12D2FC3978937, 0xF209787BB47D6B84, 0x9745EB4D50CE6332, 0xBD176620A501FBFF,
      0xEC5D3FA8CE427AFF, 0x93BA47C980E98CDF, 0xB8A8D9BBE123F017, 0xE6D3102AD96CEC1D, 0x9043EA1AC7E41392,
      0xB454E4A179DD1877, 0xE16A1DC9D8545E94, 0x8CE2529E2734BB1D, 0xB01AE745B101E9E4, 0xDC21A1171D42645D,
      0x899504AE72497EBA, 0xABFA45DA0EDBDE69, 0xD6F8D7509292D603, 0x865B86925B9BC5C2, 0xA7F26836F282B732,
      0xD1EF0244AF2364FF, 0x8335616AED761F1F, 0xA402B9C5A8D3A6E7, 0xCD036837130890A1, 0x802221226BE55A64,
      0xA02AA96B06DEB0FD, 0xC83553C5C8965D3D, 0xFA42A8B73ABBF48C, 0x9C69A97284B578D7, 0xC38413CF25E2D70D,
      0xF46518C2EF5B8CD1, 0x98BF2F79D5993802, 0xBEEEFB584AFF8603, 0xEEAABA2E5DBF6784, 0x952AB45CFA97A0B2,
      0xBA756174393D88DF, 0xE912B9D1478CEB17, 0x91ABB422CCB812EE, 0xB616A12B7FE617AA, 0xE39C49765FDF9D94,
      0x8E41ADE9FBEBC27D, 0xB1D219647AE6B31C, 0xDE469FBD99A05FE3, 0x8AEC23D680043BEE, 0xADA72CCC20054AE9,
      0xD910F7FF28069DA4, 0x87AA9AFF79042286, 0xA99541BF57452B28, 0xD3FA922F2D1675F2, 0x847C9B5D7C2E09B7,
      0xA59BC234DB398C25, 0xCF02B2C21207EF2E, 0x8161AFB94B44F57D, 0xA1BA1BA79E1632DC, 0xCA28A291859BBF93,
      0xFCB2CB35E702AF78, 0x9DEFBF01B061ADAB, 0xC56BAEC21C7A1916, 0xF6C69A72A3989F5B, 0x9A3C2087A63F6399,
      0xC0CB28A98FCF3C7F, 0xF0FDF2D3F3C30B9F, 0x969EB7C47859E743, 0xBC4665B596706114, 0xEB57FF22FC0C7959,
      0x9316FF75DD87CBD8, 0xB7DCBF5354E9BECE, 0xE5D3EF282A242E81, 0x8FA475791A569D10, 0xB38D92D760EC4455,
      0xE070F78D3927556A, 0x8C469AB843B89562, 0xAF58416654A6BABB, 0xDB2E51BFE9D0696A, 0x88FCF317F22241E2,
      0xAB3C2FDDEEAAD25A, 0xD60B3BD56A5586F1, 0x85C7056562757456, 0xA738C6BEBB12D16C, 0xD106F86E69D785C7,
      0x82A45B450226B39C, 0xA34D721642B06084, 0xCC20CE9BD35C78A5, 0xFF290242C83396CE, 0x9F79A169BD203E41,
      0xC75809C42C684DD1, 0xF92E0C3537826145, 0x9BBCC7A142B17CCB, 0xC2ABF989935DDBFE, 0xF356F7EBF83552FE,
      0x98165AF37B2153DE, 0xBE1BF1B059E9A8D6, 0xEDA2EE1C7064130C, 0x9485D4D1C63E8BE7, 0xB9A74A0637CE2EE1,
      0xE8111C87C5C1BA99, 0x910AB1D4DB9914A0, 0xB54D5E4A127F59C8, 0xE2A0B5DC971F303A, 0x8DA471A9DE737E24,
      0xB10D8E1456105DAD, 0xDD50F1996B947518, 0x8A5296FFE33CC92F, 0xACE73CBFDC0BFB7B, 0xD8210BEFD30EFA5A,
      0x8714A775E3E95C78, 0xA8D9D1535CE3B396, 0xD31045A8341CA07C, 0x83EA2B892091E44D, 0xA4E4B66B68B65D60,
      0xCE1DE40642E3F4B9, 0x80D2AE83E9CE78F3, 0xA1075A24E4421730, 0xC94930AE1D529CFC, 0xFB9B7CD9A4A7443C,
      0x9D412E0806E88AA5, 0xC491798A08A2AD4E, 0xF5B5D7EC8ACB58A2, 0x9991A6F3D6BF1765, 0xBFF610B0CC6EDD3F,
      0xEFF394DCFF8A948E, 0x95F83D0A1FB69CD9, 0xBB764C4CA7A4440F, 0xEA53DF5FD18D5513, 0x92746B9BE2F8552C,
      0xB7118682DBB66A77, 0xE4D5E82392A40515, 0x8F05B1163BA6832D, 0xB2C71D5BCA9023F8, 0xDF78E4B2BD342CF6,
      0x8BAB8EEFB6409C1A, 0xAE9672ABA3D0C320, 0xDA3C0F568CC4F3E8, 0x8865899617FB1871, 0xAA7EEBFB9DF9DE8D,
      0xD51EA6FA85785631, 0x8533285C936B35DE, 0xA67FF273B8460356, 0xD01FEF10A657842C, 0x8213F56A67F6B29B,
      0xA298F2C501F45F42, 0xCB3F2F7642717713, 0xFE0EFB53D30DD4D7, 0x9EC95D1463E8A506, 0xC67BB4597CE2CE48,
      0xF81AA16FDC1B81DA, 0x9B10A4E5E9913128, 0xC1D4CE1F63F57D72, 0xF24A01A73CF2DCCF, 0x976E41088617CA01,
      0xBD49D14AA79DBC82, 0xEC9C459D51852BA2, 0x93E1AB8252F33B45, 0xB8DA1662E7B00A17, 0xE7109BFBA19C0C9D,
      0x906A617D450187E2, 0xB484F9DC9641E9DA, 0xE1A63853BBD26451, 0x8D07E33455637EB2, 0xB049DC016ABC5E5F,
      0xDC5C5301C56B75F7, 0x89B9B3E11B6329BA, 0xAC2820D9623BF429, 0xD732290FBACAF133, 0x867F59A9D4BED6C0,
      0xA81F301449EE8C70, 0xD226FC195C6A2F8C, 0x83585D8FD9C25DB7, 0xA42E74F3D032F525, 0xCD3A1230C43FB26F,
      0x80444B5E7AA7CF85, 0xA0555E361951C366, 0xC86AB5C39FA63440, 0xFA856334878FC150, 0x9C935E00D4B9D8D2,
      0xC3B8358109E84F07, 0xF4A642E14C6262C8, 0x98E7E9CCCFBD7DBD, 0xBF21E44003ACDD2C, 0xEEEA5D5004981478,
      0x95527A5202DF0CCB, 0xBAA718E68396CFFD, 0xE950DF20247C83FD, 0x91D28B7416CDD27E, 0xB6472E511C81471D,
      0xE3D8F9E563A198E5, 0x8E679C2F5E44FF8F, 0xB201833B35D63F73, 0xDE81E40A034BCF4F, 0x8B112E86420F6191,
      0xADD57A27D29339F6, 0xD94AD8B1C7380874, 0x87CEC76F1C830548, 0xA9C2794AE3A3C69A, 0xD433179D9C8CB841,
      0x849FEEC281D7F328, 0xA5C7EA73224DEFF3, 0xCF39E50FEAE16BEF, 0x81842F29F2CCE375, 0xA1E53AF46F801C53,
      0xCA5E89B18B602368, 0xFCF62C1DEE382C42, 0x9E19DB92B4E31BA9};

   inline uint64_t sig2_from_exp10(int32_t exp10) noexcept { return pow10_sig_table[exp10 - pow10_sig_table_min_exp]; }

   inline int32_t exp2_from_exp10(int32_t exp10) noexcept
   {
      return (((exp10 * 217706 - 4128768) >> 16) + 126);
   }

   /*==============================================================================
    * Digit Character Matcher
    *============================================================================*/
   /** Digit type */
   using digi_type = uint8_t;
   /** Digit: '0'. */
   inline constexpr digi_type DIGI_TYPE_ZERO = 1 << 0;
   /** Digit: [1-9]. */
   inline constexpr digi_type DIGI_TYPE_NONZERO = 1 << 1;
   /** Plus sign (positive): '+'. */
   inline constexpr digi_type DIGI_TYPE_POS = 1 << 2;
   /** Minus sign (negative): '-'. */
   inline constexpr digi_type DIGI_TYPE_NEG = 1 << 3;
   /** Decimal point: '.' */
   inline constexpr digi_type DIGI_TYPE_DOT = 1 << 4;
   /** Exponent sign: 'e, 'E'. */
   inline constexpr digi_type DIGI_TYPE_EXP = 1 << 5;
   /** Digit type table (generate with misc/make_tables.c) */
   inline constexpr std::array<digi_type, 256> digi_table = {
      0x00, 0x00, 0x00, 0x00, 0x00, 0x00, 0x00, 0x00, 0x00, 0x00, 0x00, 0x00, 0x00, 0x00, 0x00, 0x00, 0x00, 0x00, 0x00,
      0x00, 0x00, 0x00, 0x00, 0x00, 0x00, 0x00, 0x00, 0x00, 0x00, 0x00, 0x00, 0x00, 0x00, 0x00, 0x00, 0x00, 0x00, 0x00,
      0x00, 0x00, 0x00, 0x00, 0x00, 0x04, 0x00, 0x08, 0x10, 0x00, 0x01, 0x02, 0x02, 0x02, 0x02, 0x02, 0x02, 0x02, 0x02,
      0x02, 0x00, 0x00, 0x00, 0x00, 0x00, 0x00, 0x00, 0x00, 0x00, 0x00, 0x00, 0x20, 0x00, 0x00, 0x00, 0x00, 0x00, 0x00,
      0x00, 0x00, 0x00, 0x00, 0x00, 0x00, 0x00, 0x00, 0x00, 0x00, 0x00, 0x00, 0x00, 0x00, 0x00, 0x00, 0x00, 0x00, 0x00,
      0x00, 0x00, 0x00, 0x00, 0x00, 0x00, 0x20, 0x00, 0x00, 0x00, 0x00, 0x00, 0x00, 0x00, 0x00, 0x00, 0x00, 0x00, 0x00,
      0x00, 0x00, 0x00, 0x00, 0x00, 0x00, 0x00, 0x00, 0x00, 0x00, 0x00, 0x00, 0x00, 0x00};
   /** Match a character with specified type. */
   inline bool digi_is_type(uint8_t d, digi_type type) noexcept { return (digi_table[d] & type) != 0; }
   /** Match a floating point indicator: '.', 'e', 'E'. */
   inline bool digi_is_fp(uint8_t d) noexcept { return digi_is_type(d, (digi_type)(DIGI_TYPE_DOT | DIGI_TYPE_EXP)); }
   /** Match a digit or floating point indicator: [0-9], '.', 'e', 'E'. */
   inline bool digi_is_digit_or_fp(uint8_t d) noexcept
   {
      return digi_is_type(d, (digi_type)(DIGI_TYPE_ZERO | DIGI_TYPE_NONZERO | DIGI_TYPE_DOT | DIGI_TYPE_EXP));
   }
/* Macros used for loop unrolling and other purpose. */
#define repeat2(x) \
   {               \
      x x          \
   }
#define repeat3(x) \
   {               \
      x x x        \
   }
#define repeat4(x) \
   {               \
      x x x x      \
   }
#define repeat8(x)    \
   {                  \
      x x x x x x x x \
   }
#define repeat16(x)                   \
   {                                  \
      x x x x x x x x x x x x x x x x \
   }
#define repeat2_incr(x) \
   {                    \
      x(0) x(1)         \
   }
#define repeat4_incr(x)   \
   {                      \
      x(0) x(1) x(2) x(3) \
   }
#define repeat8_incr(x)                       \
   {                                          \
      x(0) x(1) x(2) x(3) x(4) x(5) x(6) x(7) \
   }
#define repeat16_incr(x)                                                                    \
   {                                                                                        \
      x(0) x(1) x(2) x(3) x(4) x(5) x(6) x(7) x(8) x(9) x(10) x(11) x(12) x(13) x(14) x(15) \
   }
#define repeat_in_1_18(x)                                                                                \
   {                                                                                                     \
      x(1) x(2) x(3) x(4) x(5) x(6) x(7) x(8) x(9) x(10) x(11) x(12) x(13) x(14) x(15) x(16) x(17) x(18) \
   }
   inline constexpr auto e_bit = static_cast<uint8_t>('E' ^ 'e');
   /*==============================================================================
    * IEEE-754 Double Number Constants
    *============================================================================*/
   /* maximum decimal power of double number (1.7976931348623157e308) */
   inline constexpr auto F64_MAX_DEC_EXP = 308;
   /* minimum decimal power of double number (4.9406564584124654e-324) */
   inline constexpr auto F64_MIN_DEC_EXP = (-324);

   consteval uint32_t ceillog2(uint32_t x) { return x < 2 ? x : 1 + ceillog2(x >> 1); }

   struct bigint_t
   {
      std::vector<uint32_t> data = {};

      bigint_t(uint64_t num)
      {
         uint32_t lower_word = (uint32_t)num;
         uint32_t upper_word = (uint32_t)(num >> 32);
         if (upper_word > 0) {
            data = {lower_word, upper_word};
         }
         else {
            data = {lower_word};
         }
      }

      void mul_u32(uint32_t num)
      {
         uint32_t carry = 0;
         for (std::size_t i = 0; i < data.size(); i++) {
            uint64_t res = (uint64_t)data[i] * (uint64_t)num + (uint64_t)carry;
            uint32_t lower_word = (uint32_t)res;
            uint32_t upper_word = (uint32_t)(res >> 32);
            data[i] = lower_word;
            carry = upper_word;
         }
         if (carry != 0) {
            data.emplace_back(carry);
         }
      }

      void mul_pow10(uint32_t pow10)
      {
         for (; pow10 >= 9; pow10 -= 9) {
            mul_u32(static_cast<uint32_t>(powers_of_ten_int[9]));
         }
         if (pow10) {
            mul_u32(static_cast<uint32_t>(powers_of_ten_int[pow10]));
         }
      }

      void mul_pow2(uint32_t exp)
      {
         uint32_t shft = exp % 32;
         uint32_t move = exp / 32;
         uint32_t idx = static_cast<uint32_t>(data.size()) - 1;
         if (shft == 0) {
            data.resize(data.size() + move);
            for (; idx > 0; idx--) {
               data[idx + move - 1] = data[idx - 1];
            }
            while (move) data[--move] = 0;
         }
         else {
            data.resize(data.size() + move + 1);
            ++idx;
            for (; idx > 0; idx--) {
               uint32_t num = data[idx] << shft;
               num |= data[idx - 1] >> (32 - shft);
               data[idx + move] = num;
            }
            data[move] = data[0] << shft;
            if (data.back() == 0) data.resize(data.size() - 1);
            while (move) data[--move] = 0;
         }
      }

      auto operator<=>(const bigint_t &rhs) const
      {
         if (data.size() < rhs.data.size()) return -1;
         if (data.size() > rhs.data.size()) return 1;
         for (auto i = data.size() - 1; i > 0; --i) {
            ;
            if (data[i] < rhs.data[i]) return -1;
            if (data[i] > rhs.data[i]) return 1;
         }
         return 0;
      }

      void print()
      {
         for (auto item : data) std::cout << std::bitset<32>(item) << '\n';
      }
   };

   template <class T, bool force_conformance = false>
   inline bool parse_number(T &val, auto*& cur) noexcept
   {

      const uint8_t *sig_cut = nullptr; /* significant part cutting position for long number */
      const uint8_t *sig_end = nullptr;  /* significant part ending position */
      const uint8_t *dot_pos = nullptr;  /* decimal point position */
      uint32_t frac_zeros = 0;
      uint64_t sig = 0;    /* significant part of the number */
      int32_t exp = 0;     /* exponent part of the number */
      bool exp_sign;       /* temporary exponent sign from literal part */
      int32_t exp_sig = 0; /* temporary exponent number from significant part */
      int32_t exp_lit = 0; /* temporary exponent number from exponent literal part */
      uint64_t num_tmp;    /* temporary number for reading */
      const uint8_t *tmp;   /* temporary cursor for reading */
      const uint8_t *hdr = cur;
      bool sign;
      sign = (*hdr == '-');
      cur += sign;
      /* begin with non-zero digit */
      sig = (uint64_t)(*cur - '0');
      if (sig > 9) {
         if constexpr (std::integral<T>) {
            return false;
         }
<<<<<<< HEAD
         else if (*cur == 'n') {
            ++cur;
            if (*cur == 'u' && *++cur == 'l' && *++cur == 'l') {
               val = sign ? -std::numeric_limits<T>::quiet_NaN() : std::numeric_limits<T>::quiet_NaN();
               return true;
            }
            else if (*cur == 'a' && *++cur == 'n') {
               val = sign ? -std::numeric_limits<T>::quiet_NaN() : std::numeric_limits<T>::quiet_NaN();
               return true;
            }
=======
         else if (*cur == 'n'  &&cur[1] == 'u' &&cur[2] == 'l' &&cur[3] == 'l') {
            cur += 4;
            val = std::numeric_limits<T>::quiet_NaN();
            return true;
         }
         else if ((*cur | e_bit) == 'n' && (cur[1] | e_bit) == 'a' && (cur[2] | e_bit) == 'n') {
            cur += 3;
            val = sign ? -std::numeric_limits<T>::quiet_NaN() : std::numeric_limits<T>::quiet_NaN();
            return true;
>>>>>>> 7b7e768c
         }
         else {
            return false;
         }
      }
      constexpr auto zero = (uint8_t)'0';
#define expr_intg(i)                              \
   if ((num_tmp = cur[i] - zero) <= 9) [[likely]] \
      sig = num_tmp + sig * 10;                   \
   else {                                         \
      if constexpr (force_conformance && i > 1) { \
         if (*cur == zero) return false;          \
      }                                           \
      goto digi_sepr_##i;                         \
   }
      repeat_in_1_18(expr_intg);
#undef expr_intg
      if constexpr (force_conformance) {
         if (*cur == zero) return false;
      }
      cur += 19; /* skip continuous 19 digits */
      if (!digi_is_digit_or_fp(*cur)) {
         val = sign ? -T(sig) : T(sig);
         return true;
      }
      goto digi_intg_more; /* read more digits in integral part */
      /* process first non-digit character */
#define expr_sepr(i)                                                   \
   digi_sepr_##i : if ((!digi_is_fp(cur[i]))) [[likely]]               \
   {                                                                   \
      cur += i;                                                        \
      val = sign ? -T(sig) : T(sig);                                   \
      return true;                                                     \
   }                                                                   \
   dot_pos = cur + i;                                                  \
   if ((cur[i] == '.')) [[likely]] {                                   \
      if (sig == 0)                                                    \
         while (cur[frac_zeros + i + 1] == (uint8_t)'0') ++frac_zeros; \
      goto digi_frac_##i;                                              \
   }                                                                   \
   cur += i;                                                           \
   sig_end = cur;                                                      \
   goto digi_exp_more;
      repeat_in_1_18(expr_sepr)
#undef expr_sepr
      /* read fraction part */
#define expr_frac(i)                                                                                           \
   digi_frac_##i : if (((num_tmp = (uint64_t)(cur[i + 1 + frac_zeros] - (uint8_t)'0')) <= 9)) [[likely]] sig = \
                      num_tmp + sig * 10;                                                                      \
   else { goto digi_stop_##i; }
         repeat_in_1_18(expr_frac)
#undef expr_frac
      cur += 20 + frac_zeros;                     /* skip 19 digits and 1 decimal point */
      if (uint8_t(*cur - zero) > 9) goto digi_frac_end; /* fraction part end */
      goto digi_frac_more;                              /* read more digits in fraction part */
      /* significant part end */
#define expr_stop(i)                          \
   digi_stop_##i : cur += i + 1 + frac_zeros; \
   goto digi_frac_end;
      repeat_in_1_18(expr_stop)
#undef expr_stop
         /* read more digits in integral part */
digi_intg_more :
      static constexpr uint64_t U64_MAX = (std::numeric_limits<uint64_t>::max)();  // todo
      if ((num_tmp = *cur - zero) < 10) {
         if (!digi_is_digit_or_fp(cur[1])) {
            /* this number is an integer consisting of 20 digits */
            if ((sig < (U64_MAX / 10)) || (sig == (U64_MAX / 10) && num_tmp <= (U64_MAX % 10))) {
               sig = num_tmp + sig * 10;
               cur++;
               val = sign ? -T(sig) : T(sig);
               return true;
            }
         }
      }
      if ((e_bit | *cur) == 'e') {
         dot_pos = cur;
         goto digi_exp_more;
      }
      if (*cur == '.') {
         dot_pos = cur++;
         if (uint8_t(*cur - zero) > 9) {
            return false;
         }
      }
      /* read more digits in fraction part */
   digi_frac_more:
      sig_cut = cur;        /* too large to fit in u64, excess digits need to be cut */
      sig += (*cur >= '5'); /* round */
      while (uint8_t(*++cur - zero) < 10) {
      }
      if (!dot_pos) {
         dot_pos = cur;
         if (*cur == '.') {
            if (uint8_t(*++cur - zero) > 9) {
               return false;
            }
            while (uint8_t(*++cur - zero) < 10) {
            }
         }
      }
      exp_sig = static_cast<int32_t>(dot_pos - sig_cut);
      exp_sig += (dot_pos < sig_cut);
      /* ignore trailing zeros */
      tmp = cur - 1;
      while (*tmp == '0' || *tmp == '.') tmp--;
      if (tmp < sig_cut) {
         sig_cut = nullptr;
      }
      else {
         sig_end = cur;
      }
      if ((e_bit | *cur) == 'e') goto digi_exp_more;
      goto digi_exp_finish;
      /* fraction part end */
   digi_frac_end:
      sig_end = cur;
      exp_sig = -(int32_t)((cur - dot_pos) - 1);
      if constexpr (force_conformance) {
         if (exp_sig == 0) return false;
      }
      if ((e_bit | *cur) != 'e') [[likely]] {
         if ((exp_sig < F64_MIN_DEC_EXP - 19)) [[unlikely]] {
            val = (sign ? -T(0) : T(0));
            return true;
         }
         exp = exp_sig;
         goto digi_finish;
      }
      else {
         goto digi_exp_more;
      }
      /* read exponent part */
   digi_exp_more:
      exp_sign = (*++cur == '-');
      cur += (*cur == '+' || *cur == '-');
      if (uint8_t(*cur - zero) > 9) [[unlikely]] {
         if constexpr (force_conformance) {
            return false;
         }
         else {
            goto digi_finish;
         } 
      }
      while (*cur == '0') cur++;
      /* read exponent literal */
      tmp = cur;
      uint8_t c;
      while (uint8_t(c = *cur - zero) < 10) {
         ++cur;
         exp_lit = c + (uint32_t)exp_lit * 10;
      }
      // large exponent case
      if ((cur - tmp >= 6)) [[unlikely]] {
         if (sig == 0 || exp_sign) {
            val = (sign ? -0 : 0);
            return true;
         }
         else {
            val = sign ? -std::numeric_limits<T>::infinity() : std::numeric_limits<T>::infinity();
            return true;
         }
      }
      exp_sig += exp_sign ? -exp_lit : exp_lit;
      // validate exponent value
   digi_exp_finish:
      if constexpr (std::integral<T>) {
         if (sig == 0) {
            val = (sign ? -0 : 0);
            return true;
         }
         if (exp_sig < -20) {
            val = (sign ? -0 : 0);
            return true;
         }
         else if (exp_sig > 20) {
            val = sign ? -std::numeric_limits<T>::infinity() : std::numeric_limits<T>::infinity();
            return true;
         }
         exp = exp_sig;
      }
      else {
         if (sig == 0) {
            val = (sign ? -0 : 0);
            return true;
         }
         if ((exp_sig < F64_MIN_DEC_EXP - 19)) [[unlikely]] {
            val = sign ? -0 : 0;
            return true;
         }
         else if ((exp_sig > F64_MAX_DEC_EXP)) [[unlikely]] {
            val = sign ? -std::numeric_limits<T>::infinity() : std::numeric_limits<T>::infinity();
            return true;
         }
         exp = exp_sig;
      }
      /* all digit read finished */
   digi_finish:

      if constexpr (std::integral<T>) {
         val = static_cast<T>(sig);
         if constexpr (!std::is_unsigned_v<T>) {
            val *= sign ? -1 : 1;
         }
         if (exp >= 0) {
            val *= powers_of_ten_int[exp];
         }
         else {
            val /= powers_of_ten_int[-exp];
         }
         return true;
      }
      else {
         if constexpr (std::is_same_v<double, T>) {
            // numbers must be exactly representable in this fast path
            if (sig < (uint64_t(1) << 53) && std::abs(exp) <= 22) {
               val = static_cast<T>(sig);
               if constexpr (!std::is_unsigned_v<T>) {
                  val *= sign ? -1 : 1;
               }
               if (exp >= 0) {
                  val *= powers_of_ten_float[exp];
               }
               else {
                  val /= powers_of_ten_float[-exp];
               }
               return true;
            }
         }
         else {
            if (sig < (uint64_t(1) << 24) && std::abs(exp) <= 8) {
               val = sig;
               if constexpr (!std::is_unsigned_v<T>) {
                  val *= sign ? -1 : 1;
               }
               if (exp >= 0) {
                  val *= powers_of_ten_float[exp];
               }
               else {
                  val /= powers_of_ten_float[-exp];
               }
               return true;
            }
         }

         static_assert(std::numeric_limits<T>::is_iec559);
         static_assert(std::numeric_limits<T>::radix == 2);
         static_assert(std::is_same_v<float, std::decay_t<T>> || std::is_same_v<double, std::decay_t<T>>);
         static_assert(sizeof(float) == 4 && sizeof(double) == 8);

         using raw_t = std::conditional_t<std::is_same_v<float, std::decay_t<T>>, uint32_t, uint64_t>;
         const auto sig_leading_zeros = std::countl_zero(sig);
         const auto sig_norm = sig << sig_leading_zeros;
         const auto sig2_norm = sig2_from_exp10(exp);
         const auto sig_product = mulhi64(sig_norm, sig2_norm) + 1;
         const auto sig_product_starts_with_1 = sig_product >> 63;
         auto mantisa = sig_product << (2 - sig_product_starts_with_1);
         constexpr uint64_t round_mask = uint64_t(1) << 63 >> (std::numeric_limits<T>::digits - 1);
         constexpr uint32_t exponent_bits =
            ceillog2(std::numeric_limits<T>::max_exponent - std::numeric_limits<T>::min_exponent + 1);
         constexpr uint32_t mantisa_shift = exponent_bits + 1 + 64 - 8 * sizeof(raw_t);
         int32_t exp2 = exp2_from_exp10(exp) + static_cast<uint32_t>(-sig_leading_zeros + sig_product_starts_with_1);

         if (exp2 < std::numeric_limits<T>::min_exponent - 1) [[unlikely]] {
            // TODO handle subnormal numbers
            val = sign ? -T(0) : T(0);
            return true;
         }
         else if (exp2 > std::numeric_limits<T>::max_exponent - 1) [[unlikely]] {
            val = sign ? -std::numeric_limits<T>::infinity() : std::numeric_limits<T>::infinity();
            return true;
         }

         uint64_t round = 0;
         if (round_mask & mantisa) {
            if (mantisa << (std::numeric_limits<T>::digits) == 0) {
               // We added one to the product so this is the case were the trailing bits were 1.
               // This is a problem since the product could underestimate by a bit and uness there is a zero bit to fall
               // into we cant be sure if we need to round or not
               auto sig_upper = (mantisa >> (mantisa_shift - 1)) | (uint64_t(1) << 63 >> (mantisa_shift - 2)) | 1;
               int32_t exp2_upper = exp2 - std::numeric_limits<T>::digits;

               bigint_t big_comp{sig_upper};
               bigint_t big_full{sig};  // Not dealing will ulp from sig_cut since we only care about roundtriping
                                        // machine doubles and only a human would use so many sigfigs
               if (exp >= 0) {
                  big_full.mul_pow10(exp);
               }
               else {
                  big_comp.mul_pow10(-exp);
               }
               if (exp2_upper >= 0) {
                  big_comp.mul_pow2(exp2_upper);
               }
               else {
                  big_full.mul_pow2(-exp2_upper);
               }
               auto cmp = big_full <=> big_comp;
               if (cmp != 0) [[likely]] {
                  // round down or round up
                  round = (cmp > 0);
               }
               else {
                  // falls midway, round to even
                  round = (mantisa & (round_mask << 1)) != 0;
               }
            }
            else if ((exp < pow10_sig_table_min_exact ||
                      exp > pow10_sig_table_max_exact)  // If there are ones after 64 bits in sig2 then there will be
                                                        // ones after the rounding bit in the product
                     || (mantisa &
                         (round_mask << 1))  // Odd nums need to round up regardless of if the rest is nonzero or not
                     || (std::countr_zero(sig_norm) + std::countr_zero(sig2_norm) <
                         128 - std::numeric_limits<T>::digits -
                            (2 - sig_product_starts_with_1))  // Check where the least significant one is
            ) {
               round = 1;
            }
         }

         auto num = raw_t(sign) << (sizeof(raw_t) * 8 - 1) | raw_t(mantisa >> mantisa_shift) |
                    (raw_t(exp2 + std::numeric_limits<T>::max_exponent - 1) << (std::numeric_limits<T>::digits - 1));
         num += round;
         std::memcpy(&val, &num, sizeof(T));
         return true;
      }
   }
}<|MERGE_RESOLUTION|>--- conflicted
+++ resolved
@@ -421,18 +421,6 @@
          if constexpr (std::integral<T>) {
             return false;
          }
-<<<<<<< HEAD
-         else if (*cur == 'n') {
-            ++cur;
-            if (*cur == 'u' && *++cur == 'l' && *++cur == 'l') {
-               val = sign ? -std::numeric_limits<T>::quiet_NaN() : std::numeric_limits<T>::quiet_NaN();
-               return true;
-            }
-            else if (*cur == 'a' && *++cur == 'n') {
-               val = sign ? -std::numeric_limits<T>::quiet_NaN() : std::numeric_limits<T>::quiet_NaN();
-               return true;
-            }
-=======
          else if (*cur == 'n'  &&cur[1] == 'u' &&cur[2] == 'l' &&cur[3] == 'l') {
             cur += 4;
             val = std::numeric_limits<T>::quiet_NaN();
@@ -442,7 +430,6 @@
             cur += 3;
             val = sign ? -std::numeric_limits<T>::quiet_NaN() : std::numeric_limits<T>::quiet_NaN();
             return true;
->>>>>>> 7b7e768c
          }
          else {
             return false;
