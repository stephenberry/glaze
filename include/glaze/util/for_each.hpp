--- conflicted
+++ resolved
@@ -16,74 +16,20 @@
    template <std::size_t N, class Func>
    constexpr void for_each(Func&& f)
    {
-      if constexpr (N == 1) {
-         f(std::integral_constant<std::size_t, 0>{});
-      }
-      else if constexpr (N > 0) {
-         [&]<std::size_t... I>(std::index_sequence<I...>) constexpr {
-            (f(std::integral_constant<std::size_t, I>{}), ...);
-         }(std::make_index_sequence<N>{});
-      }
-   }
-
-<<<<<<< HEAD
-   template <std::size_t N, class Func>
-   GLZ_FLATTEN constexpr void for_each_flatten(Func&& f)
-   {
-      if constexpr (N == 1) {
-         f(std::integral_constant<std::size_t, 0>{});
-      }
-      else if constexpr (N > 0) {
-         [&]<std::size_t... I>(std::index_sequence<I...>) constexpr {
-            (f(std::integral_constant<std::size_t, I>{}), ...);
-         }(std::make_index_sequence<N>{});
-      }
-   }
-
-=======
->>>>>>> 951eccb6
+      [&]<std::size_t... I>(std::index_sequence<I...>) constexpr {
+         (f(std::integral_constant<std::size_t, I>{}), ...);
+      }(std::make_index_sequence<N>{});
+   }
+
    // Runtime short circuiting if function returns true, return false to continue evaluation
    template <std::size_t N, class Func>
    constexpr void for_each_short_circuit(Func&& f)
    {
-      if constexpr (N == 1) {
-         f(std::integral_constant<std::size_t, 0>{});
-      }
-      else if constexpr (N > 0) {
-         [&]<std::size_t... I>(std::index_sequence<I...>) constexpr {
-            (f(std::integral_constant<std::size_t, I>{}) || ...);
-         }(std::make_index_sequence<N>{});
-      }
-   }
-
-<<<<<<< HEAD
-   // Runtime short circuiting if function returns true, return false to continue evaluation
-   template <std::size_t N, class Func>
-   GLZ_FLATTEN constexpr void for_each_short_circuit_flatten(Func&& f)
-   {
-      if constexpr (N == 1) {
-         f(std::integral_constant<std::size_t, 0>{});
-      }
-      else if constexpr (N > 0) {
-         [&]<std::size_t... I>(std::index_sequence<I...>) constexpr {
-            (f(std::integral_constant<std::size_t, I>{}) || ...);
-         }(std::make_index_sequence<N>{});
-      }
-   }
-
-   template <class Func, class Tuple>
-   constexpr void for_each_apply(Func&& f, Tuple&& t)
-   {
-      constexpr size_t N = glz::tuple_size_v<std::decay_t<Tuple>>;
-      if constexpr (N == 1) {
-         f(std::get<0>(t));
-      }
-      else if constexpr (N > 0) {
-         [&]<std::size_t... I>(std::index_sequence<I...>) constexpr {
-            (f(std::get<I>(t)), ...);
-         }(std::make_index_sequence<N>{});
-      }
-=======
+      [&]<std::size_t... I>(std::index_sequence<I...>) constexpr {
+         (f(std::integral_constant<std::size_t, I>{}) || ...);
+      }(std::make_index_sequence<N>{});
+   }
+
    template <class Func, class Tuple>
    constexpr void for_each_apply(Func&& f, Tuple&& t)
    {
@@ -91,7 +37,6 @@
       [&]<std::size_t... I>(std::index_sequence<I...>) constexpr {
          (f(std::get<I>(t)), ...);
       }(std::make_index_sequence<N>{});
->>>>>>> 951eccb6
    }
 }
 
