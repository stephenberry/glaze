--- conflicted
+++ resolved
@@ -417,17 +417,20 @@
       }
    }
 
-<<<<<<< HEAD
    consteval bool check_assume_sufficient_buffer(auto&& Opts)
    {
       if constexpr (requires { Opts.assume_sufficient_buffer; }) {
          return Opts.assume_sufficient_buffer;
-=======
+      }
+      else {
+         return false;
+      }
+   }
+
    consteval bool check_linear_search(auto&& Opts)
    {
       if constexpr (requires { Opts.linear_search; }) {
          return Opts.linear_search;
->>>>>>> 9efe5f8e
       }
       else {
          return false;
