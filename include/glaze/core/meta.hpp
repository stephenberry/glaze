--- conflicted
+++ resolved
@@ -282,11 +282,7 @@
 
    template <class T>
    using json_schema_type = std::decay_t<decltype(json_schema_v<T>)>;
-<<<<<<< HEAD
-   
-=======
-
->>>>>>> 825c4718
+
    // Allows developers to add `static constexpr auto custom_read = true;` to their glz::meta to prevent ambiguous
    // partial specialization for custom parsers
    template <class T>
@@ -297,11 +293,7 @@
 
    template <class T>
    concept partial_read = requires { meta<T>::partial_read == true; };
-<<<<<<< HEAD
-   
-=======
-
->>>>>>> 825c4718
+
    template <typename T>
    concept specialized_with_custom_write = requires {
       meta<T>::custom_write;
