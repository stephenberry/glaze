--- conflicted
+++ resolved
@@ -25,12 +25,9 @@
 #include "glaze/util/type_traits.hpp"
 #include "glaze/util/hash_map.hpp"
 #include "glaze/util/murmur.hpp"
-<<<<<<< HEAD
+#include "glaze/util/expected.hpp"
 #include "glaze/util/for_each.hpp"
 #include "glaze/util/bit_array.hpp"
-=======
-#include "glaze/util/expected.hpp"
->>>>>>> b2890f8e
 
 namespace glz
 {
@@ -786,7 +783,7 @@
          for_each<N>([&](auto I) {
             using V = std::decay_t<std::variant_alternative_t<I, T>>;
             for_each<std::tuple_size_v<meta_t<V>>>([&](auto J) {
-               deduction_map.at(glz::tuplet::get<0>(glz::tuplet::get<J>(meta_v<V>)))[I] = true;
+               deduction_map.find(glz::tuplet::get<0>(glz::tuplet::get<J>(meta_v<V>)))->second[I] = true;
             });
          });
 
