// Glaze Library
// For the license information refer to glaze.hpp

#pragma once

#include <cstddef>
#include <functional>
#include <iterator>
#include <optional>
#include <string>
#include <tuple>
#include <type_traits>
#include <utility>
#include <variant>
#include <vector>

#include "glaze/api/name.hpp"
#include "glaze/core/context.hpp"
#include "glaze/core/meta.hpp"
#include "glaze/util/bit_array.hpp"
#include "glaze/util/expected.hpp"
#include "glaze/util/for_each.hpp"
#include "glaze/util/hash_map.hpp"
#include "glaze/util/string_view.hpp"
#include "glaze/util/tuple.hpp"
#include "glaze/util/type_traits.hpp"
#include "glaze/util/variant.hpp"

namespace glz
{
   // write out a string like type without quoting it
   template <class T>
   struct raw_t
   {
      using value_type = T;
      T& val;
   };

   // Allows developers to add `static constexpr auto custom_read = true;` to their glz::meta to prevent ambiguous
   // partial specialization for custom parsers
   template <class T>
   concept custom_read = requires { meta<T>::custom_read == true; };

   template <class T>
   concept custom_write = requires { meta<T>::custom_write == true; };

   template <class... T>
   struct obj final
   {
      glz::tuplet::tuple<std::conditional_t<std::is_convertible_v<std::decay_t<T>, sv>, sv, T>...> value;
      static constexpr auto reflect = false;
   };

   template <class... T>
   obj(T&&...) -> obj<T...>;

   template <class... T>
   struct obj_copy final
   {
      glz::tuplet::tuple<T...> value;
      static constexpr auto reflect = false;
   };

   template <class... T>
   obj_copy(T...) -> obj_copy<T...>;

   template <class... T>
   struct arr final
   {
      glz::tuplet::tuple<std::conditional_t<std::is_convertible_v<std::decay_t<T>, sv>, sv, T>...> value;
      static constexpr auto reflect = false;
   };

   template <class... T>
   arr(T&&...) -> arr<T...>;

   template <class... T>
   struct arr_copy final
   {
      glz::tuplet::tuple<T...> value;
   };

   template <class... T>
   arr_copy(T...) -> arr_copy<T...>;

   // used to merge multiple JSON objects into a single JSON object
   template <class... T>
   struct merge final
   {
      glz::tuplet::tuple<std::conditional_t<std::is_convertible_v<std::decay_t<T>, sv>, sv, T>...> value;
      static constexpr auto reflect = false;
   };

   template <class... T>
   merge(T&&...) -> merge<T...>;

   template <class... T>
   struct overload : T...
   {
      using T::operator()...;
   };
   // explicit deduction guide (not needed as of C++20)
   template <class... T>
   overload(T...) -> overload<T...>;

   template <class T, class... U>
   concept is_any_of = (std::same_as<T, U> || ...);

   struct hidden
   {};

   // hide class is a wrapper to denote that the exposed variable should be excluded or hidden for serialization output
   template <class T>
   struct hide final
   {
      T value;

      constexpr decltype(auto) operator()(auto&&) const { return hidden{}; }
   };

   template <class T>
   hide(T) -> hide<T>;

   struct skip
   {}; // to skip a keyed value in input

   template <class T>
   struct includer
   {
      T& value;
   };

   template <class T>
   struct meta<includer<T>>
   {
      static constexpr std::string_view name = detail::join_v<chars<"includer<">, name_v<T>, chars<">">>;
   };

   // Register this with an object to allow file including (direct writes) to the meta object
   struct file_include
   {
      constexpr decltype(auto) operator()(auto&& value) const { return includer<std::decay_t<decltype(value)>>{value}; }
   };

   template <class T>
   concept range = requires(T& t) {
      requires !std::same_as<void, decltype(t.begin())>;
      requires !std::same_as<void, decltype(t.end())>;
      requires std::input_iterator<decltype(t.begin())>;
   };

   // range like
   template <class T>
   using iterator_t = decltype(std::begin(std::declval<T&>()));

   template <range R>
   using range_value_t = std::iter_value_t<iterator_t<R>>;

   template <range R>
   [[nodiscard]] constexpr bool empty_range(R&& rng)
   {
#ifdef __cpp_lib_ranges
      return std::ranges::empty(rng);
#else
      // in lieu of std::ranges::empty
      if constexpr (requires() {
                       {
                          rng.empty()
                       } -> std::convertible_to<bool>;
                    }) {
         return rng.empty();
      }
      else if constexpr (requires() {
                            {
                               rng.size()
                            } -> std::same_as<std::size_t>;
                         }) {
         return rng.size() == std::size_t{0};
      }
      else {
         return std::cbegin(rng) == std::cend(rng);
      }
#endif
   }

   template <class T>
   concept is_member_function_pointer = std::is_member_function_pointer_v<T>;

   namespace detail
   {
      template <int... I>
      using is = std::integer_sequence<int, I...>;
      template <int N>
      using make_is = std::make_integer_sequence<int, N>;

      constexpr auto size(const char* s) noexcept
      {
         int i = 0;
         while (*s != 0) {
            ++i;
            ++s;
         }
         return i;
      }

      template <const char*, typename, const char*, typename>
      struct concat_impl;

      template <const char* S1, int... I1, const char* S2, int... I2>
      struct concat_impl<S1, is<I1...>, S2, is<I2...>>
      {
         static constexpr const char value[]{S1[I1]..., S2[I2]..., 0};
      };

      template <const char* S1, const char* S2>
      constexpr auto concat_char()
      {
         return concat_impl<S1, make_is<size(S1)>, S2, make_is<size(S2)>>::value;
      }

      template <size_t... Is>
      struct seq
      {};
      template <size_t N, size_t... Is>
      struct gen_seq : gen_seq<N - 1, N - 1, Is...>
      {};
      template <size_t... Is>
      struct gen_seq<0, Is...> : seq<Is...>
      {};

      template <size_t N1, size_t... I1, size_t N2, size_t... I2>
      constexpr std::array<const char, N1 + N2 - 1> concat(const char (&a1)[N1], const char (&a2)[N2], seq<I1...>,
                                                           seq<I2...>)
      {
         return {{a1[I1]..., a2[I2]...}};
      }

      template <size_t N1, size_t N2>
      constexpr std::array<const char, N1 + N2 - 1> concat_arrays(const char (&a1)[N1], const char (&a2)[N2])
      {
         return concat(a1, a2, gen_seq<N1 - 1>{}, gen_seq<N2>{});
      }

      template <uint32_t Format>
      struct read
      {};

      template <uint32_t Format>
      struct write
      {};
   } // namespace detail

   // Use std::stringview if you know the buffer is going to outlive this
   template <class string_type = std::string>
   struct basic_raw_json
   {
      string_type str;

      basic_raw_json() = default;

      template <class T>
         requires(!std::same_as<std::decay_t<T>, basic_raw_json>)
      basic_raw_json(T&& s) : str(std::forward<T>(s))
      {}

      basic_raw_json(const basic_raw_json&) = default;
      basic_raw_json(basic_raw_json&&) = default;
      basic_raw_json& operator=(const basic_raw_json&) = default;
      basic_raw_json& operator=(basic_raw_json&&) = default;
   };

   using raw_json = basic_raw_json<std::string>;
   using raw_json_view = basic_raw_json<std::string_view>;

   template <class T>
   struct meta<basic_raw_json<T>>
   {
      static constexpr std::string_view name = "raw_json";
   };

   using basic =
      std::variant<bool, char, char8_t, unsigned char, signed char, char16_t, short, unsigned short, wchar_t, char32_t,
                   float, int, unsigned int, long, unsigned long, double, long long, unsigned long long, std::string>;

   // Explicitly defining basic_ptr to avoid additional template instantiations
   using basic_ptr = std::variant<bool*, char*, char8_t*, unsigned char*, signed char*, char16_t*, short*,
                                  unsigned short*, wchar_t*, char32_t*, float*, int*, unsigned int*, long*,
                                  unsigned long*, double*, long long*, unsigned long long*, std::string*>;

   namespace detail
   {
      template <class T>
      concept char_t = std::same_as<std::decay_t<T>, char> || std::same_as<std::decay_t<T>, char16_t> ||
                       std::same_as<std::decay_t<T>, char32_t> || std::same_as<std::decay_t<T>, wchar_t>;

      template <class T>
      concept bool_t =
         std::same_as<std::decay_t<T>, bool> || std::same_as<std::decay_t<T>, std::vector<bool>::reference>;

      template <class T>
      concept int_t = std::integral<std::decay_t<T>> && !char_t<std::decay_t<T>> && !bool_t<T>;

      template <class T>
      concept num_t = std::floating_point<std::decay_t<T>> || int_t<T>;

      template <typename T>
      concept complex_t = requires(T a, T b) {
         {
            a.real()
         } -> std::convertible_to<typename T::value_type>;
         {
            a.imag()
         } -> std::convertible_to<typename T::value_type>;
         {
            T(a.real(), a.imag())
         } -> std::same_as<T>;
         {
            a + b
         } -> std::same_as<T>;
         {
            a - b
         } -> std::same_as<T>;
         {
            a* b
         } -> std::same_as<T>;
         {
            a / b
         } -> std::same_as<T>;
      };

      template <class T>
      concept constructible = requires { meta<std::decay_t<T>>::construct; } || local_construct_t<std::decay_t<T>>;

      template <class T>
      concept meta_value_t = glaze_t<std::decay_t<T>>;

      template <class T>
      concept str_t = !std::same_as<std::nullptr_t, T> && std::convertible_to<std::decay_t<T>, std::string_view>;

      template <class T>
      concept has_push_back = requires(T t, typename T::value_type v) { t.push_back(v); };

      // this concept requires that T is string and copies the string in json
      template <class T>
      concept string_t = str_t<T> && !std::same_as<std::decay_t<T>, std::string_view> && has_push_back<T>;

      template <class T>
      concept char_array_t = str_t<T> && std::is_array_v<std::remove_pointer_t<std::remove_reference_t<T>>>;

      // this concept requires that T is just a view
      template <class T>
      concept str_view_t = std::same_as<std::decay_t<T>, std::string_view>;

      template <class T>
      concept pair_t = requires(T pair) {
         {
            pair.first
         } -> std::same_as<typename T::first_type&>;
         {
            pair.second
         } -> std::same_as<typename T::second_type&>;
      };

      template <class T>
      concept map_subscriptable = requires(T container) {
         {
            container[std::declval<typename T::key_type>()]
         } -> std::same_as<typename T::mapped_type&>;
      };

      template <class T>
      concept readable_map_t = !custom_read<T> && !meta_value_t<T> && !str_t<T> && range<T> &&
                               pair_t<range_value_t<T>> && map_subscriptable<T>;

      template <class T>
      concept writable_map_t =
         !custom_write<T> && !meta_value_t<T> && !str_t<T> && range<T> && pair_t<range_value_t<T>>;

      template <class Map>
      concept heterogeneous_map = requires {
         typename Map::key_compare;
         requires(std::same_as<typename Map::key_compare, std::less<>> ||
                  std::same_as<typename Map::key_compare, std::greater<>> ||
                  requires { typename Map::key_compare::is_transparent; });
      };

      template <class T>
      concept array_t = (!meta_value_t<T> && !str_t<T> && !(readable_map_t<T> || writable_map_t<T>)&&range<T>);

      template <class T>
      concept readable_array_t = (!custom_read<T> && array_t<T>);

      template <class T>
      concept writable_array_t = (!custom_write<T> && array_t<T>);

      template <class T>
      concept emplace_backable = requires(T container) {
         {
            container.emplace_back()
         } -> std::same_as<typename T::reference>;
      };

      template <class T>
      concept emplaceable = requires(T container) {
         {
            container.emplace(std::declval<typename T::value_type>())
         };
      };

      template <class T>
      concept push_backable = requires(T container) {
         {
            container.push_back(std::declval<typename T::value_type>())
         };
      };

      template <class T>
      concept resizeable = requires(T container) { container.resize(0); };

      template <class T>
      concept erasable = requires(T container) { container.erase(container.cbegin(), container.cend()); };

      template <class T>
      concept fixed_array_value_t = array_t<std::decay_t<decltype(std::declval<T>()[0])>> &&
                                    !resizeable<std::decay_t<decltype(std::declval<T>()[0])>>;

      template <class T>
      concept has_size = requires(T container) { container.size(); };

      template <class T>
      concept has_empty = requires(T container) {
         {
            container.empty()
         } -> std::convertible_to<bool>;
      };

      template <class T>
      concept has_data = requires(T container) { container.data(); };

      template <class T>
      concept contiguous = has_size<T> && has_data<T>;

      template <class T>
      concept accessible = requires(T container) {
         {
            container[size_t{}]
         } -> std::same_as<typename T::reference>;
      };

      template <class T>
      concept boolean_like = std::same_as<T, bool> || std::same_as<T, std::vector<bool>::reference> ||
                             std::same_as<T, std::vector<bool>::const_reference>;

      template <class T>
      concept vector_like = resizeable<T> && accessible<T> && has_data<T>;

      template <class T>
      concept is_span = requires(T t) {
         T::extent;
         typename T::element_type;
      };

      template <class T>
      concept is_no_reflect = requires(T t) { requires T::reflect == false; };

      template <class T>
      concept is_dynamic_span = T::extent == static_cast<size_t>(-1);

      template <class T>
      concept has_static_size = (is_span<T> && !is_dynamic_span<T>) || (requires(T container) {
                                   {
                                      std::bool_constant<(std::decay_t<T>{}.size(), true)>()
                                   } -> std::same_as<std::true_type>;
                                } && std::decay_t<T>{}.size() > 0);

      template <typename T>
      concept is_bitset = requires(T bitset) {
         bitset.flip();
         bitset.set(0);
         {
            bitset.to_string()
         } -> std::same_as<std::string>;
         {
            bitset.count()
         } -> std::same_as<std::size_t>;
      };

      template <class T>
      concept is_float128 = requires(T x) {
         requires sizeof(x) == 16;
         requires std::floating_point<T>;
      };

      template <class T>
      constexpr size_t get_size() noexcept
      {
         if constexpr (is_span<T>) {
            return T::extent;
         }
         else {
            return std::decay_t<T>{}.size();
         }
      }

      template <class T>
      concept is_reference_wrapper = is_specialization_v<T, std::reference_wrapper>;

      template <class T>
      concept tuple_t = requires(T t) {
         std::tuple_size<T>::value;
         glz::get<0>(t);
      } && !meta_value_t<T> && !range<T>;

      template <class T>
      concept always_null_t =
         std::same_as<T, std::nullptr_t> || std::convertible_to<T, std::monostate> || std::same_as<T, std::nullopt_t>;

      template <class T>
      concept nullable_t = !meta_value_t<T> && !str_t<T> && requires(T t) {
         bool(t);
         {
            *t
         };
      };

      template <class T>
      concept raw_nullable = is_specialization_v<T, raw_t> && requires { requires nullable_t<typename T::value_type>; };

      template <class T>
      concept null_t = nullable_t<T> || always_null_t<T> || raw_nullable<T>;

      template <class T>
      concept func_t = requires(T t) {
         typename T::result_type;
         std::function(t);
      } && !glaze_t<T>;

      template <class T>
      concept glaze_array_t = glaze_t<T> && is_specialization_v<meta_wrapper_t<T>, Array>;

      template <class T>
      concept glaze_object_t = glaze_t<T> && is_specialization_v<meta_wrapper_t<T>, Object>;

      template <class T>
      concept glaze_enum_t = glaze_t<T> && is_specialization_v<meta_wrapper_t<T>, Enum>;

      template <class T>
      concept glaze_flags_t = glaze_t<T> && is_specialization_v<meta_wrapper_t<T>, Flags>;

      template <class T>
      concept glaze_value_t =
         glaze_t<T> && !(glaze_array_t<T> || glaze_object_t<T> || glaze_enum_t<T> || glaze_flags_t<T>);

      template <class T>
      concept reflectable =
         !(is_no_reflect<T> || glaze_value_t<T> || glaze_object_t<T> || glaze_array_t<T> || glaze_flags_t<T> ||
           range<T> || pair_t<T> || null_t<T>)&&std::is_aggregate_v<std::remove_cvref_t<T>> &&
         std::is_class_v<T>;

      template <class T>
      concept glaze_const_value_t = glaze_value_t<T> && std::is_pointer_v<glz::meta_wrapper_t<T>> &&
                                    std::is_const_v<std::remove_pointer_t<glz::meta_wrapper_t<T>>>;

      template <class From, class To>
      concept non_narrowing_convertable = requires(From from, To to) {
#if __GNUC__
         // TODO: guard gcc against narrowing conversions when fixed
         to = from;
#else
         To{from};
#endif
      };

      // from
      // https://stackoverflow.com/questions/55941964/how-to-filter-duplicate-types-from-tuple-c
      template <class T, class... Ts>
      struct unique
      {
         using type = T;
      };

      template <template <class...> class T, class... Ts, class U, class... Us>
      struct unique<T<Ts...>, U, Us...>
         : std::conditional_t<(std::is_same_v<U, Ts> || ...), unique<T<Ts...>, Us...>, unique<T<Ts..., U>, Us...>>
      {};

      template <class T>
      struct tuple_variant;

      template <class... Ts>
      struct tuple_variant<glz::tuplet::tuple<Ts...>> : unique<std::variant<>, Ts...>
      {};

      template <class T>
      struct tuple_ptr_variant;

      template <class... Ts>
      struct tuple_ptr_variant<glz::tuplet::tuple<Ts...>> : unique<std::variant<>, std::add_pointer_t<Ts>...>
      {};

      template <class... Ts>
      struct tuple_ptr_variant<std::tuple<Ts...>> : unique<std::variant<>, std::add_pointer_t<Ts>...>
      {};

      template <class... Ts>
      struct tuple_ptr_variant<std::pair<Ts...>> : unique<std::variant<>, std::add_pointer_t<Ts>...>
      {};

      template <class Tuple, class = std::make_index_sequence<std::tuple_size<Tuple>::value>>
      struct value_tuple_variant;

      template <class Tuple, size_t I>
      struct member_type
      {
         using T0 = std::decay_t<std::tuple_element_t<0, std::tuple_element_t<I, Tuple>>>;
         using type = std::tuple_element_t<std::is_member_object_pointer_v<T0> ? 0 : 1, std::tuple_element_t<I, Tuple>>;
      };

      template <class Tuple, size_t... I>
      struct value_tuple_variant<Tuple, std::index_sequence<I...>>
      {
         using type = typename tuple_variant<decltype(glz::tuplet::tuple_cat(
            std::declval<tuplet::tuple<typename member_type<Tuple, I>::type>>()...))>::type;
      };

      template <class Tuple>
      using value_tuple_variant_t = typename value_tuple_variant<Tuple>::type;

      template <class T, size_t... I>
      inline constexpr auto make_array_impl(std::index_sequence<I...>)
      {
         using value_t = typename tuple_variant<meta_t<T>>::type;
         return std::array<value_t, std::tuple_size_v<meta_t<T>>>{glz::get<I>(meta_v<T>)...};
      }

      template <class T>
      inline constexpr auto make_array()
      {
         constexpr auto indices = std::make_index_sequence<std::tuple_size_v<meta_t<T>>>{};
         return make_array_impl<T>(indices);
      }

      template <class Tuple, std::size_t... Is>
      inline constexpr auto tuple_runtime_getter(std::index_sequence<Is...>)
      {
         using value_t = typename tuple_ptr_variant<Tuple>::type;
         using tuple_ref = std::add_lvalue_reference_t<Tuple>;
         using getter_t = value_t (*)(tuple_ref);
         return std::array<getter_t, std::tuple_size_v<Tuple>>{+[](tuple_ref t) -> value_t {
            if constexpr (is_std_tuple<Tuple>) {
               return &std::get<Is>(t);
            }
            else {
               return &glz::get<Is>(t);
            }
         }...};
      }

      template <class Tuple>
      inline auto get_runtime(Tuple&& t, const size_t index)
      {
         using T = std::decay_t<Tuple>;
         static constexpr auto indices = std::make_index_sequence<std::tuple_size_v<T>>{};
         static constexpr auto runtime_getter = tuple_runtime_getter<T>(indices);
         return runtime_getter[index](t);
      }

      template <class T, size_t I>
      constexpr auto key_value() noexcept
      {
         using value_t = value_tuple_variant_t<meta_t<T>>;
         constexpr auto first = get<0>(get<I>(meta_v<T>));
         using T0 = std::decay_t<decltype(first)>;
         if constexpr (std::is_member_object_pointer_v<T0>) {
            return std::pair<sv, value_t>{get_name<first>(), first};
         }
         else {
            return std::pair<sv, value_t>{sv(first), get<1>(get<I>(meta_v<T>))};
         }
      }

      template <class T, size_t I>
      constexpr sv get_key() noexcept
      {
         constexpr auto first = get<0>(get<I>(meta_v<T>));
         using T0 = std::decay_t<decltype(first)>;
         if constexpr (std::is_member_object_pointer_v<T0>) {
            return get_name<first>();
         }
         else {
            return {first};
         }
      }

      template <class T, size_t I>
      struct meta_sv
      {
         static constexpr sv value = get_key<T, I>();
      };

      template <class T, bool use_hash_comparison, size_t... I>
      constexpr auto make_map_impl(std::index_sequence<I...>)
      {
         using value_t = value_tuple_variant_t<meta_t<T>>;
         constexpr auto n = std::tuple_size_v<meta_t<T>>;

         auto naive_or_normal_hash = [&] {
            if constexpr (n <= 20) {
               return glz::detail::naive_map<value_t, n, use_hash_comparison>({key_value<T, I>()...});
            }
            else {
               return glz::detail::normal_map<sv, value_t, n, use_hash_comparison>({key_value<T, I>()...});
            }
         };

         if constexpr (n == 0) {
            static_assert(false_v<T>, "Empty object map is illogical. Handle empty upstream.");
         }
         else if constexpr (n == 1) {
            return micro_map1<value_t, meta_sv<T, I>::value...>{key_value<T, I>()...};
         }
         else if constexpr (n == 2) {
            return micro_map2<value_t, meta_sv<T, I>::value...>{key_value<T, I>()...};
         }
         else if constexpr (n < 128) // don't even attempt a first character hash if we have too many keys
         {
            constexpr auto front_desc = single_char_hash<n>(std::array<sv, n>{get_key<T, I>()...});

            if constexpr (front_desc.valid) {
               return make_single_char_map<value_t, front_desc>({key_value<T, I>()...});
            }
            else {
               constexpr auto back_desc = single_char_hash<n, false>(std::array<sv, n>{get_key<T, I>()...});

               if constexpr (back_desc.valid) {
                  return make_single_char_map<value_t, back_desc>({key_value<T, I>()...});
               }
               else {
                  return naive_or_normal_hash();
               }
            }
         }
         else {
            return naive_or_normal_hash();
         }
      }

      template <class T, bool use_hash_comparison = false>
      constexpr auto make_map()
      {
         constexpr auto indices = std::make_index_sequence<std::tuple_size_v<meta_t<T>>>{};
         return make_map_impl<std::decay_t<T>, use_hash_comparison>(indices);
      }

      template <class T, size_t... I>
      constexpr auto make_int_storage_impl(std::index_sequence<I...>)
      {
         using value_t = value_tuple_variant_t<meta_t<T>>;
         return std::array<value_t, std::tuple_size_v<meta_t<T>>>({glz::get<1>(glz::get<I>(meta_v<T>))...});
      }

      template <class T>
      constexpr auto make_int_storage()
      {
         constexpr auto indices = std::make_index_sequence<std::tuple_size_v<meta_t<T>>>{};
         return make_int_storage_impl<T>(indices);
      }

      template <class T, size_t... I>
      constexpr auto make_key_int_map_impl(std::index_sequence<I...>)
      {
         return normal_map<sv, size_t, std::tuple_size_v<meta_t<T>>>(
            {std::make_pair<sv, size_t>(glz::get<0>(glz::get<I>(meta_v<T>)), I)...});
      }

      template <class T>
      constexpr auto make_key_int_map()
      {
         constexpr auto indices = std::make_index_sequence<std::tuple_size_v<meta_t<T>>>{};
         return make_key_int_map_impl<T>(indices);
      }

      template <class T, size_t... I>
      constexpr auto make_enum_to_string_map_impl(std::index_sequence<I...>)
      {
         using key_t = std::underlying_type_t<T>;
         return normal_map<key_t, sv, std::tuple_size_v<meta_t<T>>>({std::make_pair<key_t, sv>(
            static_cast<key_t>(glz::get<1>(glz::get<I>(meta_v<T>))), sv(glz::get<0>(glz::get<I>(meta_v<T>))))...});
      }

      template <class T>
      constexpr auto make_enum_to_string_map()
      {
         constexpr auto indices = std::make_index_sequence<std::tuple_size_v<meta_t<T>>>{};
         return make_enum_to_string_map_impl<T>(indices);
      }

      // TODO: This faster approach can be used if the enum has an integer type base and sequential numbering
      template <class T>
      constexpr auto make_enum_to_string_array()
      {
         std::array<sv, std::tuple_size_v<meta_t<T>>> arr;
         for_each<std::tuple_size_v<meta_t<T>>>(
            [&](auto I) { arr[I] = enum_name_v<static_cast<T>(decltype(I)::value)>; });
         return arr;
      }

      template <class T, size_t... I>
      constexpr auto make_string_to_enum_map_impl(std::index_sequence<I...>)
      {
         return normal_map<sv, T, std::tuple_size_v<meta_t<T>>>({std::make_pair<sv, T>(
            sv(glz::get<0>(glz::get<I>(meta_v<T>))), T(glz::get<1>(glz::get<I>(meta_v<T>))))...});
      }

      template <class T>
      constexpr auto make_string_to_enum_map()
      {
         constexpr auto indices = std::make_index_sequence<std::tuple_size_v<meta_t<T>>>{};
         return make_string_to_enum_map_impl<T>(indices);
      }

      template <class T>
      constexpr auto get_combined_keys_from_variant()
      {
         constexpr auto N = std::variant_size_v<T>;
         constexpr size_t max_keys = []() {
            size_t res{};
            for_each<N>([&](auto I) {
               using V = std::decay_t<std::variant_alternative_t<I, T>>;
               if constexpr (reflectable<V>) {
                  res += count_members<V>();
               }
               else {
                  res += std::tuple_size_v<meta_t<V>>;
               }
            });
            return res;
         }();

         std::array<std::string_view, max_keys> data{};
         size_t index = 0;
         for_each<N>([&](auto I) {
            using V = std::decay_t<std::variant_alternative_t<I, T>>;
            if constexpr (reflectable<V>) {
<<<<<<< HEAD
               constexpr auto members = member_names<V>;
               for_each<std::tuple_size_v<decltype(members)>>(
                  [&](auto J) { data[index++] = glz::get<J>(members); });
=======
               constexpr auto members = member_names<V>();
               for_each<std::tuple_size_v<decltype(members)>>([&](auto J) { data[index++] = glz::get<J>(members); });
>>>>>>> cb7bd83f
            }
            else {
               for_each<std::tuple_size_v<meta_t<V>>>([&](auto J) {
                  constexpr auto item = get<J>(meta_v<V>);
                  using T0 = std::decay_t<decltype(get<0>(item))>;
                  constexpr bool use_reflection = std::is_member_object_pointer_v<T0>;
                  auto key_getter = [&] {
                     if constexpr (use_reflection) {
                        return get_name<get<0>(item)>();
                     }
                     else {
                        return get<0>(item);
                     }
                  };
                  data[index++] = key_getter();
               });
            }
         });

         std::sort(data.data(), data.data() + max_keys);
         const auto end = std::unique(data.data(), data.data() + max_keys);
         const auto size = std::distance(data.data(), end);

         return std::pair{data, size};
      }

      template <class T, size_t... I>
      consteval auto make_variant_deduction_base_map(std::index_sequence<I...>, auto&& keys)
      {
         using V = bit_array<std::variant_size_v<T>>;
         return normal_map<sv, V, sizeof...(I)>({std::make_pair<sv, V>(sv(std::get<I>(keys)), V{})...});
      }

      template <class T>
      constexpr auto make_variant_deduction_map()
      {
         constexpr auto key_size_pair = get_combined_keys_from_variant<T>();

         auto deduction_map =
            make_variant_deduction_base_map<T>(std::make_index_sequence<key_size_pair.second>{}, key_size_pair.first);

         constexpr auto N = std::variant_size_v<T>;
         for_each<N>([&](auto I) {
            using V = std::decay_t<std::variant_alternative_t<I, T>>;
            if constexpr (reflectable<V>) {
               constexpr auto members = member_names<V>;
               for_each<std::tuple_size_v<decltype(members)>>(
                  [&](auto J) { deduction_map.find(get<J>(members))->second[I] = true; });
            }
            else {
               for_each<std::tuple_size_v<meta_t<V>>>([&](auto J) {
                  constexpr auto item = get<J>(meta_v<V>);
                  using T0 = std::decay_t<decltype(get<0>(item))>;
                  constexpr bool use_reflection = std::is_member_object_pointer_v<T0>;
                  auto key_getter = [&] {
                     if constexpr (use_reflection) {
                        return get_name<get<0>(item)>();
                     }
                     else {
                        return get<0>(item);
                     }
                  };
                  deduction_map.find(key_getter())->second[I] = true;
               });
            }
         });

         return deduction_map;
      }

      template <is_variant T, size_t... I>
      constexpr auto make_variant_id_map_impl(std::index_sequence<I...>, auto&& variant_ids)
      {
         return normal_map<sv, size_t, std::variant_size_v<T>>({std::make_pair<sv, size_t>(sv(variant_ids[I]), I)...});
      }

      template <is_variant T>
      constexpr auto make_variant_id_map()
      {
         constexpr auto indices = std::make_index_sequence<std::variant_size_v<T>>{};

         return make_variant_id_map_impl<T>(indices, ids_v<T>);
      }

      template <class Value, class MemPtr>
      inline decltype(auto) get_member(Value&& value, MemPtr&& member_ptr)
      {
         using V = std::decay_t<decltype(member_ptr)>;
         if constexpr (std::is_member_object_pointer_v<V>) {
            return value.*member_ptr;
         }
         else if constexpr (std::is_member_function_pointer_v<V>) {
            return member_ptr;
         }
         else if constexpr (std::invocable<MemPtr, Value>) {
            return std::invoke(std::forward<MemPtr>(member_ptr), std::forward<Value>(value));
         }
         else if constexpr (std::is_pointer_v<V>) {
            return *member_ptr;
         }
         else {
            return member_ptr;
         }
      }

      // member_ptr and lambda wrapper helper
      template <template <class> class Wrapper, class Wrapped>
      struct wrap
      {
         Wrapped wrapped;
         constexpr decltype(auto) operator()(auto&& value) const
         {
            return Wrapper<std::decay_t<decltype(get_member(value, wrapped))>>{get_member(value, wrapped)};
         }

         constexpr decltype(auto) unwrap(auto&& value) const { return get_member(value, wrapped); }
      };

      template <class T, class mptr_t>
      using member_t = decltype(get_member(std::declval<T>(), std::declval<std::decay_t<mptr_t>&>()));

      template <class T, class = std::make_index_sequence<std::tuple_size<meta_t<T>>::value>>
      struct members_from_meta;

      template <class T, size_t... I>
      inline constexpr auto members_from_meta_impl()
      {
         if constexpr (glaze_object_t<std::decay_t<T>>) {
            return glz::tuplet::tuple<std::decay_t<member_t<T, typename member_type<meta_t<T>, I>::type>>...>{};
         }
         else {
            return glz::tuplet::tuple{};
         }
      }

      template <class T, size_t... I>
      struct members_from_meta<T, std::index_sequence<I...>>
      {
         using type = decltype(members_from_meta_impl<T, I...>());
      };

      template <class T>
      using member_tuple_t = typename members_from_meta<T>::type;

      // Output variants in the following format  ["variant_type", variant_json_data] with
      // glz::detail:array_variant(&T::var);
      template <is_variant T>
      struct array_variant_wrapper
      {
         T& value;
      };
      // TODO: Could do this if the compiler supports alias template deduction
      // template <class T>
      // using array_var = wrap<array_var_wrapper, T>;
      template <class T>
      struct array_variant : wrap<array_variant_wrapper, T>
      {};
      template <class T>
      array_variant(T) -> array_variant<T>; // Only needed on older compilers until we move to template alias deduction

      template <class T, auto Opts>
      constexpr auto required_fields()
      {
         constexpr auto n = std::tuple_size_v<meta_t<T>>;
         bit_array<n> fields{};
         if constexpr (Opts.error_on_missing_keys) {
            for_each<n>([&](auto I) constexpr {
               fields[I] =
                  !bool(Opts.skip_null_members) ||
                  !null_t<std::decay_t<member_t<T, std::tuple_element_t<1, std::tuple_element_t<I, meta_t<T>>>>>>;
            });
         }
         return fields;
      }
   } // namespace detail

   constexpr decltype(auto) conv_sv(auto&& value) noexcept
   {
      using V = std::decay_t<decltype(value)>;
      if constexpr (std::is_convertible_v<V, sv>) {
         return sv{value};
      }
      else {
         return value;
      }
   }

   constexpr auto array(auto&&... args) { return detail::Array{glz::tuplet::make_copy_tuple(conv_sv(args)...)}; }

   constexpr auto object(auto&&... args)
   {
      if constexpr (sizeof...(args) == 0) {
         return glz::detail::Object{glz::tuplet::tuple{}};
      }
      else {
         return glz::detail::Object{
            group_builder<std::decay_t<decltype(glz::tuplet::make_copy_tuple(conv_sv(args)...))>>::op(
               glz::tuplet::make_copy_tuple(conv_sv(args)...))};
      }
   }

   constexpr auto enumerate(auto&&... args)
   {
      return glz::detail::Enum{
         group_builder<std::decay_t<decltype(glz::tuplet::make_copy_tuple(conv_sv(args)...))>>::op(
            glz::tuplet::make_copy_tuple(conv_sv(args)...))};
   }

   constexpr auto flags(auto&&... args)
   {
      return glz::detail::Flags{
         group_builder<std::decay_t<decltype(glz::tuplet::make_copy_tuple(conv_sv(args)...))>>::op(
            glz::tuplet::make_copy_tuple(conv_sv(args)...))};
   }
}

template <>
struct glz::meta<glz::error_code>
{
   static constexpr sv name = "glz::error_code";
   static constexpr auto value =
      enumerate("none", glz::error_code::none, //
                "no_read_input", glz::error_code::no_read_input, //
                "data_must_be_null_terminated", glz::error_code::data_must_be_null_terminated, //
                "parse_number_failure", glz::error_code::parse_number_failure, //
                "expected_brace", glz::error_code::expected_brace, //
                "expected_bracket", glz::error_code::expected_bracket, //
                "expected_quote", glz::error_code::expected_quote, //
                "exceeded_static_array_size", glz::error_code::exceeded_static_array_size, //
                "unexpected_end", glz::error_code::unexpected_end, //
                "expected_end_comment", glz::error_code::expected_end_comment, //
                "syntax_error", glz::error_code::syntax_error, //
                "key_not_found", glz::error_code::key_not_found, //
                "unexpected_enum", glz::error_code::unexpected_enum, //
                "attempt_const_read", glz::error_code::attempt_const_read, //
                "attempt_member_func_read", glz::error_code::attempt_member_func_read, //
                "attempt_read_hidden", glz::error_code::attempt_read_hidden, //
                "invalid_nullable_read", glz::error_code::invalid_nullable_read, //
                "invalid_variant_object", glz::error_code::invalid_variant_object, //
                "invalid_variant_array", glz::error_code::invalid_variant_array, //
                "invalid_variant_string", glz::error_code::invalid_variant_string, //
                "no_matching_variant_type", glz::error_code::no_matching_variant_type, //
                "expected_true_or_false", glz::error_code::expected_true_or_false, //
                "unknown_key", glz::error_code::unknown_key, //
                "invalid_flag_input", glz::error_code::invalid_flag_input, //
                "invalid_escape", glz::error_code::invalid_escape, //
                "u_requires_hex_digits", glz::error_code::u_requires_hex_digits, //
                "file_extension_not_supported", glz::error_code::file_extension_not_supported, //
                "could_not_determine_extension", glz::error_code::could_not_determine_extension, //
                "seek_failure", glz::error_code::seek_failure, //
                "unicode_escape_conversion_failure", glz::error_code::unicode_escape_conversion_failure, //
                "file_open_failure", glz::error_code::file_open_failure, //
                "file_include_error", glz::error_code::file_include_error, //
                "dump_int_error", glz::error_code::dump_int_error, //
                "get_nonexistent_json_ptr", glz::error_code::get_nonexistent_json_ptr, //
                "get_wrong_type", glz::error_code::get_wrong_type, //
                "cannot_be_referenced", glz::error_code::cannot_be_referenced, //
                "invalid_get", glz::error_code::invalid_get, //
                "invalid_get_fn", glz::error_code::invalid_get_fn, //
                "invalid_call", glz::error_code::invalid_call, //
                "invalid_partial_key", glz::error_code::invalid_partial_key, //
                "name_mismatch", glz::error_code::name_mismatch, //
                "array_element_not_found", glz::error_code::array_element_not_found, //
                "elements_not_convertible_to_design", glz::error_code::elements_not_convertible_to_design, //
                "unknown_distribution", glz::error_code::unknown_distribution, //
                "invalid_distribution_elements", glz::error_code::invalid_distribution_elements, //
                "missing_key", glz::error_code::missing_key //
      );
};

namespace glz
{
   [[nodiscard]] inline std::string format_error(const parse_error& pe, const auto& buffer)
   {
      static constexpr auto arr = detail::make_enum_to_string_array<error_code>();
      const auto error_type_str = arr[static_cast<uint32_t>(pe.ec)];

      const auto info = detail::get_source_info(buffer, pe.location);
      if (info) {
         return detail::generate_error_string(error_type_str, *info);
      }
      return std::string(error_type_str);
   }
}<|MERGE_RESOLUTION|>--- conflicted
+++ resolved
@@ -842,14 +842,8 @@
          for_each<N>([&](auto I) {
             using V = std::decay_t<std::variant_alternative_t<I, T>>;
             if constexpr (reflectable<V>) {
-<<<<<<< HEAD
-               constexpr auto members = member_names<V>;
-               for_each<std::tuple_size_v<decltype(members)>>(
-                  [&](auto J) { data[index++] = glz::get<J>(members); });
-=======
                constexpr auto members = member_names<V>();
                for_each<std::tuple_size_v<decltype(members)>>([&](auto J) { data[index++] = glz::get<J>(members); });
->>>>>>> cb7bd83f
             }
             else {
                for_each<std::tuple_size_v<meta_t<V>>>([&](auto J) {
