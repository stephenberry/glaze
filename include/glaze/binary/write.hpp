// Glaze Library
// For the license information refer to glaze.hpp

#pragma once

#include <utility>

#include "glaze/binary/header.hpp"
#include "glaze/core/opts.hpp"
#include "glaze/core/write.hpp"
#include "glaze/json/json_ptr.hpp"
#include "glaze/util/dump.hpp"
#include "glaze/util/error.hpp"
#include "glaze/util/for_each.hpp"
#include "glaze/util/murmur.hpp"
#include "glaze/util/variant.hpp"

namespace glz
{
   namespace detail
   {
      template <class T = void>
      struct to_binary
      {};

      template <>
      struct write<binary>
      {
         template <auto Opts, class T, is_context Ctx, class B>
         GLZ_ALWAYS_INLINE static void op(T&& value, Ctx&& ctx, B&& b) noexcept
         {
            to_binary<std::decay_t<T>>::template op<Opts>(std::forward<T>(value), std::forward<Ctx>(ctx),
                                                          std::forward<B>(b));
         }

         template <auto Opts, class T, is_context Ctx, class B, class IX>
         GLZ_ALWAYS_INLINE static void op(T&& value, Ctx&& ctx, B&& b, IX&& ix) noexcept
         {
            to_binary<std::decay_t<T>>::template op<Opts>(std::forward<T>(value), std::forward<Ctx>(ctx),
                                                          std::forward<B>(b), std::forward<IX>(ix));
         }
      };

      template <glaze_value_t T>
      struct to_binary<T>
      {
         template <auto Opts, class... Args>
         GLZ_ALWAYS_INLINE static void op(auto&& value, Args&&... args) noexcept
         {
            using V = decltype(get_member(std::declval<T>(), meta_wrapper_v<T>));
            to_binary<V>::template op<Opts>(get_member(value, meta_wrapper_v<T>), std::forward<Args>(args)...);
         }
      };

      template <glaze_flags_t T>
      struct to_binary<T>
      {
         template <auto Opts>
         GLZ_ALWAYS_INLINE static void op(auto&& value, is_context auto&&, auto&& b, auto&& ix)
         {
            static constexpr auto N = std::tuple_size_v<meta_t<T>>;

            std::array<uint8_t, byte_length<T>()> data{};

            for_each<N>([&](auto I) {
               static constexpr auto item = glz::tuplet::get<I>(meta_v<T>);

               data[I / 8] |= static_cast<uint8_t>(get_member(value, glz::tuplet::get<1>(item))) << (7 - (I % 8));
            });

            dump(data, b, ix);
         }
      };

      template <is_member_function_pointer T>
      struct to_binary<T>
      {
         template <auto Opts, class... Args>
         GLZ_ALWAYS_INLINE static void op(auto&& /*value*/, is_context auto&&, Args&&...) noexcept
         {}
      };

      template <class T>
      struct to_binary<includer<T>>
      {
         template <auto Opts, class... Args>
         GLZ_ALWAYS_INLINE static void op(auto&& /*value*/, is_context auto&&, Args&&...) noexcept
         {}
      };

      template <boolean_like T>
      struct to_binary<T> final
      {
         template <auto Opts, class... Args>
         GLZ_ALWAYS_INLINE static void op(const bool value, is_context auto&&, Args&&... args) noexcept
         {
<<<<<<< HEAD
            dump<static_cast<std::byte>(0)>(args...); // boolean tag
            
=======
            // dump<static_cast<std::byte>(0)>(args...); // boolean tag

>>>>>>> 1d2528fd
            if (value) {
               dump<static_cast<std::byte>(1)>(args...);
            }
            else {
               dump<static_cast<std::byte>(0)>(args...);
            }
         }
      };

      template <func_t T>
      struct to_binary<T> final
      {
         template <auto Opts, class... Args>
         GLZ_ALWAYS_INLINE static void op(auto&& /*value*/, is_context auto&&, Args&&...) noexcept
         {}
      };

      template <class T>
      struct to_binary<basic_raw_json<T>> final
      {
         template <auto Opts, class... Args>
         GLZ_ALWAYS_INLINE static void op(auto&& value, is_context auto&& ctx, Args&&... args) noexcept
         {
            write<binary>::op<Opts>(value.str, ctx, std::forward<Args>(args)...);
         }
      };

      template <class... Args>
      GLZ_ALWAYS_INLINE void dump_type(auto&& value, Args&&... args) noexcept
      {
         dump(std::as_bytes(std::span{&value, 1}), std::forward<Args>(args)...);
      }

      template <uint64_t i, class... Args>
      GLZ_ALWAYS_INLINE void dump_int(Args&&... args) noexcept
      {
         if constexpr (i < 64) {
            auto c = set_bits<2, uint8_t>(0);
            set_bits<2, 6>(c, uint8_t(i));
            dump_type(c, args...);
         }
         else if constexpr (i < 16384) {
            auto c = set_bits<2, uint16_t>(1);
            set_bits<2, 14>(c, uint16_t(i));
            dump_type(c, args...);
         }
         else if constexpr (i < 1073741824) {
            auto c = set_bits<2, uint32_t>(2);
            set_bits<2, 30>(c, uint32_t(i));
            dump_type(c, args...);
         }
         else if constexpr (i < 4611686018427387904) {
            auto c = set_bits<2, uint64_t>(3);
            set_bits<2, 62>(c, uint64_t(i));
            dump_type(c, args...);
         }
         else {
            static_assert(i >= 4611686018427387904, "size not supported");
         }
      }

      template <auto Opts, class... Args>
      GLZ_ALWAYS_INLINE void dump_int(size_t i, Args&&... args) noexcept
      {
         if (i < 64) {
            auto c = set_bits<2, uint8_t>(0);
            set_bits<2, 6>(c, uint8_t(i));
            dump_type(c, args...);
         }
         else if (i < 16384) {
            auto c = set_bits<2, uint16_t>(1);
            set_bits<2, 14>(c, uint16_t(i));
            dump_type(c, args...);
         }
         else if (i < 1073741824) {
            auto c = set_bits<2, uint32_t>(2);
            set_bits<2, 30>(c, uint32_t(i));
            dump_type(c, args...);
         }
         else if (i < 4611686018427387904) {
            auto c = set_bits<2, uint64_t>(3);
            set_bits<2, 62>(c, uint64_t(i));
            dump_type(c, args...);
         }
         else {
            std::abort(); // this should never happen because we should never allocate containers of this size
         }
      }

      template <is_variant T>
      struct to_binary<T> final
      {
         template <auto Opts, class... Args>
         GLZ_ALWAYS_INLINE static void op(auto&& value, is_context auto&& ctx, Args&&... args) noexcept
         {
            std::visit(
               [&](auto&& v) {
                  using V = std::decay_t<decltype(v)>;
                  static constexpr auto index = []() {
                     T var = V{};
                     return var.index();
                  }();
                  dump_int<index>(args...);
                  write<binary>::op<Opts>(v, ctx, std::forward<Args>(args)...);
               },
               value);
         }
      };

      template <class T>
         requires num_t<T> || char_t<T> || glaze_enum_t<T>
      struct to_binary<T> final
      {
         template <auto Opts, class... Args>
         GLZ_ALWAYS_INLINE static void op(auto&& value, is_context auto&&, Args&&... args) noexcept
         {
            dump_type(value, std::forward<Args>(args)...);
         }
      };

      template <str_t T>
      struct to_binary<T> final
      {
         template <auto Opts, class... Args>
         GLZ_ALWAYS_INLINE static void op(auto&& value, is_context auto&&, Args&&... args) noexcept
         {
            dump_int<Opts>(value.size(), std::forward<Args>(args)...);
            dump(std::as_bytes(std::span{value.data(), value.size()}), std::forward<Args>(args)...);
         }
      };

      template <array_t T>
      struct to_binary<T> final
      {
         template <auto Opts, class... Args>
         GLZ_ALWAYS_INLINE static void op(auto&& value, is_context auto&& ctx, Args&&... args) noexcept
         {
            if constexpr (!has_static_size<T>) {
               dump_int<Opts>(value.size(), std::forward<Args>(args)...);
            }
            for (auto&& x : value) {
               write<binary>::op<Opts>(x, ctx, std::forward<Args>(args)...);
            }
         }
      };

      template <map_t T>
      struct to_binary<T> final
      {
         template <auto Opts, class... Args>
         GLZ_ALWAYS_INLINE static auto op(auto&& value, is_context auto&& ctx, Args&&... args) noexcept
         {
            dump_int<Opts>(value.size(), std::forward<Args>(args)...);
            for (auto&& [k, v] : value) {
               write<binary>::op<Opts>(k, ctx, std::forward<Args>(args)...);
               write<binary>::op<Opts>(v, ctx, std::forward<Args>(args)...);
            }
         }
      };

      template <nullable_t T>
      struct to_binary<T> final
      {
         template <auto Opts, class... Args>
         GLZ_ALWAYS_INLINE static void op(auto&& value, is_context auto&& ctx, Args&&... args) noexcept
         {
            if (value) {
               dump<static_cast<std::byte>(1)>(std::forward<Args>(args)...);
               write<binary>::op<Opts>(*value, ctx, std::forward<Args>(args)...);
            }
            else {
               dump<static_cast<std::byte>(0)>(std::forward<Args>(args)...);
            }
         }
      };

      template <class T>
         requires glaze_object_t<T>
      struct to_binary<T> final
      {
         template <auto Opts, class... Args>
         GLZ_ALWAYS_INLINE static void op(auto&& value, is_context auto&& ctx, Args&&... args) noexcept
         {
            using V = std::decay_t<T>;
            static constexpr auto N = std::tuple_size_v<meta_t<V>>;
            if constexpr (Opts.use_cx_tags) {
               dump_int<N>(args...); // even though N is known at compile time in this case, it is not known for
                                     // partial cases, so we still use a compressed integer
            }

            for_each<N>([&](auto I) {
               static constexpr auto item = glz::tuplet::get<I>(meta_v<V>);
               if constexpr (Opts.use_cx_tags) {
                  static constexpr uint32_t hash = murmur3_32(glz::tuplet::get<0>(item));
                  dump_type(hash, args...);
               }
               write<binary>::op<Opts>(get_member(value, glz::tuplet::get<1>(item)), ctx, args...);
            });
         }
      };

      template <class T>
         requires glaze_array_t<T>
      struct to_binary<T> final
      {
         template <auto Opts, class... Args>
         GLZ_ALWAYS_INLINE static void op(auto&& value, is_context auto&& ctx, Args&&... args) noexcept
         {
            using V = std::decay_t<T>;
            for_each<std::tuple_size_v<meta_t<V>>>([&](auto I) {
               write<binary>::op<Opts>(get_member(value, glz::tuplet::get<I>(meta_v<V>)), ctx,
                                       std::forward<Args>(args)...);
            });
         }
      };

      template <class T>
         requires is_std_tuple<std::decay_t<T>>
      struct to_binary<T> final
      {
         template <auto Opts, class... Args>
         GLZ_ALWAYS_INLINE static void op(auto&& value, is_context auto&& ctx, Args&&... args) noexcept
         {
            using V = std::decay_t<T>;
            for_each<std::tuple_size_v<V>>(
               [&](auto I) { write<binary>::op<Opts>(std::get<I>(value), ctx, std::forward<Args>(args)...); });
         }
      };
   }

   template <class T, class Buffer>
   GLZ_ALWAYS_INLINE void write_binary(T&& value, Buffer&& buffer)
   {
      write<opts{.format = binary}>(std::forward<T>(value), std::forward<Buffer>(buffer));
   }

   template <class T>
   GLZ_ALWAYS_INLINE auto write_binary(T&& value)
   {
      std::string buffer{};
      write<opts{.format = binary}>(std::forward<T>(value), buffer);
      return buffer;
   }

   template <class Map, class Key>
   concept findable = requires(Map& map, const Key& key) { map.find(key); };

   template <auto& Partial, opts Opts, class T, output_buffer Buffer>
   [[nodiscard]] GLZ_ALWAYS_INLINE write_error write(T&& value, Buffer& buffer, is_context auto&& ctx) noexcept
   {
      static constexpr auto partial = Partial; // MSVC 16.11 hack

      write_error we{};

      if constexpr (std::count(partial.begin(), partial.end(), "") > 0) {
         detail::write<binary>::op<Opts>(value, ctx, buffer);
      }
      else {
         static_assert(detail::glaze_object_t<std::decay_t<T>> || detail::map_t<std::decay_t<T>>,
                       "Only object types are supported for partial.");
         static constexpr auto sorted = sort_json_ptrs(partial);
         static constexpr auto groups = glz::group_json_ptrs<sorted>();
         static constexpr auto N = std::tuple_size_v<std::decay_t<decltype(groups)>>;

         detail::dump_int<N>(buffer);

         if constexpr (detail::glaze_object_t<std::decay_t<T>>) {
            glz::for_each<N>([&](auto I) {
               using index_t = decltype(I);
               using group_t = std::tuple_element_t<I, decltype(groups)>;
               static constexpr auto group = []([[maybe_unused]] index_t Index) constexpr -> group_t {
                  return glz::tuplet::get<decltype(I)::value>(groups);
               }({}); // MSVC internal compiler error workaround

               static constexpr auto key = std::get<0>(group);
               static constexpr auto sub_partial = std::get<1>(group);
               static constexpr auto frozen_map = detail::make_map<T>();
               static constexpr auto member_it = frozen_map.find(key);
               static_assert(member_it != frozen_map.end(), "Invalid key passed to partial write");
               static constexpr auto ix = member_it->second.index();
               static constexpr decltype(auto) member_ptr = std::get<ix>(member_it->second);

               static constexpr uint32_t hash = murmur3_32(key);
               detail::dump_type(hash, buffer);
               std::ignore = write<sub_partial, Opts>(glz::detail::get_member(value, member_ptr), buffer, ctx);
            });
         }
         else if constexpr (detail::map_t<std::decay_t<T>>) {
            glz::for_each<N>([&](auto I) {
               using index_t = decltype(I);
               using group_t = std::tuple_element_t<I, decltype(groups)>;
               static constexpr auto group = []([[maybe_unused]] index_t Index) constexpr -> group_t {
                  return glz::tuplet::get<decltype(I)::value>(groups);
               }({}); // MSVC internal compiler error workaround

               static constexpr auto key_value = std::get<0>(group);
               static constexpr auto sub_partial = std::get<1>(group);
               if constexpr (findable<std::decay_t<T>, decltype(key_value)>) {
                  detail::write<binary>::op<Opts>(key_value, ctx, buffer);
                  auto it = value.find(key_value);
                  if (it != value.end()) {
                     std::ignore = write<sub_partial, Opts>(it->second, buffer, ctx);
                  }
                  else {
                     we.ec = error_code::invalid_partial_key;
                  }
               }
               else {
                  static thread_local auto key =
                     typename std::decay_t<T>::key_type(key_value); // TODO handle numeric keys
                  detail::write<binary>::op<Opts>(key, ctx, buffer);
                  auto it = value.find(key);
                  if (it != value.end()) {
                     std::ignore = write<sub_partial, Opts>(it->second, buffer, ctx);
                  }
                  else {
                     we.ec = error_code::invalid_partial_key;
                  }
               }
            });
         }
      }

      return we;
   }

   template <auto& Partial, opts Opts, class T, output_buffer Buffer>
   [[nodiscard]] GLZ_ALWAYS_INLINE write_error write(T&& value, Buffer& buffer) noexcept
   {
      context ctx{};
      return write<Partial, Opts>(std::forward<T>(value), buffer, ctx);
   }

   template <auto& Partial, class T, class Buffer>
   GLZ_ALWAYS_INLINE auto write_binary(T&& value, Buffer&& buffer)
   {
      return write<Partial, opts{.format = binary}>(std::forward<T>(value), std::forward<Buffer>(buffer));
   }

   // std::string file_name needed for std::ofstream
   template <class T>
   [[nodiscard]] GLZ_ALWAYS_INLINE write_error write_file_binary(T&& value, const std::string& file_name) noexcept
   {
      std::string buffer{};

      write<opts{.format = binary}>(std::forward<T>(value), buffer);

      std::ofstream file(file_name);

      if (file) {
         file << buffer;
      }
      else {
         return {error_code::file_open_failure};
      }

      return {};
   }
}<|MERGE_RESOLUTION|>--- conflicted
+++ resolved
@@ -94,13 +94,8 @@
          template <auto Opts, class... Args>
          GLZ_ALWAYS_INLINE static void op(const bool value, is_context auto&&, Args&&... args) noexcept
          {
-<<<<<<< HEAD
             dump<static_cast<std::byte>(0)>(args...); // boolean tag
-            
-=======
-            // dump<static_cast<std::byte>(0)>(args...); // boolean tag
-
->>>>>>> 1d2528fd
+
             if (value) {
                dump<static_cast<std::byte>(1)>(args...);
             }
