// Glaze Library
// For the license information refer to glaze.hpp

#pragma once

#include <atomic>
#include <charconv>
#include <chrono>
#include <expected>
#include <functional>
#include <future>
#include <glaze/glaze.hpp>
#include <source_location>
#include <thread>
#include <unordered_map>

#include "glaze/net/cors.hpp"
#include "glaze/net/http_router.hpp"
#include "glaze/net/openapi.hpp"
#include "glaze/net/websocket_connection.hpp"

// Conditionally include SSL headers only when needed
#ifdef GLZ_ENABLE_SSL
#include <asio/ssl.hpp>
#endif

namespace glz
{
   // Streaming connection handle for server-side streaming
   struct streaming_connection : public std::enable_shared_from_this<streaming_connection>
   {
      using data_sent_handler = std::function<void(std::error_code)>;
      using disconnect_handler = std::function<void()>;

      streaming_connection(std::shared_ptr<asio::ip::tcp::socket> socket)
         : socket_(socket), is_headers_sent_(false), is_closed_(false)
      {}

      // Send initial headers for streaming response
      void send_headers(int status_code, const std::unordered_map<std::string, std::string>& headers = {},
                        data_sent_handler handler = {})
      {
         if (is_headers_sent_) return;
         is_headers_sent_ = true;

         std::string response_str;
         response_str.reserve(512);

         response_str.append("HTTP/1.1 ");
         response_str.append(std::to_string(status_code));
         response_str.append(" ");
         response_str.append(get_status_message(status_code));
         response_str.append("\r\n");

         // Add custom headers
         for (const auto& [name, value] : headers) {
            response_str.append(name);
            response_str.append(": ");
            response_str.append(value);
            response_str.append("\r\n");
         }

         // Default headers for streaming
         if (headers.find("Transfer-Encoding") == headers.end()) {
            response_str.append("Transfer-Encoding: chunked\r\n");
            chunked_encoding_ = true;
         }
         if (headers.find("Connection") == headers.end()) {
            response_str.append("Connection: keep-alive\r\n");
         }
         if (headers.find("Cache-Control") == headers.end()) {
            response_str.append("Cache-Control: no-cache\r\n");
         }

         response_str.append("\r\n");

         auto buffer = std::make_shared<std::string>(std::move(response_str));
         auto self = shared_from_this();

         asio::async_write(*socket_, asio::buffer(*buffer), [self, buffer, handler](std::error_code ec, std::size_t) {
            if (handler) handler(ec);
         });
      }

      // Send a chunk of data
      void send_chunk(std::string_view data, data_sent_handler handler = {})
      {
         if (is_closed_) return;

         auto self = shared_from_this();

         if (chunked_encoding_) {
            // Format as HTTP chunk
            std::string chunk;
            chunk.reserve(data.size() + 20); // 20 is a good estimate for hex size + CRLFs

            // Chunk size in hex, converted efficiently with std::to_chars
            std::array<char, 16> size_buf{}; // 64-bit size_t in hex is at most 16 chars
            if (auto [ptr, ec] = std::to_chars(size_buf.data(), size_buf.data() + size_buf.size(), data.size(), 16);
                ec == std::errc()) {
               chunk.append(std::string_view(size_buf.data(), ptr - size_buf.data()));
            }
            chunk.append("\r\n");
            chunk.append(data);
            chunk.append("\r\n");

            auto buffer = std::make_shared<std::string>(std::move(chunk));
            asio::async_write(*socket_, asio::buffer(*buffer),
                              [self, buffer, handler](std::error_code ec, std::size_t) {
                                 if (handler) handler(ec);
                              });
         }
         else {
            // Send raw data
            auto buffer = std::make_shared<std::string>(data);
            asio::async_write(*socket_, asio::buffer(*buffer),
                              [self, buffer, handler](std::error_code ec, std::size_t) {
                                 if (handler) handler(ec);
                              });
         }
      }

      // Send Server-Sent Event
      void send_event(std::string_view event_type, std::string_view data, std::string_view id = {},
                      data_sent_handler handler = {})
      {
         std::string sse_data;
         sse_data.reserve(data.size() + 50);

         if (!id.empty()) {
            sse_data.append("id: ");
            sse_data.append(id);
            sse_data.append("\n");
         }

         if (!event_type.empty()) {
            sse_data.append("event: ");
            sse_data.append(event_type);
            sse_data.append("\n");
         }

         sse_data.append("data: ");
         sse_data.append(data);
         sse_data.append("\n\n");

         send_chunk(sse_data, handler);
      }

      // Send JSON as Server-Sent Event
      template <class T>
      void send_json_event(const T& data, std::string_view event_type = "message", std::string_view id = {},
                           data_sent_handler handler = {})
      {
         std::string json_str;
         auto ec = glz::write_json(data, json_str);
         if (!ec) {
            send_event(event_type, json_str, id, handler);
         }
         else if (handler) {
            handler(std::make_error_code(std::errc::invalid_argument));
         }
      }

      // Close the streaming connection
      void close(disconnect_handler handler = {})
      {
         if (is_closed_) return;
         is_closed_ = true;

         auto self = shared_from_this();

         if (chunked_encoding_) {
            // Send final chunk
            std::string final_chunk = "0\r\n\r\n";
            auto buffer = std::make_shared<std::string>(std::move(final_chunk));

            asio::async_write(*socket_, asio::buffer(*buffer), [self, buffer, handler](asio::error_code, std::size_t) {
               if (handler) handler();
               asio::error_code close_ec;
               self->socket_->close(close_ec);
            });
         }
         else {
            if (handler) handler();
            asio::error_code ec;
            socket_->close(ec);
         }
      }

      // Set disconnect handler for client disconnection
      void on_disconnect(disconnect_handler handler)
      {
         disconnect_handler_ = handler;
         start_disconnect_detection();
      }

      // Check if connection is still alive
      bool is_open() const { return socket_ && socket_->is_open() && !is_closed_; }

      // Get remote endpoint info
      std::string remote_address() const
      {
         if (socket_) {
            try {
               return socket_->remote_endpoint().address().to_string();
            }
            catch (...) {
            }
         }
         return "";
      }

      uint16_t remote_port() const
      {
         if (socket_) {
            try {
               return socket_->remote_endpoint().port();
            }
            catch (...) {
            }
         }
         return 0;
      }

      bool is_headers_sent() const { return is_headers_sent_; }

      std::shared_ptr<asio::ip::tcp::socket> socket_;

     private:
      disconnect_handler disconnect_handler_;
      bool is_headers_sent_;
      bool is_closed_;
      bool chunked_encoding_ = false;

      void start_disconnect_detection()
      {
         if (!socket_ || is_closed_) return;

         auto self = shared_from_this();
         auto buffer = std::make_shared<std::array<uint8_t, 1>>();

         // Try to read - will fail when client disconnects
         socket_->async_receive(
            asio::buffer(*buffer), asio::socket_base::message_peek, [self, buffer](std::error_code ec, std::size_t) {
               if (ec && self->disconnect_handler_) {
                  self->is_closed_ = true;
                  self->disconnect_handler_();
               }
               else if (!ec && !self->is_closed_) {
                  // Continue monitoring
                  auto timer = std::make_shared<asio::steady_timer>(self->socket_->get_executor());
                  timer->expires_after(std::chrono::seconds(1));
                  timer->async_wait([self, timer](std::error_code) { self->start_disconnect_detection(); });
               }
            });
      }

      std::string_view get_status_message(int status_code)
      {
         switch (status_code) {
         case 200:
            return "OK";
         case 201:
            return "Created";
         case 204:
            return "No Content";
         case 400:
            return "Bad Request";
         case 401:
            return "Unauthorized";
         case 403:
            return "Forbidden";
         case 404:
            return "Not Found";
         case 500:
            return "Internal Server Error";
         default:
            return "Unknown";
         }
      }
   };

   // Enhanced response class with streaming support
   struct streaming_response
   {
      std::shared_ptr<streaming_connection> stream;

      streaming_response(std::shared_ptr<streaming_connection> conn) : stream(conn) {}

      // Send headers and start streaming
      streaming_response& start_stream(int status_code = 200,
                                       const std::unordered_map<std::string, std::string>& headers = {})
      {
         if (stream) {
            stream->send_headers(status_code, headers);
         }
         return *this;
      }

      // Send a chunk of data
      streaming_response& send(std::string_view data)
      {
         if (stream) {
            stream->send_chunk(data);
         }
         return *this;
      }

      // Send JSON data
      template <class T>
      streaming_response& send_json(const T& data)
      {
         if (stream) {
            std::string json_str;
            auto ec = glz::write_json(data, json_str);
            if (!ec) {
               stream->send_chunk(json_str);
            }
         }
         return *this;
      }

      // Send Server-Sent Event
      streaming_response& send_event(std::string_view event_type, std::string_view data, std::string_view id = {})
      {
         if (stream) {
            stream->send_event(event_type, data, id);
         }
         return *this;
      }

      // Helper for SSE setup
      streaming_response& as_event_stream()
      {
         return start_stream(200, {{"Content-Type", "text/event-stream"},
                                   {"Cache-Control", "no-cache"},
                                   {"Access-Control-Allow-Origin", "*"}});
      }

      // Close the stream
      void close()
      {
         if (stream) {
            stream->close();
         }
      }
   };

   // Handler types for streaming
   using streaming_handler = std::function<void(request&, streaming_response&)>;

   // Server implementation using non-blocking asio with WebSocket support
   template <bool EnableTLS = false>
   struct http_server
   {
      // Socket type abstraction
      using socket_type = std::conditional_t<EnableTLS,
#ifdef GLZ_ENABLE_SSL
                                             asio::ssl::stream<asio::ip::tcp::socket>,
#else
                                             asio::ip::tcp::socket,
#endif
                                             asio::ip::tcp::socket>;

      inline http_server() : io_context(std::make_unique<asio::io_context>())
      {
         error_handler = [](std::error_code ec, std::source_location loc) {
            std::fprintf(stderr, "Error at %s:%d: %s\n", loc.file_name(), static_cast<int>(loc.line()),
                         ec.message().c_str());
         };

         // Initialize SSL context for TLS-enabled servers
         if constexpr (EnableTLS) {
#ifdef GLZ_ENABLE_SSL
            ssl_context = std::make_unique<asio::ssl::context>(asio::ssl::context::tlsv12);
            ssl_context->set_default_verify_paths();
#else
            static_assert(!EnableTLS, "TLS support requires GLZ_ENABLE_SSL to be defined and OpenSSL to be available");
#endif
         }
      }

      inline ~http_server()
      {
         if (running) {
            stop();
         }
      }

      inline http_server& bind(std::string_view address, uint16_t port)
      {
         try {
            asio::ip::tcp::endpoint endpoint(asio::ip::make_address(address), port);
            acceptor = std::make_unique<asio::ip::tcp::acceptor>(*io_context, endpoint);
         }
         catch (...) {
            error_handler(std::make_error_code(std::errc::address_in_use), std::source_location::current());
         }
         return *this;
      }

      inline http_server& bind(uint16_t port) { return bind("0.0.0.0", port); }

      inline void start(size_t num_threads = 0)
      {
         if (running || !acceptor) {
            return;
         }

         running = true;

         // Use hardware concurrency if not specified
         if (num_threads == 0) {
            num_threads = std::thread::hardware_concurrency();
         }

         // Start the acceptor
         do_accept();

         // Start worker threads
         threads.reserve(num_threads);
         for (size_t i = 0; i < num_threads; ++i) {
            threads.emplace_back([this] {
               try {
                  io_context->run();
               }
               catch (const std::exception& e) {
                  error_handler(std::make_error_code(std::errc::operation_canceled), std::source_location::current());
               }
            });
         }
      }

      inline void stop()
      {
         if (!running) {
            return;
         }

         running = false;

         // Stop accepting new connections
         if (acceptor) {
            acceptor->close();
         }

         // Stop the io_context and join all threads
         io_context->stop();

         for (auto& thread : threads) {
            if (thread.joinable()) {
               thread.join();
            }
         }

         threads.clear();

         // Reset for potential restart
         io_context = std::make_unique<asio::io_context>();
      }

      inline http_server& mount(std::string_view base_path, const http_router& router)
      {
         // Mount all routes from the router at the specified base path
         for (const auto& [path, method_handlers] : router.routes) {
            std::string full_path = std::string(base_path);
            if (!full_path.empty() && full_path.back() == '/') {
               full_path.pop_back();
            }
            full_path += path;

            for (const auto& [method, route_entry] : method_handlers) {
               root_router.route(method, full_path, route_entry.handle, route_entry.spec);
            }
         }

         // Add middleware
         for (const auto& middleware : router.middlewares) {
            root_router.use(middleware);
         }

         return *this;
      }

<<<<<<< HEAD
      inline http_router& route(http_method method, std::string_view path, handler handle,
                                const route_spec& spec = {})
=======
      inline http_router& route(http_method method, std::string_view path, handler handle, const route_spec& spec = {})
>>>>>>> 4ac84f73
      {
         return root_router.route(method, path, handle, spec);
      }

      inline http_router& get(std::string_view path, handler handle, const route_spec& spec = {})
      {
         return root_router.get(path, handle, spec);
      }

      inline http_router& post(std::string_view path, handler handle, const route_spec& spec = {})
      {
         return root_router.post(path, handle, spec);
      }

      inline http_router& put(std::string_view path, handler handle, const route_spec& spec = {})
      {
         return root_router.put(path, handle, spec);
      }

      inline http_router& del(std::string_view path, handler handle, const route_spec& spec = {})
      {
         return root_router.del(path, handle, spec);
      }

      inline http_router& patch(std::string_view path, handler handle, const route_spec& spec = {})
      {
         return root_router.patch(path, handle, spec);
      }

      // Register streaming route
      inline http_server& stream(http_method method, std::string_view path, streaming_handler handle)
      {
         streaming_handlers_[std::string(path)][method] = std::move(handle);
         return *this;
      }

      // Convenience methods for streaming
      inline http_server& stream_get(std::string_view path, streaming_handler handle)
      {
         return stream(http_method::GET, path, std::move(handle));
      }

      inline http_server& stream_post(std::string_view path, streaming_handler handle)
      {
         return stream(http_method::POST, path, std::move(handle));
      }

      inline http_server& on_error(error_handler handle)
      {
         error_handler = std::move(handle);
         return *this;
      }

      /**
       * @brief Enable API inspection by exposing an OpenAPI 3.0 specification.
       *
       * This provides a standard, machine-readable way for clients to discover the API.
       *
       * @param path The path to expose the OpenAPI JSON specification on.
       * @param title The title of the API.
       * @param version The version of the API.
       * @return Reference to this server for method chaining.
       */
      http_server& enable_openapi_spec(std::string_view path = "/openapi.json",
                                       std::string_view title = "API Specification", std::string_view version = "1.0.0")
      {
         get(path, [this, title = std::string(title), version = std::string(version)](const request&, response& res) {
            open_api spec{};
            spec.info.title = title;
            spec.info.version = version;

            for (const auto& [route_path, method_handlers] : root_router.routes) {
               // Convert router path /:param to OpenAPI path /{param}
               std::string openapi_path = route_path;
               size_t pos = 0;
               while ((pos = openapi_path.find(':', pos)) != std::string::npos) {
                  openapi_path.replace(pos, 1, "{");
                  size_t end_pos = openapi_path.find('/', pos);
                  if (end_pos == std::string::npos) {
                     openapi_path.push_back('}');
                  }
                  else {
                     openapi_path.insert(end_pos, "}");
                  }
               }

               auto& path_item = spec.paths[openapi_path];

               for (const auto& [method, route_entry] : method_handlers) {
                  openapi_operation op;
                  op.summary = route_entry.spec.description;
                  if (!route_entry.spec.tags.empty()) {
                     op.tags = route_entry.spec.tags;
                  }
                  op.operationId = std::string(to_string(method)) + route_path;
                  op.responses["200"].description = "OK";

                  // Extract path parameters
                  auto segments = http_router::split_path(route_path);
                  for (const auto& segment : segments) {
                     if (!segment.empty() && segment.front() == ':') {
                        if (!op.parameters) op.parameters.emplace();
                        auto& param = op.parameters->emplace_back();
                        param.name = segment.substr(1);
                        param.in = "path";
                        param.required = true;
                        if (auto it = route_entry.spec.constraints.find(param.name);
                            it != route_entry.spec.constraints.end()) {
                           param.description = it->second.description;
                        }
                     }
                  }

                  switch (method) {
                  case http_method::GET:
                     path_item.get = op;
                     break;
                  case http_method::POST:
                     path_item.post = op;
                     break;
                  case http_method::PUT:
                     path_item.put = op;
                     break;
                  case http_method::DELETE:
                     path_item.del = op;
                     break;
                  case http_method::PATCH:
                     path_item.patch = op;
                     break;
                  default:
                     break;
                  }
               }
            }
            res.json(spec);
         });
         return *this;
      }

      /**
       * @brief Enable CORS with default configuration (allows all origins)
       *
       * This is suitable for development environments
       *
       * @return Reference to this server for method chaining
       */
      http_server& enable_cors()
      {
         root_router.use(glz::simple_cors());
         return *this;
      }

      /**
       * @brief Enable CORS with custom configuration
       *
       * @param config The CORS configuration to use
       * @return Reference to this server for method chaining
       */
      http_server& enable_cors(const glz::cors_config& config)
      {
         root_router.use(glz::create_cors_middleware(config));
         return *this;
      }

      /**
       * @brief Enable CORS for specific origins
       *
       * This is suitable for production environments where you want to restrict
       * which origins can access your API
       *
       * @param origins Vector of allowed origins (e.g., {"https://example.com", "https://app.example.com"})
       * @param allow_credentials Whether to allow credentials (cookies, auth headers)
       * @return Reference to this server for method chaining
       */
      http_server& enable_cors(const std::vector<std::string>& origins, bool allow_credentials = false)
      {
         root_router.use(glz::restrictive_cors(origins, allow_credentials));
         return *this;
      }

      /**
       * @brief Register a WebSocket handler for a specific path
       *
       * @param path The path to handle WebSocket connections on
       * @param server The WebSocket server instance to handle connections
       * @return Reference to this http_server for method chaining
       */
      inline http_server& websocket(std::string_view path, std::shared_ptr<websocket_server> server)
      {
         websocket_handlers_[std::string(path)] = server;
         return *this;
      }

      /**
       * @brief Load SSL certificate and private key for HTTPS servers
       *
       * @param cert_file Path to the certificate file (PEM format)
       * @param key_file Path to the private key file (PEM format)
       * @return Reference to this server for method chaining
       */
      inline http_server& load_certificate(const std::string& cert_file, const std::string& key_file)
      {
         if constexpr (EnableTLS) {
#ifdef GLZ_ENABLE_SSL
            ssl_context->use_certificate_chain_file(cert_file);
            ssl_context->use_private_key_file(key_file, asio::ssl::context::pem);
#endif
         }
         else {
            (void)cert_file;
            (void)key_file;
         }
         return *this;
      }

      /**
       * @brief Set SSL verification mode
       *
       * @param mode SSL verification mode
       * @return Reference to this server for method chaining
       */
      inline http_server& set_ssl_verify_mode([[maybe_unused]] int mode)
      {
         if constexpr (EnableTLS) {
#ifdef GLZ_ENABLE_SSL
            ssl_context->set_verify_mode(mode);
#endif
         }
         return *this;
      }

     private:
      std::unique_ptr<asio::io_context> io_context;
      std::unique_ptr<asio::ip::tcp::acceptor> acceptor;
      std::vector<std::thread> threads;
      http_router root_router;
      bool running = false;
      glz::error_handler error_handler;
      std::unordered_map<std::string, std::shared_ptr<websocket_server>> websocket_handlers_;
      std::unordered_map<std::string, std::unordered_map<http_method, streaming_handler>> streaming_handlers_;

#ifdef GLZ_ENABLE_SSL
      std::conditional_t<EnableTLS, std::unique_ptr<asio::ssl::context>, std::monostate> ssl_context;
#endif

      inline void do_accept()
      {
         acceptor->async_accept([this](std::error_code ec, asio::ip::tcp::socket socket) {
            if (!ec) {
               // Process the connection
               process_request(std::move(socket));
            }
            else {
               error_handler(ec, std::source_location::current());
            }

            // Continue accepting if still running
            if (running) {
               do_accept();
            }
         });
      }

      inline void process_request(asio::ip::tcp::socket socket)
      {
         // Capture socket in a shared_ptr for async operations
         auto socket_ptr = std::make_shared<asio::ip::tcp::socket>(std::move(socket));
         auto remote_endpoint = socket_ptr->remote_endpoint();
         auto buffer = std::make_shared<asio::streambuf>();

         asio::async_read_until(
            *socket_ptr, *buffer, "\r\n\r\n",
            [this, socket_ptr, buffer, remote_endpoint](asio::error_code ec, std::size_t /*bytes_transferred*/) {
               if (ec) {
                  // EOF is a normal disconnect, not a server error
                  if (ec != asio::error::eof) {
                     error_handler(ec, std::source_location::current());
                  }
                  return;
               }

               const auto data_size = buffer->size();
               const char* data_ptr = static_cast<const char*>(buffer->data().data());
               std::string_view request_view(data_ptr, data_size);

               size_t headers_end_pos = request_view.find("\r\n\r\n");
               if (headers_end_pos == std::string_view::npos) {
                  send_error_response(socket_ptr, 400, "Bad Request");
                  return;
               }
               std::string_view headers_part = request_view.substr(0, headers_end_pos);
               size_t body_start_offset = headers_end_pos + 4;

               // Parse request line
               size_t request_line_end_pos = headers_part.find("\r\n");
               if (request_line_end_pos == std::string_view::npos) {
                  request_line_end_pos = headers_part.length();
               }
               std::string_view request_line = headers_part.substr(0, request_line_end_pos);
               headers_part.remove_prefix(request_line_end_pos + 2); // +2 for \r\n

               // Parse method, target, and HTTP version from the request line
               size_t first_space = request_line.find(' ');
               if (first_space == std::string_view::npos) {
                  send_error_response(socket_ptr, 400, "Bad Request");
                  return;
               }
               std::string_view method_sv = request_line.substr(0, first_space);
               if (method_sv.empty() || !std::all_of(method_sv.begin(), method_sv.end(),
                                                     [](char c) { return std::isalnum(c) || c == '_'; })) {
                  send_error_response(socket_ptr, 400, "Bad Request");
                  return;
               }

               size_t second_space = request_line.find(' ', first_space + 1);
               if (second_space == std::string_view::npos) {
                  send_error_response(socket_ptr, 400, "Bad Request");
                  return;
               }
               std::string_view target_sv = request_line.substr(first_space + 1, second_space - first_space - 1);
               if (target_sv.empty() || target_sv.find(' ') != std::string_view::npos) {
                  send_error_response(socket_ptr, 400, "Bad Request");
                  return;
               }

               std::string_view http_version_part = request_line.substr(second_space + 1);
               if (http_version_part.size() > 0 && http_version_part.back() == '\r') {
                  http_version_part.remove_suffix(1);
               }
               if (http_version_part.size() < 7 || http_version_part.rfind("HTTP/", 0) != 0) {
                  send_error_response(socket_ptr, 400, "Bad Request");
                  return;
               }
               std::string_view version_number = http_version_part.substr(5);
               size_t dot_pos = version_number.find('.');
               if (dot_pos == std::string_view::npos || dot_pos == 0 || dot_pos == version_number.length() - 1) {
                  send_error_response(socket_ptr, 400, "Bad Request");
                  return;
               }
               std::string_view major_v = version_number.substr(0, dot_pos);
               std::string_view minor_v = version_number.substr(dot_pos + 1);
               if (major_v.empty() || !std::all_of(major_v.begin(), major_v.end(), ::isdigit) || minor_v.empty() ||
                   !std::all_of(minor_v.begin(), minor_v.end(), ::isdigit)) {
                  send_error_response(socket_ptr, 400, "Bad Request");
                  return;
               }

               auto method_opt = from_string(std::string(method_sv));
               if (!method_opt) {
                  send_error_response(socket_ptr, 501, "Not Implemented");
                  return;
               }
               std::string target{target_sv};

               // Parse headers
               std::unordered_map<std::string, std::string> headers;
               while (!headers_part.empty()) {
                  size_t line_end = headers_part.find("\r\n");
                  std::string_view line = headers_part.substr(0, line_end);

                  auto colon_pos = line.find(':');
                  if (colon_pos != std::string_view::npos) {
                     std::string_view name_sv = line.substr(0, colon_pos);
                     std::string_view value_sv = line.substr(colon_pos + 1);
                     value_sv.remove_prefix(std::min(value_sv.find_first_not_of(" \t"), value_sv.size()));
                     std::string name(name_sv);
                     std::transform(name.begin(), name.end(), name.begin(), ::tolower);
                     headers[name] = std::string(value_sv);
                  }

                  if (line_end == std::string_view::npos) break;
                  headers_part.remove_prefix(line_end + 2);
               }

               // Consume the parsed headers from the buffer
               buffer->consume(body_start_offset);

               if (is_websocket_upgrade(headers)) {
                  handle_websocket_upgrade(socket_ptr, *method_opt, target, headers, remote_endpoint);
                  return;
               }

               std::size_t content_length = 0;
               if (auto it = headers.find("content-length"); it != headers.end()) {
                  try {
                     content_length = std::stoul(it->second);
                  }
                  catch (const std::exception&) {
                     send_error_response(socket_ptr, 400, "Bad Request");
                     return;
                  }
               }

               if (content_length > 0) {
                  std::string body;
                  body.reserve(content_length);
                  // Append what's already in the buffer
                  const size_t initial_body_size = std::min(content_length, buffer->size());
                  body.append(static_cast<const char*>(buffer->data().data()), initial_body_size);
                  buffer->consume(initial_body_size);

                  if (body.length() < content_length) {
                     asio::async_read(*socket_ptr, *buffer, asio::transfer_exactly(content_length - body.length()),
                                      [this, socket_ptr, buffer, method_opt, target, headers, remote_endpoint,
                                       body = std::move(body)](std::error_code ec, size_t) mutable {
                                         if (ec) {
                                            error_handler(ec, std::source_location::current());
                                            return;
                                         }
                                         // Append newly read data
                                         body.append(static_cast<const char*>(buffer->data().data()), buffer->size());
                                         buffer->consume(buffer->size());
                                         process_full_request(socket_ptr, *method_opt, target, headers, std::move(body),
                                                              remote_endpoint);
                                      });
                  }
                  else {
                     process_full_request(socket_ptr, *method_opt, target, headers, std::move(body), remote_endpoint);
                  }
               }
               else {
                  process_full_request(socket_ptr, *method_opt, target, headers, "", remote_endpoint);
               }
            });
      }

      inline bool is_websocket_upgrade(const std::unordered_map<std::string, std::string>& headers)
      {
         auto upgrade_it = headers.find("upgrade");
         if (upgrade_it == headers.end()) return false;

         auto connection_it = headers.find("connection");
         if (connection_it == headers.end()) return false;

         // Check if upgrade header contains "websocket" (case-insensitive)
         std::string upgrade_value = upgrade_it->second;
         std::transform(upgrade_value.begin(), upgrade_value.end(), upgrade_value.begin(), ::tolower);
         if (upgrade_value.find("websocket") == std::string::npos) return false;

         // Check if connection header contains "upgrade" (case-insensitive)
         std::string connection_value = connection_it->second;
         std::transform(connection_value.begin(), connection_value.end(), connection_value.begin(), ::tolower);
         return connection_value.find("upgrade") != std::string::npos;
      }

      inline void handle_websocket_upgrade(std::shared_ptr<asio::ip::tcp::socket> socket, http_method method,
                                           const std::string& target,
                                           const std::unordered_map<std::string, std::string>& headers,
                                           asio::ip::tcp::endpoint remote_endpoint)
      {
         // Find matching WebSocket handler
         auto ws_it = websocket_handlers_.find(target);
         if (ws_it == websocket_handlers_.end()) {
            send_error_response(socket, 404, "Not Found");
            return;
         }

         // Create request object for WebSocket handler
         request req;
         req.method = method;
         req.target = target;
         req.headers = headers;
         req.remote_ip = remote_endpoint.address().to_string();
         req.remote_port = remote_endpoint.port();

         // Create WebSocket connection and start it
         // Need to include websocket_connection.hpp for this to work
         auto ws_conn = std::make_shared<websocket_connection>(std::move(*socket), ws_it->second.get());
         ws_conn->start(req);
      }

      inline void handle_streaming_request(std::shared_ptr<asio::ip::tcp::socket> socket, http_method method,
                                           const std::string& target,
                                           const std::unordered_map<std::string, std::string>& headers,
                                           std::string body, asio::ip::tcp::endpoint remote_endpoint,
                                           const streaming_handler& handler)
      {
         // Create request object
         request req;
         req.method = method;
         req.target = target;
         req.headers = headers;
         req.body = std::move(body);
         req.remote_ip = remote_endpoint.address().to_string();
         req.remote_port = remote_endpoint.port();

         // Create streaming connection
         auto stream_conn = std::make_shared<streaming_connection>(socket);
         streaming_response stream_res(stream_conn);

         try {
            // Call the streaming handler
            handler(req, stream_res);
         }
         catch (const std::exception& e) {
            // If handler throws immediately, try to send an error response.
            if (!stream_conn->is_headers_sent()) {
               stream_conn->send_headers(500, {{"Content-Type", "text/plain"}});
               stream_conn->send_chunk("Internal Server Error");
            }
            stream_conn->close();
            // Log the error
            error_handler(std::make_error_code(std::errc::invalid_argument), std::source_location::current());
         }
      }

      inline void process_full_request(std::shared_ptr<asio::ip::tcp::socket> socket, http_method method,
                                       const std::string& target,
                                       const std::unordered_map<std::string, std::string>& headers, std::string body,
                                       asio::ip::tcp::endpoint remote_endpoint)
      {
         // Check for a streaming handler first. This performs an exact match on the path,
         // so parameterized streaming routes are not supported, which is consistent
         // with the WebSocket implementation.
         auto handler_it = streaming_handlers_.find(target);
         if (handler_it != streaming_handlers_.end()) {
            auto method_it = handler_it->second.find(method);
            if (method_it != handler_it->second.end()) {
               // Found a streaming handler, delegate to it and exit.
               handle_streaming_request(socket, method, target, headers, std::move(body), remote_endpoint,
                                        method_it->second);
               return;
            }
         }

         // Create the request object
         request request;
         request.method = method;
         request.target = target;
         request.headers = headers;
         request.body = std::move(body);
         request.remote_ip = remote_endpoint.address().to_string();
         request.remote_port = remote_endpoint.port();

         // Find a matching route using http_router::match which handles both exact and parameterized routes
         auto [handle, params] = root_router.match(method, target);

         // Update the request with any extracted parameters
         request.params = std::move(params);

         if (!handle) {
            // No matching route found
            send_error_response(socket, 404, "Not Found");
            return;
         }

         // Create the response object
         response response;

         try {
            // Apply middleware
            for (const auto& middleware : root_router.middlewares) {
               middleware(request, response);
            }

            // Call the handle
            handle(request, response);

            // Send the response
            send_response(socket, response);
         }
         catch (const std::exception& e) {
            // Log the exception details for debugging
            std::string error_message = e.what();
            error_handler(std::make_error_code(std::errc::invalid_argument), std::source_location::current());

            // Send a 500 error response back to the client
            send_error_response(socket, 500, "Internal Server Error");
         }
      }

      inline void send_response(std::shared_ptr<asio::ip::tcp::socket> socket, const response& response)
      {
         // Pre-calculate response size to avoid reallocations
         size_t estimated_size = 64; // Base size for status line

         for (const auto& [name, value] : response.response_headers) {
            estimated_size += name.size() + value.size() + 4; // ": " + "\r\n"
         }

         estimated_size += response.response_body.size() + 128; // Extra buffer for default headers

         // Use a single string with reserved capacity
         std::string response_str;
         response_str.reserve(estimated_size);

         // Direct string building without streams
         response_str.append("HTTP/1.1 ");
         response_str.append(std::to_string(response.status_code));
         response_str.append(" ");
         response_str.append(get_status_message(response.status_code));
         response_str.append("\r\n");

         for (const auto& [name, value] : response.response_headers) {
            response_str.append(name);
            response_str.append(": ");
            response_str.append(value);
            response_str.append("\r\n");
         }

         // Add default headers if not present (using find is faster than streams)
         if (response.response_headers.find("Content-Length") == response.response_headers.end()) {
            response_str.append("Content-Length: ");
            response_str.append(std::to_string(response.response_body.size()));
            response_str.append("\r\n");
         }

         if (response.response_headers.find("Date") == response.response_headers.end()) {
            response_str.append("Date: ");
            response_str.append(get_current_date());
            response_str.append("\r\n");
         }

         if (response.response_headers.find("Server") == response.response_headers.end()) {
            response_str.append("Server: Glaze/1.0\r\n");
         }

         // End headers and add body
         response_str.append("\r\n");
         response_str.append(response.response_body);

         auto response_buffer = std::make_shared<std::string>(std::move(response_str));

         // Send the response asynchronously
         asio::async_write(*socket, asio::buffer(*response_buffer),
                           [socket, response_buffer](std::error_code /*ec*/, std::size_t /*bytes_transferred*/) {
                              // response_buffer keeps the string alive for the duration of the async operation
                              // Socket cleanup handled by shared_ptr
                           });
      }

      inline void send_error_response(std::shared_ptr<asio::ip::tcp::socket> socket, int status_code,
                                      const std::string& message)
      {
         response response;
         response.status(status_code).content_type("text/plain").body(message);

         send_response(socket, response);
      }

      inline std::string_view get_status_message(int status_code)
      {
         switch (status_code) {
         case 200:
            return "OK";
         case 201:
            return "Created";
         case 204:
            return "No Content";
         case 400:
            return "Bad Request";
         case 401:
            return "Unauthorized";
         case 403:
            return "Forbidden";
         case 404:
            return "Not Found";
         case 405:
            return "Method Not Allowed";
         case 409:
            return "Conflict";
         case 418:
            return "I'm a teapot";
         case 500:
            return "Internal Server Error";
         case 501:
            return "Not Implemented";
         case 503:
            return "Service Unavailable";
         default:
            return "Unknown";
         }
      }

      inline std::string get_current_date()
      {
         auto now = std::chrono::system_clock::now();
         auto time_t_now = std::chrono::system_clock::to_time_t(now);

         char buf[100];
         std::strftime(buf, sizeof(buf), "%a, %d %b %Y %H:%M:%S GMT", std::gmtime(&time_t_now));

         return buf;
      }
   };

   // Utility functions for common streaming patterns
   namespace streaming_utils
   {
      // Create a periodic data sender
      template <typename T>
      void send_periodic_data(std::shared_ptr<streaming_connection> conn, std::function<T()> data_generator,
                              std::chrono::milliseconds interval, size_t max_events = 0)
      {
         auto counter = std::make_shared<size_t>(0);
         if (!conn || !conn->is_open()) return;
         auto timer = std::make_shared<asio::steady_timer>(conn->socket_->get_executor());

         std::function<void()> send_next = [=]() mutable {
            if (!conn->is_open() || (max_events > 0 && *counter >= max_events)) {
               conn->close();
               return;
            }

            try {
               T data = data_generator();
               conn->send_json_event(data, "data", std::to_string(*counter), [=](std::error_code ec) mutable {
                  if (!ec) {
                     (*counter)++;
                     timer->expires_after(interval);
                     timer->async_wait([=](std::error_code) { send_next(); });
                  }
                  else {
                     conn->close();
                  }
               });
            }
            catch (const std::exception&) {
               conn->close();
            }
         };

         send_next();
      }

      // Create a data stream from a collection
      template <typename Container>
      void stream_collection(std::shared_ptr<streaming_connection> conn, const Container& data,
                             std::chrono::milliseconds delay_between_items = std::chrono::milliseconds(10))
      {
         auto it = std::make_shared<typename Container::const_iterator>(data.begin());
         auto end_it = data.end();
         if (!conn || !conn->is_open()) return;
         auto timer = std::make_shared<asio::steady_timer>(conn->socket_->get_executor());

         std::function<void()> send_next = [=]() mutable {
            if (!conn->is_open() || *it == end_it) {
               conn->close();
               return;
            }

            conn->send_json_event(**it, "item", "", [=](std::error_code ec) mutable {
               if (!ec) {
                  ++(*it);
                  timer->expires_after(delay_between_items);
                  timer->async_wait([=](std::error_code) { send_next(); });
               }
               else {
                  conn->close();
               }
            });
         };

         send_next();
      }
   } // namespace streaming_utils

   // Alias for HTTPS server
   using https_server = http_server<true>;
}<|MERGE_RESOLUTION|>--- conflicted
+++ resolved
@@ -482,12 +482,7 @@
          return *this;
       }
 
-<<<<<<< HEAD
-      inline http_router& route(http_method method, std::string_view path, handler handle,
-                                const route_spec& spec = {})
-=======
       inline http_router& route(http_method method, std::string_view path, handler handle, const route_spec& spec = {})
->>>>>>> 4ac84f73
       {
          return root_router.route(method, path, handle, spec);
       }
