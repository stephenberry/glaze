// Glaze Library
// For the license information refer to glaze.hpp

#pragma once

#include "glaze/core/read.hpp"
#include "glaze/core/reflect.hpp"
#include "glaze/core/write.hpp"

namespace glz
{
   template <opts Opts = opts{}, class Template, class T, resizable Buffer>
   [[nodiscard]] error_ctx stencil(Template&& layout, T&& value, Buffer& buffer)
   {
      context ctx{};

      if (layout.empty()) [[unlikely]] {
         ctx.error = error_code::no_read_input;
         return {ctx.error, ctx.custom_error_message, 0};
      }

      auto p = read_iterators<Opts, false>(layout);
      auto it = p.first;
      auto end = p.second;
      auto outer_start = it;

      if (not bool(ctx.error)) [[likely]] {
         auto skip_whitespace = [&] {
            while (it < end && detail::whitespace_table[uint8_t(*it)]) {
               ++it;
            }
         };

         while (it < end) {
            if (*it == '{') {
               ++it;
               if (it != end && *it == '{') {
                  ++it;
                  bool is_section = false;
                  bool is_inverted_section = false;
                  bool is_comment = false;

                  if (it != end) {
                     if (*it == '!') {
                        ++it;
                        is_comment = true;
                     }
                     else if (*it == '#') {
                        ++it;
                        is_section = true;
                     }
                     else if (*it == '^') {
                        ++it;
                        is_inverted_section = true;
                     }
                  }

                  skip_whitespace();

                  auto start = it;
                  while (it != end && *it != '}' && *it != ' ' && *it != '\t') {
                     ++it;
                  }

                  if (it == end) {
                     ctx.error = error_code::unexpected_end;
                     return {ctx.error, ctx.custom_error_message, size_t(it - start)};
                  }

                  const sv key{start, size_t(it - start)};

                  skip_whitespace();

                  if (is_comment) {
                     while (it < end && !(it + 1 < end && *it == '}' && *(it + 1) == '}')) {
                        ++it;
                     }
                     if (it + 1 < end) {
                        it += 2; // Skip '}}'
                     }
                     continue;
                  }

                  if (is_section || is_inverted_section) {
                     // Find the closing tag '{{/key}}'
                     std::string closing_tag = "{{/" + std::string(key) + "}}";
                     auto closing_pos = std::search(it, end, closing_tag.begin(), closing_tag.end());

                     if (closing_pos == end) {
                        ctx.error = error_code::unexpected_end;
                        return {ctx.error, "Closing tag not found for section", size_t(it - start)};
                     }
<<<<<<< HEAD
                     
=======

>>>>>>> f97bba6d
                     if (it + 1 < end) {
                        it += 2; // Skip '}}'
                     }

                     // Extract inner template between current position and closing tag
                     std::string_view inner_template(it, closing_pos);
                     it = closing_pos + closing_tag.size();

                     // Retrieve the value associated with 'key'
                     bool condition = false;
                     {
                        static constexpr auto N = reflect<T>::size;
                        static constexpr auto HashInfo = detail::hash_info<T>;

<<<<<<< HEAD
                        const auto index =
                           detail::decode_hash_with_size<STENCIL, T, HashInfo, HashInfo.type>::op(start, end, key.size());
=======
                        const auto index = detail::decode_hash_with_size<STENCIL, T, HashInfo, HashInfo.type>::op(
                           start, end, key.size());
>>>>>>> f97bba6d

                        if (index >= N) {
                           ctx.error = error_code::unknown_key;
                           return {ctx.error, ctx.custom_error_message, size_t(it - start)};
                        }
                        else {
                           visit<N>(
                              [&]<size_t I>() {
                                 static constexpr auto TargetKey = get<I>(reflect<T>::keys);
                                 if (TargetKey == key) [[likely]] {
                                    if constexpr (detail::bool_t<refl_t<T, I>>) {
                                       if constexpr (detail::reflectable<T>) {
                                          condition = bool(get_member(value, get<I>(to_tuple(value))));
                                       }
                                       else if constexpr (detail::glaze_object_t<T>) {
                                          condition = bool(get_member(value, get<I>(reflect<T>::values)));
                                       }
                                    }
                                    else {
                                       // For non-boolean types
                                       ctx.error = error_code::syntax_error;
                                    }
                                 }
                                 else {
                                    ctx.error = error_code::unknown_key;
                                 }
                              },
                              index);
                        }
                     }
<<<<<<< HEAD
                     
                     
=======

>>>>>>> f97bba6d
                     if (bool(ctx.error)) [[unlikely]] {
                        return {ctx.error, ctx.custom_error_message, size_t(it - start)};
                     }

                     // If it's an inverted section, include inner content if condition is false
                     // Otherwise (regular section), include if condition is true
                     bool should_include = is_inverted_section ? !condition : condition;

                     if (should_include) {
                        // Recursively process the inner template
                        std::string inner_buffer;
                        auto inner_ec = stencil<Opts>(inner_template, value, inner_buffer);
                        if (inner_ec) {
                           return inner_ec;
                        }
                        buffer.append(inner_buffer);
                     }

                     skip_whitespace();
                     continue;
                  }

                  // Handle regular placeholder
                  static constexpr auto N = reflect<T>::size;
                  static constexpr auto HashInfo = detail::hash_info<T>;

                  const auto index =
                     detail::decode_hash_with_size<STENCIL, T, HashInfo, HashInfo.type>::op(start, end, key.size());

                  if (index >= N) [[unlikely]] {
                     ctx.error = error_code::unknown_key;
                     return {ctx.error, ctx.custom_error_message, size_t(it - start)};
                  }
                  else [[likely]] {
                     size_t ix = buffer.size(); // overwrite index
                     if (buffer.empty()) {
                        buffer.resize(2 * write_padding_bytes);
                     }

                     static constexpr auto RawOpts = opt_true<Opts, &opts::raw>;

                     visit<N>(
                        [&]<size_t I>() {
                           static constexpr auto TargetKey = get<I>(reflect<T>::keys);
                           if ((TargetKey.size() == key.size()) && detail::comparitor<TargetKey>(start)) [[likely]] {
                              if constexpr (detail::reflectable<T>) {
                                 detail::write<Opts.format>::template op<RawOpts>(
                                    get_member(value, get<I>(to_tuple(value))), ctx, buffer, ix);
                              }
                              else if constexpr (detail::glaze_object_t<T>) {
                                 detail::write<Opts.format>::template op<RawOpts>(
                                    get_member(value, get<I>(reflect<T>::values)), ctx, buffer, ix);
                              }
                           }
                           else {
                              ctx.error = error_code::unknown_key;
                           }
                        },
                        index);

                     if (bool(ctx.error)) [[unlikely]] {
                        return {ctx.error, ctx.custom_error_message, size_t(it - start)};
                     }

                     buffer.resize(ix);
                  }

                  skip_whitespace();

                  if (*it == '}') {
                     ++it;
                     if (it != end && *it == '}') {
                        ++it;
                        continue;
                     }
                     else {
                        buffer.append("}");
                     }
                  }
                  else {
                     ctx.error = error_code::syntax_error;
                     return {ctx.error, ctx.custom_error_message, size_t(it - start)};
                  }
               }
               else {
                  buffer.append("{");
                  // 'it' is already incremented past the first '{'
               }
            }
            else {
               buffer.push_back(*it);
               ++it;
            }
         }
      }

      if (bool(ctx.error)) [[unlikely]] {
         return {ctx.error, ctx.custom_error_message, size_t(it - outer_start)};
      }

      return {};
   }

   template <opts Opts = opts{}, class Template, class T>
   [[nodiscard]] expected<std::string, error_ctx> stencil(Template&& layout, T&& value)
   {
      std::string buffer{};
      auto ec = stencil(std::forward<Template>(layout), std::forward<T>(value), buffer);
      if (ec) {
         return unexpected<error_ctx>(ec);
      }
      return {buffer};
   }
}<|MERGE_RESOLUTION|>--- conflicted
+++ resolved
@@ -27,11 +27,13 @@
       if (not bool(ctx.error)) [[likely]] {
          auto skip_whitespace = [&] {
             while (it < end && detail::whitespace_table[uint8_t(*it)]) {
+            while (it < end && detail::whitespace_table[uint8_t(*it)]) {
                ++it;
             }
          };
 
          while (it < end) {
+            if (*it == '{') {
             if (*it == '{') {
                ++it;
                if (it != end && *it == '{') {
@@ -42,6 +44,7 @@
 
                   if (it != end) {
                      if (*it == '!') {
+                     if (*it == '!') {
                         ++it;
                         is_comment = true;
                      }
@@ -73,11 +76,14 @@
 
                   if (is_comment) {
                      while (it < end && !(it + 1 < end && *it == '}' && *(it + 1) == '}')) {
-                        ++it;
-                     }
+                     while (it < end && !(it + 1 < end && *it == '}' && *(it + 1) == '}')) {
+                        ++it;
+                     }
+                     if (it + 1 < end) {
                      if (it + 1 < end) {
                         it += 2; // Skip '}}'
                      }
+                     continue;
                      continue;
                   }
 
@@ -90,11 +96,7 @@
                         ctx.error = error_code::unexpected_end;
                         return {ctx.error, "Closing tag not found for section", size_t(it - start)};
                      }
-<<<<<<< HEAD
                      
-=======
-
->>>>>>> f97bba6d
                      if (it + 1 < end) {
                         it += 2; // Skip '}}'
                      }
@@ -109,13 +111,8 @@
                         static constexpr auto N = reflect<T>::size;
                         static constexpr auto HashInfo = detail::hash_info<T>;
 
-<<<<<<< HEAD
                         const auto index =
                            detail::decode_hash_with_size<STENCIL, T, HashInfo, HashInfo.type>::op(start, end, key.size());
-=======
-                        const auto index = detail::decode_hash_with_size<STENCIL, T, HashInfo, HashInfo.type>::op(
-                           start, end, key.size());
->>>>>>> f97bba6d
 
                         if (index >= N) {
                            ctx.error = error_code::unknown_key;
@@ -146,12 +143,8 @@
                               index);
                         }
                      }
-<<<<<<< HEAD
                      
                      
-=======
-
->>>>>>> f97bba6d
                      if (bool(ctx.error)) [[unlikely]] {
                         return {ctx.error, ctx.custom_error_message, size_t(it - start)};
                      }
@@ -229,7 +222,17 @@
                      }
                      else {
                         buffer.append("}");
-                     }
+                  if (*it == '}') {
+                     ++it;
+                     if (it != end && *it == '}') {
+                        ++it;
+                        continue;
+                     }
+                     else {
+                        buffer.append("}");
+                     }
+                  }
+                  else {
                   }
                   else {
                      ctx.error = error_code::syntax_error;
@@ -239,8 +242,10 @@
                else {
                   buffer.append("{");
                   // 'it' is already incremented past the first '{'
+                  // 'it' is already incremented past the first '{'
                }
             }
+            else {
             else {
                buffer.push_back(*it);
                ++it;
