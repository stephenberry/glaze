--- conflicted
+++ resolved
@@ -47,8 +47,7 @@
          }
       };
 
-      template <class T>
-         requires (glaze_value_t<T> && !specialized_with_custom_write<T>)
+      template <glaze_value_t T>
       struct to_json<T>
       {
          template <auto Opts, class Value, is_context Ctx, class B, class IX>
@@ -409,11 +408,7 @@
       };
 
       template <class T>
-<<<<<<< HEAD
-         requires (glaze_enum_t<T> && !specialized_with_custom_write<T>)
-=======
          requires(glaze_enum_t<T> && !specialized_with_custom_write<T>)
->>>>>>> 4cd4864a
       struct to_json<T>
       {
          template <auto Opts, class... Args>
