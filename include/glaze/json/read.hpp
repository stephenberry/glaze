--- conflicted
+++ resolved
@@ -1638,11 +1638,7 @@
             GLZ_ADD_LEVEL;
             GLZ_SKIP_WS();
 
-<<<<<<< HEAD
-            for_each_short_circuit_flatten<N>([&](auto I) -> bool {
-=======
             invoke_table<N>([&]<size_t I>() {
->>>>>>> 951eccb6
                if (*it == ']') {
                   return true;
                }
