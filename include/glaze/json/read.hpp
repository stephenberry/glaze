// Glaze Library
// For the license information refer to glaze.hpp

#pragma once

#include <charconv>
#include <climits>
#include <cwchar>
#include <filesystem>
#include <iterator>
#include <locale>
#include <ranges>
#include <type_traits>

#include "glaze/core/common.hpp"
#include "glaze/core/opts.hpp"
#include "glaze/core/read.hpp"
#include "glaze/file/file_ops.hpp"
#include "glaze/json/json_t.hpp"
#include "glaze/json/skip.hpp"
#include "glaze/reflection/reflect.hpp"
#include "glaze/util/for_each.hpp"
#include "glaze/util/strod.hpp"
#include "glaze/util/type_traits.hpp"
#include "glaze/util/variant.hpp"

namespace glz
{

   // forward declare from json/quoted.hpp to avoid circular include
   template <class T>
   struct quoted_t;

   namespace detail
   {
      // Unless we can mutate the input buffer we need somewhere to store escaped strings for key lookup, etc.
      // We don't put this in the context because we don't want to continually reallocate.
      GLZ_ALWAYS_INLINE std::string& string_buffer() noexcept
      {
         static thread_local std::string buffer(256, ' ');
         return buffer;
      }

      // We use an error buffer to avoid multiple allocations in the case that errors occur multiple times.
      GLZ_ALWAYS_INLINE std::string& error_buffer() noexcept
      {
         static thread_local std::string buffer(256, ' ');
         return buffer;
      }

      template <class T = void>
      struct from_json
      {};

      template <auto Opts, class T, class Ctx, class It0, class It1>
      concept read_json_invocable = requires(T&& value, Ctx&& ctx, It0&& it, It1&& end) {
         from_json<std::remove_cvref_t<T>>::template op<Opts>(std::forward<T>(value), std::forward<Ctx>(ctx),
                                                              std::forward<It0>(it), std::forward<It1>(end));
      };

      template <>
      struct read<json>
      {
         template <auto Opts, class T, is_context Ctx, class It0, class It1>
         GLZ_ALWAYS_INLINE static void op(T&& value, Ctx&& ctx, It0&& it, It1&& end) noexcept
         {
            if constexpr (std::is_const_v<std::remove_reference_t<T>>) {
               if constexpr (Opts.error_on_const_read) {
                  ctx.error = error_code::attempt_const_read;
               }
               else {
                  // do not read anything into the const value
                  skip_value<Opts>(std::forward<Ctx>(ctx), std::forward<It0>(it), std::forward<It1>(end));
               }
            }
            else {
               if constexpr (read_json_invocable<Opts, T, Ctx, It0, It1>) {
                  using V = std::remove_cvref_t<T>;
                  from_json<V>::template op<Opts>(std::forward<T>(value), std::forward<Ctx>(ctx), std::forward<It0>(it),
                                                  std::forward<It1>(end));
               }
               else {
                  static_assert(false_v<T>, "Glaze metadata is probably needed for your type");
               }
            }
         }

         // This unknown key handler should not be given unescaped keys, that is for the user to handle.
         template <auto Opts, class T, is_context Ctx, class It0, class It1>
         GLZ_ALWAYS_INLINE static void handle_unknown(const sv& key, T&& value, Ctx&& ctx, It0&& it, It1&& end) noexcept
         {
            using ValueType = std::decay_t<decltype(value)>;
            if constexpr (detail::has_unknown_reader<ValueType>) {
               constexpr auto& reader = meta_unknown_read_v<ValueType>;
               using ReaderType = meta_unknown_read_t<ValueType>;
               if constexpr (std::is_member_object_pointer_v<ReaderType>) {
                  using MemberType = typename member_value<ReaderType>::type;
                  if constexpr (detail::map_subscriptable<MemberType>) {
                     read<json>::op<Opts>((value.*reader)[key], ctx, it, end);
                  }
                  else {
                     static_assert(false_v<T>, "target must have subscript operator");
                  }
               }
               else if constexpr (std::is_member_function_pointer_v<ReaderType>) {
                  using ReturnType = typename return_type<ReaderType>::type;
                  if constexpr (std::is_void_v<ReturnType>) {
                     using TupleType = typename inputs_as_tuple<ReaderType>::type;
                     if constexpr (std::tuple_size_v<TupleType> == 2) {
                        std::decay_t<std::tuple_element_t<1, TupleType>> input{};
                        read<json>::op<Opts>(input, ctx, it, end);
                        if (bool(ctx.error)) [[unlikely]]
                           return;
                        (value.*reader)(key, input);
                     }
                     else {
                        static_assert(false_v<T>, "method must have 2 args");
                     }
                  }
                  else {
                     static_assert(false_v<T>, "method must have void return");
                  }
               }
               else {
                  static_assert(false_v<T>, "unknown_read type not handled");
               }
            }
            else {
               skip_value<Opts>(ctx, it, end);
            }
         }
      };

      template <class T>
         requires (glaze_value_t<T> && !specialized_with_custom_read<T>)
      struct from_json<T>
      {
         template <auto Opts, class Value, is_context Ctx, class It0, class It1>
         GLZ_ALWAYS_INLINE static void op(Value&& value, Ctx&& ctx, It0&& it, It1&& end) noexcept
         {
            using V = std::decay_t<decltype(get_member(std::declval<Value>(), meta_wrapper_v<T>))>;
            from_json<V>::template op<Opts>(get_member(std::forward<Value>(value), meta_wrapper_v<T>),
                                            std::forward<Ctx>(ctx), std::forward<It0>(it), std::forward<It1>(end));
         }
      };

      template <is_member_function_pointer T>
      struct from_json<T>
      {
         template <auto Opts>
         GLZ_ALWAYS_INLINE static void op(auto&&, is_context auto&& ctx, auto&&...) noexcept
         {
            ctx.error = error_code::attempt_member_func_read;
         }
      };

      template <is_bitset T>
      struct from_json<T>
      {
         template <auto Opts>
         GLZ_ALWAYS_INLINE static void op(auto&& value, is_context auto&& ctx, auto&& it, auto&& end) noexcept
         {
            match<'"'>(ctx, it);
            if (bool(ctx.error)) [[unlikely]]
               return;

            const auto n = value.size();
            for (size_t i = 1; it < end; ++i, ++it) {
               if (*it == '"') {
                  ++it;
                  return;
               }

               if (i > n) {
                  ctx.error = error_code::exceeded_static_array_size;
                  return;
               }

               if (*it == '0') {
                  value[n - i] = 0;
               }
               else if (*it == '1') {
                  value[n - i] = 1;
               }
               else [[unlikely]] {
                  ctx.error = error_code::syntax_error;
                  return;
               }
            }

            ctx.error = error_code::expected_quote;
         }
      };

      template <>
      struct from_json<skip>
      {
         template <auto Opts>
         GLZ_ALWAYS_INLINE static void op(auto&&, is_context auto&& ctx, auto&&... args) noexcept
         {
            skip_value<Opts>(ctx, args...);
         }
      };

      template <is_reference_wrapper T>
      struct from_json<T>
      {
         template <auto Opts, class... Args>
         GLZ_ALWAYS_INLINE static void op(auto&& value, Args&&... args) noexcept
         {
            using V = std::decay_t<decltype(value.get())>;
            from_json<V>::template op<Opts>(value.get(), std::forward<Args>(args)...);
         }
      };

      template <>
      struct from_json<hidden>
      {
         template <auto Opts>
         GLZ_ALWAYS_INLINE static void op(auto&&, is_context auto&& ctx, auto&&...) noexcept
         {
            ctx.error = error_code::attempt_read_hidden;
         }
      };

      template <complex_t T>
      struct from_json<T>
      {
         template <auto Options>
         GLZ_ALWAYS_INLINE static void op(auto&& v, is_context auto&& ctx, auto&&... args) noexcept
         {
            if constexpr (!Options.ws_handled) {
               skip_ws<Options>(ctx, args...);
               if (bool(ctx.error)) [[unlikely]]
                  return;
            }
            match<"[">(ctx, args...);
            if (bool(ctx.error)) [[unlikely]]
               return;

            constexpr auto Opts = ws_handled_off<Options>();

            auto* ptr = reinterpret_cast<typename T::value_type*>(&v);
            static_assert(sizeof(T) == sizeof(typename T::value_type) * 2);
            read<json>::op<Opts>(ptr[0], ctx, args...);

            skip_ws<Opts>(ctx, args...);
            if (bool(ctx.error)) [[unlikely]]
               return;

            match<",">(ctx, args...);
            if (bool(ctx.error)) [[unlikely]]
               return;

            read<json>::op<Opts>(ptr[1], ctx, args...);

            skip_ws<Opts>(ctx, args...);
            if (bool(ctx.error)) [[unlikely]]
               return;
            match<"]">(ctx, args...);
         }
      };

      template <always_null_t T>
      struct from_json<T>
      {
         template <auto Opts>
         GLZ_ALWAYS_INLINE static void op(auto&&, is_context auto&& ctx, auto&&... args) noexcept
         {
            if constexpr (!Opts.ws_handled) {
               skip_ws<Opts>(ctx, args...);
               if (bool(ctx.error)) [[unlikely]]
                  return;
            }
            match<"null">(ctx, args...);
         }
      };

      template <bool_t T>
      struct from_json<T>
      {
         template <auto Opts>
         GLZ_ALWAYS_INLINE static void op(bool_t auto&& value, is_context auto&& ctx, auto&& it, auto&& end) noexcept
         {
            if constexpr (Opts.quoted_num) {
               skip_ws_no_pre_check<Opts>(ctx, it, end);
               if (bool(ctx.error)) [[unlikely]]
                  return;
               match<'"'>(ctx, it);
               if (bool(ctx.error)) [[unlikely]]
                  return;
            }

            if constexpr (!Opts.ws_handled) {
               skip_ws<Opts>(ctx, it, end);
               if (bool(ctx.error)) [[unlikely]]
                  return;
            }

            if (std::distance(it, end) < 4) [[unlikely]] {
               ctx.error = error_code::expected_true_or_false;
               return;
            }

            uint64_t c{};
            // Note that because our buffer must be null terminated, we can read one more index without checking:
            // std::distance(it, end) < 5
            std::memcpy(&c, &*it, 5);
            constexpr uint64_t u_true = 0b00000000'00000000'00000000'00000000'01100101'01110101'01110010'01110100;
            constexpr uint64_t u_false = 0b00000000'00000000'00000000'01100101'01110011'01101100'01100001'01100110;
            // We have to wipe the 5th character for true testing
            if ((c & 0b11111111'11111111'11111111'00000000'11111111'11111111'11111111'11111111) == u_true) {
               value = true;
               it += 4;
            }
            else {
               if (c != u_false) [[unlikely]] {
                  ctx.error = error_code::expected_true_or_false;
                  return;
               }
               value = false;
               it += 5;
            }

            if constexpr (Opts.quoted_num) {
               match<'"'>(ctx, it);
            }
         }
      };

      template <num_t T>
      struct from_json<T>
      {
         template <auto Options, class It>
         GLZ_ALWAYS_INLINE static void op(auto&& value, is_context auto&& ctx, It&& it, auto&& end) noexcept
         {
            if constexpr (Options.quoted_num) {
               skip_ws<Options>(ctx, it, end);
               match<'"'>(ctx, it);
               if (bool(ctx.error)) [[unlikely]]
                  return;
            }

            if constexpr (!Options.ws_handled) {
               skip_ws<Options>(ctx, it, end);
               if (bool(ctx.error)) [[unlikely]]
                  return;
            }

            using V = std::decay_t<decltype(value)>;
            if constexpr (int_t<V>) {
               static constexpr auto maximum = uint64_t((std::numeric_limits<V>::max)());
               if constexpr (std::is_unsigned_v<V>) {
                  if constexpr (std::same_as<V, uint64_t>) {
                     if (*it == '-') [[unlikely]] {
                        ctx.error = error_code::parse_number_failure;
                        return;
                     }

                     static_assert(sizeof(*it) == sizeof(char));
                     const char* cur = reinterpret_cast<const char*>(&*it);
                     const char* beg = cur;
                     auto s = parse_int<V, Options.force_conformance>(value, cur);
                     if (!s) [[unlikely]] {
                        ctx.error = error_code::parse_number_failure;
                        return;
                     }

                     it += (cur - beg);
                  }
                  else {
                     uint64_t i{};
                     if (*it == '-') [[unlikely]] {
                        ctx.error = error_code::parse_number_failure;
                        return;
                     }

                     static_assert(sizeof(*it) == sizeof(char));
                     const char* cur = reinterpret_cast<const char*>(&*it);
                     const char* beg = cur;
                     auto s = parse_int<std::decay_t<decltype(i)>, Options.force_conformance>(i, cur);
                     if (!s) [[unlikely]] {
                        ctx.error = error_code::parse_number_failure;
                        return;
                     }

                     if (i > maximum) [[unlikely]] {
                        ctx.error = error_code::parse_number_failure;
                        return;
                     }
                     value = V(i);
                     it += (cur - beg);
                  }
               }
               else {
                  uint64_t i{};
                  int sign = 1;
                  if (*it == '-') {
                     sign = -1;
                     ++it;
                  }

                  static_assert(sizeof(*it) == sizeof(char));
                  const char* cur = reinterpret_cast<const char*>(&*it);
                  const char* beg = cur;
                  auto s = parse_int<std::decay_t<decltype(i)>, Options.force_conformance>(i, cur);
                  if (!s) [[unlikely]] {
                     ctx.error = error_code::parse_number_failure;
                     return;
                  }

                  if (sign == -1) {
                     static constexpr auto min_abs = uint64_t((std::numeric_limits<V>::max)()) + 1;
                     if (i > min_abs) [[unlikely]] {
                        ctx.error = error_code::parse_number_failure;
                        return;
                     }
                     value = V(sign * i);
                  }
                  else {
                     if (i > maximum) [[unlikely]] {
                        ctx.error = error_code::parse_number_failure;
                        return;
                     }
                     value = V(i);
                  }
                  it += (cur - beg);
               }
            }
            else {
               if constexpr (is_float128<V>) {
                  auto [ptr, ec] = std::from_chars(it, end, value);
                  if (ec != std::errc()) {
                     ctx.error = error_code::parse_number_failure;
                     return;
                  }
                  it += std::distance(it, ptr);
               }
               else {
                  auto s = parse_float<V, Options.force_conformance>(value, it);
                  if (!s) [[unlikely]] {
                     ctx.error = error_code::parse_number_failure;
                     return;
                  }
               }
            }

            if constexpr (Options.quoted_num) {
               match<'"'>(ctx, it);
            }
         }
      };

      template <class T, class Val, class It, class End>
      GLZ_ALWAYS_INLINE void read_escaped_unicode(Val& value, is_context auto&& ctx, It&& it, End&& end)
      {
         // This is slow but who is escaping unicode nowadays
         // codecvt is problematic on mingw hence mixing with the c character conversion functions
         if (std::distance(it, end) < 4 || !std::all_of(it, it + 4, ::isxdigit)) [[unlikely]] {
            ctx.error = error_code::u_requires_hex_digits;
            return;
         }
         if constexpr (std::is_same_v<T, char32_t>) {
            if constexpr (char_t<Val>) {
               value = hex4_to_char32(it);
            }
            else {
               value.push_back(hex4_to_char32(it));
            }
         }
         else {
            char32_t codepoint = hex4_to_char32(it);
            if constexpr (std::is_same_v<T, char16_t>) {
               if (codepoint < 0x10000) {
                  if constexpr (char_t<Val>) {
                     value = static_cast<T>(codepoint);
                  }
                  else {
                     value.push_back(static_cast<T>(codepoint));
                  }
               }
               else {
                  if constexpr (char_t<Val>) {
                     ctx.error = error_code::unicode_escape_conversion_failure;
                     return;
                  }
                  else {
                     const auto t = codepoint - 0x10000;
                     const auto high = static_cast<T>(((t << 12) >> 22) + 0xD800);
                     const auto low = static_cast<T>(((t << 22) >> 22) + 0xDC00);
                     value.push_back(high);
                     value.push_back(low);
                  }
               }
            }
            else {
               char8_t buffer[4];
               auto& facet = std::use_facet<std::codecvt<char32_t, char8_t, mbstate_t>>(std::locale());
               std::mbstate_t mbstate{};
               const char32_t* from_next;
               char8_t* to_next;
               const auto result =
                  facet.out(mbstate, &codepoint, &codepoint + 1, from_next, buffer, buffer + 4, to_next);
               if (result != std::codecvt_base::ok) {
                  ctx.error = error_code::unicode_escape_conversion_failure;
                  return;
               }

               if constexpr (std::is_same_v<T, char> || std::is_same_v<T, char8_t>) {
                  if constexpr (char_t<Val>) {
                     if ((to_next - buffer) != 1) [[unlikely]] {
                        ctx.error = error_code::unicode_escape_conversion_failure;
                        return;
                     }
                     value = static_cast<T>(buffer[0]);
                  }
                  else {
                     value.append(reinterpret_cast<T*>(buffer), to_next - buffer);
                  }
               }
               else if constexpr (std::is_same_v<T, wchar_t>) {
                  static_assert(false_v<T>, "wchar_t is unsupported, JSON requires UTF8");
               }
            }
         }

         std::advance(it, 4);
      }

      template <string_t T>
      struct from_json<T>
      {
         template <auto Opts, class It, class End>
         GLZ_ALWAYS_INLINE static void op(auto& value, is_context auto&& ctx, It&& it, End&& end) noexcept
         {
            if constexpr (Opts.number) {
               auto start = it;
               skip_number<Opts>(ctx, it, end);
               if (bool(ctx.error)) [[unlikely]] {
                  return;
               }
               value.append(start, size_t(it - start));
            }
            else {
               if constexpr (!Opts.opening_handled) {
                  if constexpr (!Opts.ws_handled) {
                     skip_ws<Opts>(ctx, it, end);
                     if (bool(ctx.error)) [[unlikely]]
                        return;
                  }

                  match<'"'>(ctx, it);
                  if (bool(ctx.error)) [[unlikely]]
                     return;
               }

               // overwrite portion

               if constexpr (Opts.raw_string) {
                  auto start = it;
                  skip_till_quote(ctx, it, end);
                  if (bool(ctx.error)) [[unlikely]]
                     return;

                  value = sv{start, size_t(it - start)};
                  ++it;
               }
               else {
                  auto start = it;

                  const bool escaped = skip_till_unescaped_quote<Opts>(ctx, it, end);
                  if (bool(ctx.error)) [[unlikely]]
                     return;

                  if (escaped) {
                     static constexpr auto Bytes = 8;

                     // The null character may be the first byte of an 8 byte uint64_t SWAR chunk
                     // so we need to at least add 7 bytes. We add 8 here, because why not.
                     const auto length = round_up_to_multiple<Bytes>(size_t(it - start)) + Bytes;
                     value.resize(length);

                     const char* c;
                     if (length < size_t(end - it)) [[likely]] {
                        c = parse_string<Bytes>(&*start, value.data(), ctx);
                     }
                     else [[unlikely]] {
                        c = parse_string<1>(&*start, value.data(), ctx);
                     }

                     if (bool(ctx.error)) [[unlikely]] {
                        it = c;
                        return;
                     }

                     value.resize(size_t(c - value.data()));
                  }
                  else {
                     value = sv{start, size_t(it - start)};
                  }

                  ++it;
               }
            }
         }
      };

      template <class T>
         requires(str_view_t<T> || char_array_t<T>)
      struct from_json<T>
      {
         template <auto Opts, class It, class End>
         GLZ_ALWAYS_INLINE static void op(auto& value, is_context auto&& ctx, It&& it, End&& end) noexcept
         {
            if constexpr (!Opts.opening_handled) {
               if constexpr (!Opts.ws_handled) {
                  skip_ws<Opts>(ctx, it, end);
                  if (bool(ctx.error)) [[unlikely]]
                     return;
               }

               match<'"'>(ctx, it);
               if (bool(ctx.error)) [[unlikely]]
                  return;
            }

            auto handle_escaped = [&]() {
               switch (*it) {
               case '"':
               case '\\':
               case '/':
               case 'b':
               case 'f':
               case 'n':
               case 'r':
               case 't':
               case 'u': {
                  ++it;
                  break;
               }
               default: {
                  ctx.error = error_code::invalid_escape;
                  return;
               }
               }
            };

            auto start = it;
            [[maybe_unused]] auto write_to_char_buffer = [&] {
               if constexpr (char_array_t<T>) {
                  const size_t n = it - start - 1;
                  sv str{start, n};

                  if ((sizeof(value) - 1) < n) {
                     ctx.error = error_code::unexpected_end;
                     return;
                  }
                  for (size_t i = 0; i < n; ++i) {
                     value[i] = str[i];
                  }
                  value[n] = '\0';
               }
            };

            while (it < end) {
               if constexpr (!Opts.force_conformance) {
                  skip_till_escape_or_quote(ctx, it, end);
                  if (bool(ctx.error)) [[unlikely]]
                     return;

                  if (*it == '"') {
                     ++it;
                     if constexpr (str_view_t<T>) {
                        value = std::string_view{start, size_t(it - start - 1)};
                     }
                     else if constexpr (char_array_t<T>) {
                        write_to_char_buffer();
                     }
                     return;
                  }
                  else {
                     ++it;
                     handle_escaped();
                     if (bool(ctx.error)) [[unlikely]]
                        return;
                  }
               }
               else {
                  switch (*it) {
                  case '"': {
                     ++it;
                     return;
                  }
                  case '\b':
                  case '\f':
                  case '\n':
                  case '\r':
                  case '\t': {
                     ctx.error = error_code::syntax_error;
                     return;
                  }
                  case '\0': {
                     ctx.error = error_code::unexpected_end;
                     return;
                  }
                  case '\\': {
                     ++it;
                     handle_escaped();
                     if (bool(ctx.error)) [[unlikely]]
                        return;
                     if constexpr (str_view_t<T>) {
                        value = std::string_view{start, size_t(it - start - 1)};
                     }
                     else if constexpr (char_array_t<T>) {
                        write_to_char_buffer();
                        if (bool(ctx.error)) [[unlikely]]
                           return;
                     }
                     break;
                  }
                  default:
                     ++it;
                  }
               }
            }
         }
      };

      template <char_t T>
      struct from_json<T>
      {
         template <auto Opts>
         GLZ_ALWAYS_INLINE static void op(auto& value, is_context auto&& ctx, auto&& it, auto&& end) noexcept
         {
            if constexpr (!Opts.opening_handled) {
               if constexpr (!Opts.ws_handled) {
                  skip_ws<Opts>(ctx, it, end);
                  if (bool(ctx.error)) [[unlikely]]
                     return;
               }

               match<'"'>(ctx, it);
               if (bool(ctx.error)) [[unlikely]]
                  return;
            }

            if (*it == '\\') [[unlikely]] {
               ++it;
               switch (*it) {
               case '\0': {
                  ctx.error = error_code::unexpected_end;
                  return;
               }
               case '"':
               case '\\':
               case '/':
                  value = *it++;
                  break;
               case 'b':
                  value = '\b';
                  ++it;
                  break;
               case 'f':
                  value = '\f';
                  ++it;
                  break;
               case 'n':
                  value = '\n';
                  ++it;
                  break;
               case 'r':
                  value = '\r';
                  ++it;
                  break;
               case 't':
                  value = '\t';
                  ++it;
                  break;
               case 'u': {
                  ++it;
                  read_escaped_unicode<T>(value, ctx, it, end);
                  return;
               }
               default: {
                  ctx.error = error_code::invalid_escape;
                  return;
               }
               }
            }
            else {
               if (it == end) [[unlikely]] {
                  ctx.error = error_code::unexpected_end;
                  return;
               }
               value = *it++;
            }
            match<'"'>(ctx, it);
         }
      };

      template <class T>
<<<<<<< HEAD
         requires (glaze_enum_t<T> && !specialized_with_custom_read<T>)
=======
         requires(glaze_enum_t<T> && !specialized_with_custom_read<T>)
>>>>>>> 4cd4864a
      struct from_json<T>
      {
         template <auto Opts>
         GLZ_ALWAYS_INLINE static void op(auto& value, is_context auto&& ctx, auto&& it, auto&& end) noexcept
         {
            if constexpr (!Opts.ws_handled) {
               skip_ws<Opts>(ctx, it, end);
               if (bool(ctx.error)) [[unlikely]]
                  return;
            }

            const auto key = parse_key(ctx, it, end); // TODO: Use more optimal enum key parsing
            if (bool(ctx.error)) [[unlikely]]
               return;

            static constexpr auto frozen_map = detail::make_string_to_enum_map<T>();
            const auto& member_it = frozen_map.find(key);
            if (member_it != frozen_map.end()) {
               value = member_it->second;
            }
            else [[unlikely]] {
               ctx.error = error_code::unexpected_enum;
            }
         }
      };

      template <class T>
         requires(std::is_enum_v<T> && !glaze_enum_t<T> && !specialized_with_custom_read<T>)
      struct from_json<T>
      {
         template <auto Opts>
         GLZ_ALWAYS_INLINE static void op(auto& value, is_context auto&& ctx, auto&& it, auto&& end) noexcept
         {
            // read<json>::op<Opts>(*reinterpret_cast<std::underlying_type_t<std::decay_t<decltype(value)>>*>(&value),
            // ctx, it, end);
            std::underlying_type_t<std::decay_t<T>> x{};
            read<json>::op<Opts>(x, ctx, it, end);
            value = static_cast<std::decay_t<T>>(x);
         }
      };

      template <func_t T>
      struct from_json<T>
      {
         template <auto Opts>
         GLZ_ALWAYS_INLINE static void op(auto& /*value*/, is_context auto&& ctx, auto&& it, auto&& end) noexcept
         {
            if constexpr (!Opts.ws_handled) {
               skip_ws<Opts>(ctx, it, end);
               if (bool(ctx.error)) [[unlikely]]
                  return;
            }
            match<'"'>(ctx, it);
            if (bool(ctx.error)) [[unlikely]]
               return;
            skip_till_quote(ctx, it, end);
            if (bool(ctx.error)) [[unlikely]]
               return;
            match<'"'>(ctx, it);
            if (bool(ctx.error)) [[unlikely]]
               return;
         }
      };

      template <class T>
      struct from_json<basic_raw_json<T>>
      {
         template <auto Opts>
         GLZ_ALWAYS_INLINE static void op(auto&& value, is_context auto&& ctx, auto&& it, auto&& end) noexcept
         {
            auto it_start = it;
            skip_value<Opts>(ctx, it, end);
            if (bool(ctx.error)) [[unlikely]]
               return;
            value.str = {it_start, static_cast<size_t>(it - it_start)};
         }
      };

      template <class T>
      struct from_json<basic_text<T>>
      {
         template <auto Opts>
         GLZ_ALWAYS_INLINE static void op(auto&& value, is_context auto&&, auto&& it, auto&& end) noexcept
         {
            value.str = {it, static_cast<size_t>(end - it)}; // read entire contents as string
            it = end;
         }
      };

      // for set types
      template <class T>
         requires(readable_array_t<T> && !emplace_backable<T> && !resizeable<T> && emplaceable<T>)
      struct from_json<T>
      {
         template <auto Options>
         GLZ_FLATTEN static void op(auto& value, is_context auto&& ctx, auto&& it, auto&& end) noexcept
         {
            if constexpr (!Options.ws_handled) {
               skip_ws<Options>(ctx, it, end);
               if (bool(ctx.error)) [[unlikely]]
                  return;
            }
            constexpr auto Opts = ws_handled_off<Options>();

            match<'['>(ctx, it);
            if (bool(ctx.error)) [[unlikely]]
               return;
            skip_ws_no_pre_check<Opts>(ctx, it, end);
            if (bool(ctx.error)) [[unlikely]]
               return;

            value.clear();
            if (*it == ']') [[unlikely]] {
               ++it;
               return;
            }

            while (true) {
               using V = range_value_t<T>;
               V v;
               read<json>::op<Opts>(v, ctx, it, end);
               if (bool(ctx.error)) [[unlikely]]
                  return;
               value.emplace(std::move(v));
               skip_ws_no_pre_check<Opts>(ctx, it, end);
               if (bool(ctx.error)) [[unlikely]]
                  return;
               if (*it == ']') {
                  ++it;
                  return;
               }
               match<','>(ctx, it);
               if (bool(ctx.error)) [[unlikely]]
                  return;
            }
         }
      };

      template <class T>
         requires(readable_array_t<T> && (emplace_backable<T> || !resizeable<T>) && !emplaceable<T>)
      struct from_json<T>
      {
         template <auto Options>
         GLZ_FLATTEN static void op(auto& value, is_context auto&& ctx, auto&& it, auto&& end) noexcept
         {
            if constexpr (!Options.ws_handled) {
               skip_ws<Options>(ctx, it, end);
               if (bool(ctx.error)) [[unlikely]]
                  return;
            }
            constexpr auto Opts = ws_handled_off<Options>();

            match<'['>(ctx, it);
            if (bool(ctx.error)) [[unlikely]]
               return;
            skip_ws_no_pre_check<Opts>(ctx, it, end);
            if (bool(ctx.error)) [[unlikely]]
               return;

            if (*it == ']') [[unlikely]] {
               ++it;
               if constexpr (resizeable<T>) {
                  value.clear();

                  if constexpr (Opts.shrink_to_fit) {
                     value.shrink_to_fit();
                  }
               }
               return;
            }

            const auto n = value.size();

            auto value_it = value.begin();

            for (size_t i = 0; i < n; ++i) {
               read<json>::op<ws_handled<Opts>()>(*value_it++, ctx, it, end);
               if (bool(ctx.error)) [[unlikely]]
                  return;
               skip_ws_no_pre_check<Opts>(ctx, it, end);
               if (bool(ctx.error)) [[unlikely]]
                  return;
               if (*it == ',') [[likely]] {
                  ++it;
                  skip_ws_no_pre_check<Opts>(ctx, it, end);
                  if (bool(ctx.error)) [[unlikely]]
                     return;
               }
               else if (*it == ']') {
                  ++it;
                  if constexpr (erasable<T>) {
                     value.erase(value_it,
                                 value.end()); // use erase rather than resize for non-default constructible elements

                     if constexpr (Opts.shrink_to_fit) {
                        value.shrink_to_fit();
                     }
                  }
                  return;
               }
               else [[unlikely]] {
                  ctx.error = error_code::expected_bracket;
                  return;
               }
            }

            // growing
            if constexpr (emplace_backable<T>) {
               while (it < end) {
                  read<json>::op<ws_handled<Opts>()>(value.emplace_back(), ctx, it, end);
                  if (bool(ctx.error)) [[unlikely]]
                     return;
                  skip_ws_no_pre_check<Opts>(ctx, it, end);
                  if (bool(ctx.error)) [[unlikely]]
                     return;
                  if (*it == ',') [[likely]] {
                     ++it;
                     skip_ws_no_pre_check<Opts>(ctx, it, end);
                     if (bool(ctx.error)) [[unlikely]]
                        return;
                  }
                  else if (*it == ']') {
                     ++it;
                     return;
                  }
                  else [[unlikely]] {
                     ctx.error = error_code::expected_bracket;
                     return;
                  }
               }
            }
            else {
               ctx.error = error_code::exceeded_static_array_size;
            }
         }
      };

      // counts the number of JSON array elements
      // needed for classes that are resizable, but do not have an emplace_back
      // 'it' is copied so that it does not actually progress the iterator
      // expects the opening brace ([) to have already been consumed
      template <auto Opts>
      [[nodiscard]] GLZ_ALWAYS_INLINE size_t number_of_array_elements(is_context auto&& ctx, auto it,
                                                                      auto&& end) noexcept
      {
         skip_ws_no_pre_check<Opts>(ctx, it, end);
         if (bool(ctx.error)) [[unlikely]]
            return {};

         if (*it == ']') [[unlikely]] {
            return 0;
         }
         size_t count = 1;
         while (true) {
            switch (*it) {
            case ',': {
               ++count;
               ++it;
               break;
            }
            case '/': {
               skip_comment(ctx, it, end);
               if (bool(ctx.error)) [[unlikely]]
                  return {};
               break;
            }
            case '{':
               skip_until_closed<'{', '}'>(ctx, it, end);
               if (bool(ctx.error)) [[unlikely]]
                  return {};
               break;
            case '[':
               skip_until_closed<'[', ']'>(ctx, it, end);
               if (bool(ctx.error)) [[unlikely]]
                  return {};
               break;
            case '"': {
               skip_string<Opts>(ctx, it, end);
               if (bool(ctx.error)) [[unlikely]]
                  return {};
               break;
            }
            case ']': {
               return count;
            }
            case '\0': {
               ctx.error = error_code::unexpected_end;
               return {};
            }
            default:
               ++it;
            }
         }
         unreachable();
      }

      template <class T>
         requires readable_array_t<T> && (!emplace_backable<T> && resizeable<T>)
      struct from_json<T>
      {
         template <auto Options>
         GLZ_FLATTEN static void op(auto& value, is_context auto&& ctx, auto&& it, auto&& end) noexcept
         {
            if constexpr (!Options.ws_handled) {
               skip_ws<Options>(ctx, it, end);
               if (bool(ctx.error)) [[unlikely]]
                  return;
            }
            constexpr auto Opts = ws_handled_off<Options>();

            match<'['>(ctx, it);
            if (bool(ctx.error)) [[unlikely]]
               return;
            const auto n = number_of_array_elements<Opts>(ctx, it, end);
            if (bool(ctx.error)) [[unlikely]]
               return;
            value.resize(n);
            size_t i = 0;
            for (auto& x : value) {
               read<json>::op<Opts>(x, ctx, it, end);
               skip_ws<Opts>(ctx, it, end);
               if (bool(ctx.error)) [[unlikely]]
                  return;
               if (i < n - 1) {
                  match<','>(ctx, it);
               }
               ++i;
            }
            match<']'>(ctx, it);
         }
      };

      template <class T>
         requires glaze_array_t<T> || tuple_t<T> || is_std_tuple<T>
      struct from_json<T>
      {
         template <auto Opts>
         GLZ_FLATTEN static void op(auto& value, is_context auto&& ctx, auto&& it, auto&& end) noexcept
         {
            static constexpr auto N = []() constexpr {
               if constexpr (glaze_array_t<T>) {
                  return std::tuple_size_v<meta_t<T>>;
               }
               else {
                  return std::tuple_size_v<T>;
               }
            }();

            if constexpr (!Opts.ws_handled) {
               skip_ws<Opts>(ctx, it, end);
               if (bool(ctx.error)) [[unlikely]]
                  return;
            }

            match<'['>(ctx, it);
            if (bool(ctx.error)) [[unlikely]]
               return;
            skip_ws_no_pre_check<Opts>(ctx, it, end);
            if (bool(ctx.error)) [[unlikely]]
               return;

            for_each<N>([&](auto I) {
               if (*it == ']') {
                  return;
               }
               if constexpr (I != 0) {
                  match<','>(ctx, it);
                  if (bool(ctx.error)) [[unlikely]]
                     return;
                  skip_ws_no_pre_check<Opts>(ctx, it, end);
                  if (bool(ctx.error)) [[unlikely]]
                     return;
               }
               if constexpr (is_std_tuple<T>) {
                  read<json>::op<ws_handled<Opts>()>(std::get<I>(value), ctx, it, end);
                  if (bool(ctx.error)) [[unlikely]]
                     return;
               }
               else if constexpr (glaze_array_t<T>) {
                  read<json>::op<ws_handled<Opts>()>(get_member(value, glz::get<I>(meta_v<T>)), ctx, it, end);
                  if (bool(ctx.error)) [[unlikely]]
                     return;
               }
               else {
                  read<json>::op<ws_handled<Opts>()>(glz::get<I>(value), ctx, it, end);
                  if (bool(ctx.error)) [[unlikely]]
                     return;
               }
               skip_ws<Opts>(ctx, it, end);
               if (bool(ctx.error)) [[unlikely]]
                  return;
            });

            match<']'>(ctx, it);
         }
      };

      template <glaze_flags_t T>
      struct from_json<T>
      {
         template <auto Opts>
         GLZ_ALWAYS_INLINE static void op(auto&& value, is_context auto&& ctx, auto&& it, auto&& end) noexcept
         {
            if constexpr (!Opts.ws_handled) {
               skip_ws<Opts>(ctx, it, end);
               if (bool(ctx.error)) [[unlikely]]
                  return;
            }

            match<'['>(ctx, it);
            if (bool(ctx.error)) [[unlikely]]
               return;

            std::string& s = string_buffer();

            static constexpr auto flag_map = make_map<T>();

            while (true) {
               read<json>::op<ws_handled_off<Opts>()>(s, ctx, it, end);
               if (bool(ctx.error)) [[unlikely]]
                  return;

               auto itr = flag_map.find(s);
               if (itr != flag_map.end()) {
                  std::visit([&](auto&& x) { get_member(value, x) = true; }, itr->second);
               }
               else {
                  ctx.error = error_code::invalid_flag_input;
                  return;
               }

               skip_ws<Opts>(ctx, it, end);
               if (bool(ctx.error)) [[unlikely]]
                  return;
               if (*it == ']') {
                  ++it;
                  return;
               }
               match<','>(ctx, it);
               if (bool(ctx.error)) [[unlikely]]
                  return;
            }
         }
      };

      template <class T>
      struct from_json<includer<T>>
      {
         template <auto Options>
         static void op(auto&& value, is_context auto&& ctx, auto&& it, auto&& end) noexcept
         {
            constexpr auto Opts = ws_handled_off<Options>();
            std::string& buffer = string_buffer();
            read<json>::op<Opts>(buffer, ctx, it, end);
            if (bool(ctx.error)) [[unlikely]]
               return;

            const auto file_path = relativize_if_not_absolute(std::filesystem::path(ctx.current_file).parent_path(),
                                                              std::filesystem::path{buffer});

            const auto string_file_path = file_path.string();
            const auto ec = file_to_buffer(buffer, string_file_path);

            if (bool(ec)) [[unlikely]] {
               ctx.error = error_code::includer_error;
               auto& error_msg = error_buffer();
               error_msg = "file failed to open: " + string_file_path;
               ctx.includer_error = error_msg;
               return;
            }

            const auto current_file = ctx.current_file;
            ctx.current_file = string_file_path;

            const auto ecode = glz::read<Opts>(value.value, buffer, ctx);
            if (bool(ctx.error)) [[unlikely]] {
               ctx.error = error_code::includer_error;
               auto& error_msg = error_buffer();
               error_msg = glz::format_error(ecode, buffer);
               ctx.includer_error = error_msg;
               return;
            }

            ctx.current_file = current_file;
         }
      };

      // TODO: count the maximum number of escapes that can be seen if error_on_unknown_keys is true
      template <glaze_object_t T>
      GLZ_ALWAYS_INLINE constexpr bool keys_may_contain_escape()
      {
         auto is_unicode = [](const auto c) { return (static_cast<uint8_t>(c) >> 7) > 0; };

         bool may_escape = false;
         constexpr auto N = std::tuple_size_v<meta_t<T>>;
         for_each<N>([&](auto I) {
            constexpr auto first = get<0>(get<I>(meta_v<T>));
            using T0 = std::decay_t<decltype(first)>;
            if constexpr (std::is_member_pointer_v<T0>) {
               constexpr auto s = get_name<first>();
               for (auto& c : s) {
                  if (c == '\\' || c == '"' || is_unicode(c)) {
                     may_escape = true;
                     return;
                  }
               }
            }
            else {
               for (auto& c : first) {
                  if (c == '\\' || c == '"' || is_unicode(c)) {
                     may_escape = true;
                     return;
                  }
               }
            }
         });

         return may_escape;
      }

      template <reflectable T>
      inline constexpr bool keys_may_contain_escape()
      {
         return false; // escapes are not valid in C++ names
      }

      template <is_variant T>
      GLZ_ALWAYS_INLINE constexpr bool keys_may_contain_escape()
      {
         bool may_escape = false;
         constexpr auto N = std::variant_size_v<T>;
         for_each<N>([&](auto I) {
            using V = std::decay_t<std::variant_alternative_t<I, T>>;
            constexpr bool is_object = glaze_object_t<V>;
            if constexpr (is_object) {
               if constexpr (keys_may_contain_escape<V>()) {
                  may_escape = true;
                  return;
               }
            }
         });
         return may_escape;
      }

      // only use this if the keys cannot contain escape characters
      template <class T, string_literal tag = "">
         requires(glaze_object_t<T> || reflectable<T>)
      GLZ_ALWAYS_INLINE constexpr auto key_stats()
      {
         key_stats_t stats{};
         if constexpr (!tag.sv().empty()) {
            constexpr auto tag_size = tag.sv().size();
            stats.max_length = tag_size;
            stats.min_length = tag_size;
         }

         constexpr auto N = reflection_count<T>;

         for_each<N>([&](auto I) {
            using Element = glaze_tuple_element<I, N, T>;
            constexpr sv key = key_name<I, T, Element::use_reflection>;

            const auto n = key.size();
            if (n < stats.min_length) {
               stats.min_length = n;
            }
            if (n > stats.max_length) {
               stats.max_length = n;
            }
         });

         if constexpr (N > 0) { // avoid overflow
            stats.length_range = stats.max_length - stats.min_length;
         }

         return stats;
      }

      template <is_variant T, string_literal tag = "">
      GLZ_ALWAYS_INLINE constexpr auto key_stats()
      {
         key_stats_t stats{};
         if constexpr (!tag.sv().empty()) {
            constexpr auto tag_size = tag.sv().size();
            stats.max_length = tag_size;
            stats.min_length = tag_size;
         }

         constexpr auto N = std::variant_size_v<T>;
         for_each<N>([&](auto I) {
            using V = std::decay_t<std::variant_alternative_t<I, T>>;
            constexpr bool is_object = glaze_object_t<V>;
            if constexpr (is_object) {
               constexpr auto substats = key_stats<V>();
               if (substats.min_length < stats.min_length) {
                  stats.min_length = substats.min_length;
               }
               if (substats.max_length > stats.max_length) {
                  stats.max_length = substats.max_length;
               }
            }
         });

         stats.length_range = stats.max_length - stats.min_length;

         return stats;
      }

      template <glz::opts Opts>
      GLZ_ALWAYS_INLINE void parse_object_opening(is_context auto& ctx, auto& it, const auto end)
      {
         if constexpr (!Opts.opening_handled) {
            if constexpr (!Opts.ws_handled) {
               skip_ws<Opts>(ctx, it, end);
               if (bool(ctx.error)) [[unlikely]]
                  return;
            }
            match<'{'>(ctx, it);
            if (bool(ctx.error)) [[unlikely]]
               return;
         }

         skip_ws_no_pre_check<Opts>(ctx, it, end);
         if (bool(ctx.error)) [[unlikely]]
            return;
      }

      template <glz::opts Opts>
      GLZ_ALWAYS_INLINE void parse_object_entry_sep(is_context auto& ctx, auto& it, const auto end)
      {
         skip_ws_no_pre_check<Opts>(ctx, it, end);
         if (bool(ctx.error)) [[unlikely]]
            return;
         match<':'>(ctx, it);
         if (bool(ctx.error)) [[unlikely]]
            return;
         skip_ws_no_pre_check<Opts>(ctx, it, end);
      }

      // Key parsing for meta objects or variants of meta objects.
      // We do not check for an ending quote, we simply parse up to the quote
      // TODO: We could expand this to compiletime known strings in general like enums
      template <class T, auto Opts, string_literal tag = "">
      GLZ_ALWAYS_INLINE std::string_view parse_object_key(is_context auto&& ctx, auto&& it, auto&& end)
      {
         // skip white space and escape characters and find the string
         if constexpr (!Opts.ws_handled) {
            skip_ws<Opts>(ctx, it, end);
            if (bool(ctx.error)) [[unlikely]]
               return {};
         }
         match<'"'>(ctx, it);
         if (bool(ctx.error)) [[unlikely]]
            return {};

         constexpr auto N = reflection_count<T>;

         if constexpr (keys_may_contain_escape<T>()) {
            std::string& static_key = string_buffer();
            read<json>::op<opening_handled<Opts>()>(static_key, ctx, it, end);
            --it; // reveal the quote
            return static_key;
         }
         else if constexpr (N > 0) {
            static constexpr auto stats = key_stats<T, tag>();
            if constexpr (stats.length_range < 24) {
               if ((it + stats.max_length) < end) [[likely]] {
                  return parse_key_cx<Opts, stats>(it);
               }
            }
            auto start = it;
            skip_till_quote(ctx, it, end);
            return {start, size_t(it - start)};
         }
         else {
            auto start = it;
            skip_till_quote(ctx, it, end);
            return {start, size_t(it - start)};
         }
      }

      template <pair_t T>
      struct from_json<T>
      {
         template <opts Options, string_literal tag = "">
         GLZ_FLATTEN static void op(T& value, is_context auto&& ctx, auto&& it, auto&& end)
         {
            parse_object_opening<Options>(ctx, it, end);
            if (bool(ctx.error)) [[unlikely]]
               return;

            constexpr auto Opts = opening_handled_off<ws_handled_off<Options>()>();

            // Only used if error_on_missing_keys = true
            [[maybe_unused]] bit_array<1> fields{};

            if (*it == '}') {
               if constexpr (Opts.error_on_missing_keys) {
                  ctx.error = error_code::missing_key;
               }
               return;
            }

            if constexpr (str_t<typename T::first_type>) {
               read<json>::op<Opts>(value.first, ctx, it, end);
               if (bool(ctx.error)) [[unlikely]]
                  return;
            }
            else {
               std::string_view key;
               read<json>::op<Opts>(key, ctx, it, end);
               if (bool(ctx.error)) [[unlikely]]
                  return;
               read<json>::op<Opts>(value.first, ctx, key.data(), key.data() + key.size());
               if (bool(ctx.error)) [[unlikely]]
                  return;
            }

            parse_object_entry_sep<Opts>(ctx, it, end);
            if (bool(ctx.error)) [[unlikely]]
               return;

            read<json>::op<Opts>(value.second, ctx, it, end);
            if (bool(ctx.error)) [[unlikely]]
               return;

            skip_ws_no_pre_check<Opts>(ctx, it, end);
            if (bool(ctx.error)) [[unlikely]]
               return;

            match<'}'>(ctx, it);
         }
      };

      template <class T>
         requires readable_map_t<T> || glaze_object_t<T> || reflectable<T>
      struct from_json<T>
      {
         template <auto Options, string_literal tag = "">
         GLZ_FLATTEN static void op(auto&& value, is_context auto&& ctx, auto&& it, auto&& end)
         {
            parse_object_opening<Options>(ctx, it, end);
            if (bool(ctx.error)) [[unlikely]]
               return;

            constexpr auto Opts = opening_handled_off<ws_handled_off<Options>()>();

            static constexpr auto num_members = reflection_count<T>;
            if constexpr ((glaze_object_t<T> || reflectable<T>)&&num_members == 0 && Opts.error_on_unknown_keys) {
               if (*it == '}') [[likely]] {
                  ++it;
                  return;
               }
               ctx.error = error_code::unknown_key;
               return;
            }
            else {
               // Only used if error_on_missing_keys = true
               [[maybe_unused]] bit_array<num_members> fields{};

               decltype(auto) frozen_map = [&]() -> decltype(auto) {
                  if constexpr (reflectable<T> && num_members > 0) {
#if ((defined _MSC_VER) && (!defined __clang__))
                     static thread_local auto cmap = make_map<T, Opts.use_hash_comparison>();
#else
                     static thread_local constinit auto cmap = make_map<T, Opts.use_hash_comparison>();
#endif
                     // We want to run this populate outside of the while loop
                     populate_map(value, cmap); // Function required for MSVC to build
                     return cmap;
                  }
                  else if constexpr (glaze_object_t<T> && num_members > 0) {
                     static constexpr auto cmap = make_map<T, Opts.use_hash_comparison>();
                     return cmap;
                  }
                  else {
                     return nullptr;
                  }
               }();

               bool first = true;
               while (true) {
                  if (*it == '}') {
                     ++it;
                     if constexpr (Opts.error_on_missing_keys) {
                        constexpr auto req_fields = required_fields<T, Opts>();
                        if ((req_fields & fields) != req_fields) {
                           ctx.error = error_code::missing_key;
                        }
                     }
                     return;
                  }
                  else if (first) {
                     first = false;
                  }
                  else {
                     match<','>(ctx, it);
                     if (bool(ctx.error)) [[unlikely]]
                        return;
                     skip_ws_no_pre_check<Opts>(ctx, it, end);
                     if (bool(ctx.error)) [[unlikely]]
                        return;
                  }

                  if constexpr ((glaze_object_t<T> || reflectable<T>)&&num_members == 0 && Opts.error_on_unknown_keys) {
                     static_assert(false_v<T>, "This should be unreachable");
                  }
                  else if constexpr ((glaze_object_t<T> || reflectable<T>)&&num_members == 0) {
                     match<'"'>(ctx, it);
                     if (bool(ctx.error)) [[unlikely]]
                        return;

                     // parsing to an empty object, but at this point the JSON presents keys

                     // Unknown key handler does not unescape keys or want unescaped keys. Unknown escaped keys are
                     // handled by the user.

                     sv key;
                     const auto start = it;
                     while (true) {
                        skip_till_escape_or_quote(ctx, it, end);
                        if (bool(ctx.error)) [[unlikely]]
                           return;

                        if (*it == '"') [[likely]] {
                           key = {start, size_t(it - start)};
                           ++it;
                           break;
                        }
                        else {
                           ++it; // skip the escape
                           if (*it == '"') {
                              ++it; // skip the escaped quote
                           }
                        }
                     }

                     parse_object_entry_sep<Opts>(ctx, it, end);
                     if (bool(ctx.error)) [[unlikely]]
                        return;

                     read<json>::handle_unknown<Opts>(key, value, ctx, it, end);
                     if (bool(ctx.error)) [[unlikely]]
                        return;
                  }
                  else if constexpr (glaze_object_t<T> || reflectable<T>) {
                     std::conditional_t<Opts.error_on_unknown_keys, const sv, sv> key =
                        parse_object_key<T, ws_handled<Opts>(), tag>(ctx, it, end);
                     if (bool(ctx.error)) [[unlikely]]
                        return;

                     // Because parse_object_key does not necessarily return a valid JSON key, the logic for handling
                     // whitespace and the colon must run after checking if the key exists

                     if constexpr (Opts.error_on_unknown_keys) {
                        if (*it != '"') [[unlikely]] {
                           ctx.error = error_code::unknown_key;
                           return;
                        }
                        ++it;

                        if (const auto& member_it = frozen_map.find(key); member_it != frozen_map.end()) [[likely]] {
                           parse_object_entry_sep<Opts>(ctx, it, end);
                           if (bool(ctx.error)) [[unlikely]]
                              return;

                           if constexpr (Opts.error_on_missing_keys) {
                              // TODO: Kludge/hack. Should work but could easily cause memory issues with small changes.
                              // At the very least if we are going to do this add a get_index method to the maps and
                              // call that
                              auto index = member_it - frozen_map.begin();
                              fields[index] = true;
                           }
                           std::visit(
                              [&](auto&& member_ptr) {
                                 read<json>::op<ws_handled<Opts>()>(get_member(value, member_ptr), ctx, it, end);
                              },
                              member_it->second);
                           if (bool(ctx.error)) [[unlikely]]
                              return;
                        }
                        else [[unlikely]] {
                           if constexpr (tag.sv().empty()) {
                              std::advance(it, -int64_t(key.size()));
                              ctx.error = error_code::unknown_key;
                              return;
                           }
                           else if (key != tag.sv()) {
                              std::advance(it, -int64_t(key.size()));
                              ctx.error = error_code::unknown_key;
                              return;
                           }
                           else {
                              // We duplicate this code to avoid generating unreachable code
                              parse_object_entry_sep<Opts>(ctx, it, end);
                              if (bool(ctx.error)) [[unlikely]]
                                 return;

                              read<json>::handle_unknown<Opts>(key, value, ctx, it, end);
                              if (bool(ctx.error)) [[unlikely]]
                                 return;
                           }
                        }
                     }
                     else {
                        if (const auto& member_it = frozen_map.find(key); member_it != frozen_map.end()) [[likely]] {
                           // This code should not error on valid unknown keys
                           // We arrived here because the key was perhaps found, but if the quote does not exist
                           // then this does not necessarily mean have a syntax error.
                           // We may have just found the prefix of a longer, unknown key.
                           if (*it != '"') [[unlikely]] {
                              auto* start = key.data();
                              skip_till_quote(ctx, it, end);
                              if (bool(ctx.error)) [[unlikely]]
                                 return;
                              key = {start, size_t(it - start)};
                              ++it; // skip the quote

                              parse_object_entry_sep<Opts>(ctx, it, end);
                              if (bool(ctx.error)) [[unlikely]]
                                 return;

                              read<json>::handle_unknown<Opts>(key, value, ctx, it, end);
                              if (bool(ctx.error)) [[unlikely]]
                                 return;
                           }
                           else {
                              ++it; // skip the quote

                              parse_object_entry_sep<Opts>(ctx, it, end);
                              if (bool(ctx.error)) [[unlikely]]
                                 return;

                              if constexpr (Opts.error_on_missing_keys) {
                                 // TODO: Kludge/hack. Should work but could easily cause memory issues with small
                                 // changes. At the very least if we are going to do this add a get_index method to the
                                 // maps and call that
                                 auto index = member_it - frozen_map.begin();
                                 fields[index] = true;
                              }
                              std::visit(
                                 [&](auto&& member_ptr) {
                                    read<json>::op<ws_handled<Opts>()>(get_member(value, member_ptr), ctx, it, end);
                                 },
                                 member_it->second);
                              if (bool(ctx.error)) [[unlikely]]
                                 return;
                           }
                        }
                        else [[unlikely]] {
                           if (*it != '"') {
                              // we need to search until we find the ending quote of the key
                              skip_till_quote(ctx, it, end);
                              if (bool(ctx.error)) [[unlikely]]
                                 return;
                              auto start = key.data();
                              key = {start, size_t(it - start)};
                           }
                           ++it; // skip the quote

                           parse_object_entry_sep<Opts>(ctx, it, end);
                           if (bool(ctx.error)) [[unlikely]]
                              return;

                           read<json>::handle_unknown<Opts>(key, value, ctx, it, end);
                           if (bool(ctx.error)) [[unlikely]]
                              return;
                        }
                     }
                  }
                  else {
                     // using k_t = std::conditional_t<heterogeneous_map<T>, sv, typename T::key_type>;
                     using k_t = typename T::key_type;
                     if constexpr (std::is_same_v<k_t, std::string>) {
                        static thread_local k_t key;
                        read<json>::op<Opts>(key, ctx, it, end);
                        if (bool(ctx.error)) [[unlikely]]
                           return;

                        parse_object_entry_sep<Opts>(ctx, it, end);

                        read<json>::op<ws_handled<Opts>()>(value[key], ctx, it, end);
                        if (bool(ctx.error)) [[unlikely]]
                           return;
                     }
                     else if constexpr (str_t<k_t>) {
                        k_t key;
                        read<json>::op<Opts>(key, ctx, it, end);
                        if (bool(ctx.error)) [[unlikely]]
                           return;

                        parse_object_entry_sep<Opts>(ctx, it, end);
                        if (bool(ctx.error)) [[unlikely]]
                           return;

                        read<json>::op<ws_handled<Opts>()>(value[key], ctx, it, end);
                        if (bool(ctx.error)) [[unlikely]]
                           return;
                     }
                     else {
                        k_t key_value{};
                        if constexpr (glaze_enum_t<k_t>) {
                           read<json>::op<Opts>(key_value, ctx, it, end);
                        }
                        else if constexpr (std::is_arithmetic_v<k_t>) {
                           // prefer over quoted_t below to avoid double parsing of quoted_t
                           read<json>::op<opt_true<Opts, &opts::quoted_num>>(key_value, ctx, it, end);
                        }
                        else {
                           read<json>::op<opt_false<Opts, &opts::raw_string>>(quoted_t<k_t>{key_value}, ctx, it, end);
                        }
                        if (bool(ctx.error)) [[unlikely]]
                           return;

                        parse_object_entry_sep<Opts>(ctx, it, end);
                        if (bool(ctx.error)) [[unlikely]]
                           return;

                        read<json>::op<Opts>(value[key_value], ctx, it, end);
                        if (bool(ctx.error)) [[unlikely]]
                           return;
                     }
                  }
                  skip_ws<Opts>(ctx, it, end);
                  if (bool(ctx.error)) [[unlikely]]
                     return;
               }
            }
         }
      };

      template <class T>
         requires(glaze_object_t<T> || reflectable<T>) && partial_read<T>
      struct from_json<T>
      {
         template <auto Options, string_literal tag = "">
         GLZ_FLATTEN static void op(T& value, is_context auto&& ctx, auto&& it, auto&& end)
         {
            static constexpr auto num_members = [] {
               if constexpr (reflectable<T>) {
                  return std::tuple_size_v<decltype(to_tuple(std::declval<T>()))>;
               }
               else {
                  return std::tuple_size_v<meta_t<T>>;
               }
            }();

            if constexpr (num_members == 0) {
               static_assert(false_v<T>, "No members to read for partial read");
            }

            parse_object_opening<Options>(ctx, it, end);
            if (bool(ctx.error)) [[unlikely]]
               return;

            constexpr auto Opts = opening_handled_off<ws_handled_off<Options>()>();

            // Only used if partial_read_nested = true
            [[maybe_unused]] uint32_t opening_counter = 1;

            bit_array<num_members> fields{};
            bit_array<num_members> all_fields{};
            for_each<num_members>([&](auto I) constexpr { all_fields[I] = true; });

            decltype(auto) frozen_map = [&]() -> decltype(auto) {
               if constexpr (reflectable<T> && num_members > 0) {
#if ((defined _MSC_VER) && (!defined __clang__))
                  static thread_local auto cmap = make_map<T, Opts.use_hash_comparison>();
#else
                  static thread_local constinit auto cmap = make_map<T, Opts.use_hash_comparison>();
#endif
                  // We want to run this populate outside of the while loop
                  populate_map(value, cmap); // Function required for MSVC to build
                  return cmap;
               }
               else if constexpr (glaze_object_t<T> && num_members > 0) {
                  static constexpr auto cmap = make_map<T, Opts.use_hash_comparison>();
                  return cmap;
               }
               else {
                  return nullptr;
               }
            }();

            bool first = true;
            while (true) {
               if ((all_fields & fields) == all_fields) [[unlikely]] {
                  if constexpr (Opts.partial_read_nested) {
                     while (it != end) {
                        if (*it == '}') [[unlikely]]
                           --opening_counter;
                        if (*it == '{') [[unlikely]]
                           ++opening_counter;
                        ++it;
                        if (opening_counter == 0) [[unlikely]]
                           return;
                     }
                  }
                  else
                     return;
               }
               else if (*it == '}') [[unlikely]] {
                  if constexpr (Opts.error_on_missing_keys) {
                     ctx.error = error_code::missing_key;
                  }
                  return;
               }
               else if (first) [[unlikely]]
                  first = false;
               else [[likely]] {
                  match<','>(ctx, it, end);
                  if (bool(ctx.error)) [[unlikely]]
                     return;
                  skip_ws_no_pre_check<Opts>(ctx, it, end);
                  if (bool(ctx.error)) [[unlikely]]
                     return;
               }

               std::conditional_t<Opts.error_on_unknown_keys, const sv, sv> key =
                  parse_object_key<T, ws_handled<Opts>(), tag>(ctx, it, end);
               if (bool(ctx.error)) [[unlikely]]
                  return;

               // Because parse_object_key does not necessarily return a valid JSON key, the logic for handling
               // whitespace and the colon must run after checking if the key exists

               if constexpr (Opts.error_on_unknown_keys) {
                  if (*it != '"') [[unlikely]] {
                     ctx.error = error_code::unknown_key;
                     return;
                  }
                  ++it;

                  if (const auto& member_it = frozen_map.find(key); member_it != frozen_map.end()) [[likely]] {
                     parse_object_entry_sep<Opts>(ctx, it, end);
                     if (bool(ctx.error)) [[unlikely]]
                        return;

                     // TODO: Kludge/hack. Should work but could easily cause memory issues with small changes.
                     // At the very least if we are going to do this add a get_index method to the maps and
                     // call that
                     auto index = member_it - frozen_map.begin();
                     fields[index] = true;

                     std::visit(
                        [&](auto&& member_ptr) {
                           read<json>::op<ws_handled<Opts>()>(get_member(value, member_ptr), ctx, it, end);
                        },
                        member_it->second);
                     if (bool(ctx.error)) [[unlikely]]
                        return;
                  }
                  else [[unlikely]] {
                     if constexpr (tag.sv().empty()) {
                        std::advance(it, -int64_t(key.size()));
                        ctx.error = error_code::unknown_key;
                        return;
                     }
                     else if (key != tag.sv()) {
                        std::advance(it, -int64_t(key.size()));
                        ctx.error = error_code::unknown_key;
                        return;
                     }
                     else {
                        // We duplicate this code to avoid generating unreachable code
                        parse_object_entry_sep<Opts>(ctx, it, end);
                        if (bool(ctx.error)) [[unlikely]]
                           return;

                        read<json>::handle_unknown<Opts>(key, value, ctx, it, end);
                        if (bool(ctx.error)) [[unlikely]]
                           return;
                     }
                  }
               }
               else {
                  if (const auto& member_it = frozen_map.find(key); member_it != frozen_map.end()) [[likely]] {
                     // This code should not error on valid unknown keys
                     // We arrived here because the key was perhaps found, but if the quote does not exist
                     // then this does not necessarily mean have a syntax error.
                     // We may have just found the prefix of a longer, unknown key.
                     if (*it != '"') [[unlikely]] {
                        auto* start = key.data();
                        skip_till_quote(ctx, it, end);
                        if (bool(ctx.error)) [[unlikely]]
                           return;
                        key = {start, size_t(it - start)};
                     }
                     ++it; // skip the quote

                     parse_object_entry_sep<Opts>(ctx, it, end);
                     if (bool(ctx.error)) [[unlikely]]
                        return;

                     // TODO: Kludge/hack. Should work but could easily cause memory issues with small changes.
                     // At the very least if we are going to do this add a get_index method to the maps and
                     // call that
                     auto index = member_it - frozen_map.begin();
                     fields[index] = true;

                     std::visit(
                        [&](auto&& member_ptr) {
                           read<json>::op<ws_handled<Opts>()>(get_member(value, member_ptr), ctx, it, end);
                        },
                        member_it->second);
                     if (bool(ctx.error)) [[unlikely]]
                        return;
                  }
                  else [[unlikely]] {
                     it -= key.size(); // rewind to skip the potentially escaped key

                     // Unknown key handler does not unescape keys or want unescaped keys. Unknown escaped keys
                     // are handled by the user.

                     const auto start = it;
                     while (true) {
                        skip_till_escape_or_quote(ctx, it, end);
                        if (bool(ctx.error)) [[unlikely]]
                           return;

                        if (*it == '"') [[likely]] {
                           key = {start, size_t(it - start)};
                           ++it;
                           break;
                        }
                        else {
                           ++it; // skip the escape
                           if (*it == '"') {
                              ++it; // skip the escaped quote
                           }
                        }
                     }

                     // We duplicate this code to avoid generating unreachable code
                     parse_object_entry_sep<Opts>(ctx, it, end);
                     if (bool(ctx.error)) [[unlikely]]
                        return;

                     read<json>::handle_unknown<Opts>(key, value, ctx, it, end);
                     if (bool(ctx.error)) [[unlikely]]
                        return;
                  }
               }
            }
         }
      };

      template <is_variant T>
      consteval auto variant_is_auto_deducible()
      {
         // Contains at most one each of the basic json types bool, numeric, string, object, array
         // If all objects are meta-objects then we can attempt to deduce them as well either through a type tag or
         // unique combinations of keys
         int bools{}, numbers{}, strings{}, objects{}, meta_objects{}, arrays{};
         constexpr auto N = std::variant_size_v<T>;
         for_each<N>([&](auto I) {
            using V = std::decay_t<std::variant_alternative_t<I, T>>;
            // ICE workaround
            bools += bool_t<V>;
            numbers += num_t<V>;
            strings += str_t<V>;
            strings += glaze_enum_t<V>;
            objects += pair_t<V>;
            objects += (writable_map_t<V> || readable_map_t<V>);
            objects += glaze_object_t<V>;
            meta_objects += glaze_object_t<V> || reflectable<V>;
            arrays += glaze_array_t<V>;
            arrays += array_t<V>;
            // TODO null
         });
         return bools < 2 && numbers < 2 && strings < 2 && (objects < 2 || meta_objects == objects) && arrays < 2;
      }

      template <class>
      struct variant_types;

      template <class... Ts>
      struct variant_types<std::variant<Ts...>>
      {
         // TODO: this way of filtering types is compile time intensive.
         using bool_types = decltype(tuplet::tuple_cat(
            std::conditional_t<bool_t<remove_meta_wrapper_t<Ts>>, tuplet::tuple<Ts>, tuplet::tuple<>>{}...));
         using number_types = decltype(tuplet::tuple_cat(
            std::conditional_t<num_t<remove_meta_wrapper_t<Ts>>, tuplet::tuple<Ts>, tuplet::tuple<>>{}...));
         using string_types = decltype(tuplet::tuple_cat( // glaze_enum_t remove_meta_wrapper_t supports constexpr types
                                                          // while the other supports non const
            std::conditional_t < str_t<remove_meta_wrapper_t<Ts>> || glaze_enum_t<remove_meta_wrapper_t<Ts>> ||
               glaze_enum_t<Ts>,
            tuplet::tuple<Ts>, tuplet::tuple < >> {}...));
         using object_types = decltype(tuplet::tuple_cat(
            std::conditional_t < reflectable<Ts> || readable_map_t<Ts> || writable_map_t<Ts> || glaze_object_t<Ts>,
            tuplet::tuple<Ts>, tuplet::tuple < >> {}...));
         using array_types =
            decltype(tuplet::tuple_cat(std::conditional_t < array_t<remove_meta_wrapper_t<Ts>> || glaze_array_t<Ts>,
                                       tuplet::tuple<Ts>, tuplet::tuple < >> {}...));
         using nullable_types =
            decltype(tuplet::tuple_cat(std::conditional_t<null_t<Ts>, tuplet::tuple<Ts>, tuplet::tuple<>>{}...));
      };

      // post process output of variant_types
      template <class>
      struct tuple_types;

      template <class... Ts>
      struct tuple_types<tuplet::tuple<Ts...>>
      {
         using glaze_const_types = decltype(tuplet::tuple_cat(
            std::conditional_t<glaze_const_value_t<Ts>, tuplet::tuple<Ts>, tuplet::tuple<>>{}...));
         using glaze_non_const_types = decltype(tuplet::tuple_cat(
            std::conditional_t<!glaze_const_value_t<Ts>, tuplet::tuple<Ts>, tuplet::tuple<>>{}...));
      };

      template <class>
      struct variant_type_count;

      template <class... Ts>
      struct variant_type_count<std::variant<Ts...>>
      {
         using V = variant_types<std::variant<Ts...>>;
         static constexpr auto n_bool = std::tuple_size_v<typename V::bool_types>;
         static constexpr auto n_number = std::tuple_size_v<typename V::number_types>;
         static constexpr auto n_string = std::tuple_size_v<typename V::string_types>;
         static constexpr auto n_object = std::tuple_size_v<typename V::object_types>;
         static constexpr auto n_array = std::tuple_size_v<typename V::array_types>;
         static constexpr auto n_null = std::tuple_size_v<typename V::nullable_types>;
      };

      template <class Tuple>
      struct process_arithmetic_boolean_string_or_array
      {
         template <auto Options>
         GLZ_FLATTEN static void op(auto&& value, is_context auto&& ctx, auto&& it, auto&& end)
         {
            if constexpr (std::tuple_size_v<Tuple> < 1) {
               ctx.error = error_code::no_matching_variant_type;
            }
            else {
               using const_glaze_types = typename tuple_types<Tuple>::glaze_const_types;
               bool found_match{};
               for_each<std::tuple_size_v<const_glaze_types>>([&]([[maybe_unused]] auto I) mutable {
                  if (found_match) {
                     return;
                  }
                  using V = std::tuple_element_t<I, const_glaze_types>;
                  // run time substitute to compare to const value
                  std::remove_const_t<std::remove_pointer_t<std::remove_const_t<meta_wrapper_t<V>>>> substitute{};
                  auto copy_it{it};
                  read<json>::op<ws_handled<Options>()>(substitute, ctx, it, end);
                  static constexpr auto const_value{*meta_wrapper_v<V>};
                  if (substitute == const_value) {
                     found_match = true;
                     if (!std::holds_alternative<V>(value)) value = V{};
                  }
                  else {
                     it = copy_it;
                  }
               });
               if (found_match) {
                  return;
               }

               using non_const_types = typename tuple_types<Tuple>::glaze_non_const_types;
               if constexpr (std::tuple_size_v < non_const_types >> 0) {
                  using V = std::tuple_element_t<0, non_const_types>;
                  if (!std::holds_alternative<V>(value)) value = V{};
                  read<json>::op<ws_handled<Options>()>(std::get<V>(value), ctx, it, end);
               }
               else {
                  ctx.error = error_code::no_matching_variant_type;
               }
            }
         }
      };

      template <is_variant T>
      struct from_json<T>
      {
         // Note that items in the variant are required to be default constructable for us to switch types
         template <auto Options>
         GLZ_FLATTEN static void op(auto&& value, is_context auto&& ctx, auto&& it, auto&& end)
         {
            if constexpr (variant_is_auto_deducible<T>()) {
               if constexpr (!Options.ws_handled) {
                  skip_ws<Options>(ctx, it, end);
                  if (bool(ctx.error)) [[unlikely]]
                     return;
               }
               constexpr auto Opts = ws_handled_off<Options>();
               switch (*it) {
               case '\0':
                  ctx.error = error_code::unexpected_end;
                  return;
               case '{':
                  ++it;
                  using object_types = typename variant_types<T>::object_types;
                  if constexpr (std::tuple_size_v<object_types> < 1) {
                     ctx.error = error_code::no_matching_variant_type;
                     return;
                  }
                  else if constexpr (std::tuple_size_v<object_types> == 1) {
                     using V = std::tuple_element_t<0, object_types>;
                     if (!std::holds_alternative<V>(value)) value = V{};
                     read<json>::op<opening_handled<Opts>()>(std::get<V>(value), ctx, it, end);
                     return;
                  }
                  else {
                     auto possible_types = bit_array<std::variant_size_v<T>>{}.flip();
                     static constexpr auto deduction_map = detail::make_variant_deduction_map<T>();
                     static constexpr auto tag_literal = string_literal_from_view<tag_v<T>.size()>(tag_v<T>);
                     skip_ws<Opts>(ctx, it, end);
                     if (bool(ctx.error)) [[unlikely]]
                        return;
                     auto start = it;
                     while (*it != '}') {
                        if (it != start) {
                           match<','>(ctx, it);
                           if (bool(ctx.error)) [[unlikely]]
                              return;
                        }
                        const sv key = parse_object_key<T, Opts, tag_literal>(ctx, it, end);
                        if (bool(ctx.error)) [[unlikely]]
                           return;
                        match<'"'>(ctx, it);
                        if (bool(ctx.error)) [[unlikely]]
                           return;

                        if constexpr (deduction_map.size()) {
                           auto deduction_it = deduction_map.find(key);
                           if (deduction_it != deduction_map.end()) [[likely]] {
                              possible_types &= deduction_it->second;
                           }
                           else [[unlikely]] {
                              if constexpr (!tag_v<T>.empty()) {
                                 if (key == tag_v<T>) {
                                    parse_object_entry_sep<Opts>(ctx, it, end);
                                    if (bool(ctx.error)) [[unlikely]]
                                       return;
                                    std::string_view type_id{};
                                    read<json>::op<ws_handled<Opts>()>(type_id, ctx, it, end);
                                    if (bool(ctx.error)) [[unlikely]]
                                       return;
                                    skip_ws_no_pre_check<Opts>(ctx, it, end);
                                    if (bool(ctx.error)) [[unlikely]]
                                       return;
                                    if (!(*it == ',' || *it == '}')) {
                                       ctx.error = error_code::syntax_error;
                                       return;
                                    }

                                    static constexpr auto id_map = make_variant_id_map<T>();
                                    auto id_it = id_map.find(type_id);
                                    if (id_it != id_map.end()) [[likely]] {
                                       it = start;
                                       const auto type_index = id_it->second;
                                       if (value.index() != type_index) value = runtime_variant_map<T>()[type_index];
                                       std::visit(
                                          [&](auto&& v) {
                                             using V = std::decay_t<decltype(v)>;
                                             constexpr bool is_object = glaze_object_t<V> || reflectable<V>;
                                             if constexpr (is_object) {
                                                from_json<V>::template op<opening_handled<Opts>(), tag_literal>(
                                                   v, ctx, it, end);
                                             }
                                          },
                                          value);
                                       return;
                                    }
                                    else {
                                       ctx.error = error_code::no_matching_variant_type;
                                       return;
                                    }
                                 }
                                 else if constexpr (Opts.error_on_unknown_keys) {
                                    ctx.error = error_code::unknown_key;
                                    return;
                                 }
                              }
                              else if constexpr (Opts.error_on_unknown_keys) {
                                 ctx.error = error_code::unknown_key;
                                 return;
                              }
                           }
                        }
                        else if constexpr (!tag_v<T>.empty()) {
                           // empty object case for variant
                           if (key == tag_v<T>) {
                              parse_object_entry_sep<Opts>(ctx, it, end);
                              if (bool(ctx.error)) [[unlikely]]
                                 return;

                              std::string_view type_id{};
                              read<json>::op<ws_handled<Opts>()>(type_id, ctx, it, end);
                              if (bool(ctx.error)) [[unlikely]]
                                 return;
                              skip_ws_no_pre_check<Opts>(ctx, it, end);
                              if (bool(ctx.error)) [[unlikely]]
                                 return;

                              static constexpr auto id_map = make_variant_id_map<T>();
                              auto id_it = id_map.find(type_id);
                              if (id_it != id_map.end()) [[likely]] {
                                 it = start;
                                 const auto type_index = id_it->second;
                                 if (value.index() != type_index) value = runtime_variant_map<T>()[type_index];
                                 return;
                              }
                              else {
                                 ctx.error = error_code::no_matching_variant_type;
                                 return;
                              }
                           }
                           else if constexpr (Opts.error_on_unknown_keys) {
                              ctx.error = error_code::unknown_key;
                              return;
                           }
                        }
                        else if constexpr (Opts.error_on_unknown_keys) {
                           ctx.error = error_code::unknown_key;
                           return;
                        }

                        auto matching_types = possible_types.popcount();
                        if (matching_types == 0) {
                           ctx.error = error_code::no_matching_variant_type;
                           return;
                        }
                        else if (matching_types == 1) {
                           it = start;
                           const auto type_index = possible_types.countr_zero();
                           if (value.index() != static_cast<size_t>(type_index))
                              value = runtime_variant_map<T>()[type_index];
                           std::visit(
                              [&](auto&& v) {
                                 using V = std::decay_t<decltype(v)>;
                                 constexpr bool is_object = glaze_object_t<V> || reflectable<V>;
                                 if constexpr (is_object) {
                                    from_json<V>::template op<opening_handled<Opts>(), tag_literal>(v, ctx, it, end);
                                 }
                              },
                              value);
                           return;
                        }
                        parse_object_entry_sep<Opts>(ctx, it, end);
                        if (bool(ctx.error)) [[unlikely]]
                           return;

                        skip_value<Opts>(ctx, it, end);
                        if (bool(ctx.error)) [[unlikely]]
                           return;
                        skip_ws_no_pre_check<Opts>(ctx, it, end);
                        if (bool(ctx.error)) [[unlikely]]
                           return;
                     }
                     ctx.error = error_code::no_matching_variant_type;
                  }
                  break;
               case '[':
                  using array_types = typename variant_types<T>::array_types;
                  process_arithmetic_boolean_string_or_array<array_types>::template op<Opts>(value, ctx, it, end);
                  break;
               case '"': {
                  using string_types = typename variant_types<T>::string_types;
                  process_arithmetic_boolean_string_or_array<string_types>::template op<Opts>(value, ctx, it, end);
                  break;
               }
               case 't':
               case 'f': {
                  using bool_types = typename variant_types<T>::bool_types;
                  process_arithmetic_boolean_string_or_array<bool_types>::template op<Opts>(value, ctx, it, end);
                  break;
               }
               case 'n':
                  using nullable_types = typename variant_types<T>::nullable_types;
                  if constexpr (std::tuple_size_v<nullable_types> < 1) {
                     ctx.error = error_code::no_matching_variant_type;
                  }
                  else {
                     using V = std::tuple_element_t<0, nullable_types>;
                     if (!std::holds_alternative<V>(value)) value = V{};
                     match<"null">(ctx, it, end);
                  }
                  break;
               default: {
                  // Not bool, string, object, or array so must be number or null
                  using number_types = typename variant_types<T>::number_types;
                  process_arithmetic_boolean_string_or_array<number_types>::template op<Opts>(value, ctx, it, end);
               }
               }
            }
            else {
               std::visit([&](auto&& v) { read<json>::op<Options>(v, ctx, it, end); }, value);
            }
         }
      };

      template <class T>
      struct from_json<array_variant_wrapper<T>>
      {
         template <auto Options>
         GLZ_FLATTEN static void op(auto&& wrapper, is_context auto&& ctx, auto&& it, auto&& end)
         {
            auto& value = wrapper.value;

            if constexpr (!Options.ws_handled) {
               skip_ws<Options>(ctx, it, end);
               if (bool(ctx.error)) [[unlikely]]
                  return;
            }
            constexpr auto Opts = ws_handled_off<Options>();

            match<'['>(ctx, it);
            if (bool(ctx.error)) [[unlikely]]
               return;
            skip_ws_no_pre_check<Opts>(ctx, it, end);
            if (bool(ctx.error)) [[unlikely]]
               return;

            // TODO Use key parsing for compiletime known keys
            match<'"'>(ctx, it);
            if (bool(ctx.error)) [[unlikely]]
               return;
            auto start = it;
            skip_till_quote(ctx, it, end);
            if (bool(ctx.error)) [[unlikely]]
               return;
            sv type_id = {start, static_cast<size_t>(it - start)};
            match<'"'>(ctx, it);
            if (bool(ctx.error)) [[unlikely]]
               return;

            static constexpr auto id_map = make_variant_id_map<T>();
            auto id_it = id_map.find(type_id);
            if (id_it != id_map.end()) [[likely]] {
               skip_ws<Opts>(ctx, it, end);
               if (bool(ctx.error)) [[unlikely]]
                  return;
               match<','>(ctx, it);
               if (bool(ctx.error)) [[unlikely]]
                  return;
               const auto type_index = id_it->second;
               if (value.index() != type_index) value = runtime_variant_map<T>()[type_index];
               std::visit([&](auto&& v) { read<json>::op<Opts>(v, ctx, it, end); }, value);
               if (bool(ctx.error)) [[unlikely]]
                  return;
            }
            else {
               ctx.error = error_code::no_matching_variant_type;
               return;
            }

            skip_ws<Opts>(ctx, it, end);
            if (bool(ctx.error)) [[unlikely]]
               return;
            match<']'>(ctx, it);
         }
      };

      template <is_expected T>
      struct from_json<T>
      {
         template <auto Opts, class... Args>
         GLZ_FLATTEN static void op(auto&& value, is_context auto&& ctx, auto&& it, auto&& end) noexcept
         {
            if constexpr (!Opts.ws_handled) {
               skip_ws<Opts>(ctx, it, end);
               if (bool(ctx.error)) [[unlikely]]
                  return;
            }

            if (*it == '{') {
               auto start = it;
               ++it;
               skip_ws<Opts>(ctx, it, end);
               if (bool(ctx.error)) [[unlikely]]
                  return;
               if (*it == '}') {
                  it = start;
                  // empty object
                  if (value) {
                     read<json>::op<Opts>(*value, ctx, it, end);
                  }
                  else {
                     value.emplace();
                     read<json>::op<Opts>(*value, ctx, it, end);
                  }
               }
               else {
                  // either we have an unexpected value or we are decoding an object
                  auto& key = string_buffer();
                  read<json>::op<Opts>(key, ctx, it, end);
                  if (bool(ctx.error)) [[unlikely]]
                     return;
                  if (key == "unexpected") {
                     skip_ws<Opts>(ctx, it, end);
                     if (bool(ctx.error)) [[unlikely]]
                        return;
                     match<':'>(ctx, it);
                     if (bool(ctx.error)) [[unlikely]]
                        return;
                     // read in unexpected value
                     if (!value) {
                        read<json>::op<Opts>(value.error(), ctx, it, end);
                        if (bool(ctx.error)) [[unlikely]]
                           return;
                     }
                     else {
                        // set value to unexpected
                        using error_type = typename std::decay_t<decltype(value)>::error_type;
                        std::decay_t<error_type> error{};
                        read<json>::op<Opts>(error, ctx, it, end);
                        if (bool(ctx.error)) [[unlikely]]
                           return;
                        value = glz::unexpected(error);
                     }
                     skip_ws<Opts>(ctx, it, end);
                     if (bool(ctx.error)) [[unlikely]]
                        return;
                     match<'}'>(ctx, it);
                     if (bool(ctx.error)) [[unlikely]]
                        return;
                  }
                  else {
                     it = start;
                     if (value) {
                        read<json>::op<Opts>(*value, ctx, it, end);
                     }
                     else {
                        value.emplace();
                        read<json>::op<Opts>(*value, ctx, it, end);
                     }
                  }
               }
            }
            else {
               // this is not an object and therefore cannot be an unexpected value
               if (value) {
                  read<json>::op<Opts>(*value, ctx, it, end);
               }
               else {
                  value.emplace();
                  read<json>::op<Opts>(*value, ctx, it, end);
               }
            }
         }
      };

      template <nullable_t T>
         requires(!is_expected<T>)
      struct from_json<T>
      {
         template <auto Options>
         GLZ_FLATTEN static void op(auto&& value, is_context auto&& ctx, auto&& it, auto&& end) noexcept
         {
            if constexpr (!Options.ws_handled) {
               skip_ws<Options>(ctx, it, end);
               if (bool(ctx.error)) [[unlikely]]
                  return;
            }
            constexpr auto Opts = ws_handled_off<Options>();

            if (*it == 'n') {
               ++it;
               match<"ull">(ctx, it, end);
               if (bool(ctx.error)) [[unlikely]]
                  return;
               if constexpr (!std::is_pointer_v<T>) {
                  value.reset();
               }
            }
            else {
               if (!value) {
                  if constexpr (is_specialization_v<T, std::optional>) {
                     if constexpr (requires { value.emplace(); }) {
                        value.emplace();
                     }
                     else {
                        value = typename T::value_type{};
                     }
                  }
                  else if constexpr (is_specialization_v<T, std::unique_ptr>)
                     value = std::make_unique<typename T::element_type>();
                  else if constexpr (is_specialization_v<T, std::shared_ptr>)
                     value = std::make_shared<typename T::element_type>();
                  else if constexpr (constructible<T>) {
                     value = meta_construct_v<T>();
                  }
                  else {
                     ctx.error = error_code::invalid_nullable_read;
                     return;
                     // Cannot read into unset nullable that is not std::optional, std::unique_ptr, or std::shared_ptr
                  }
               }
               read<json>::op<Opts>(*value, ctx, it, end);
            }
         }
      };
   } // namespace detail

   template <class Buffer>
   [[nodiscard]] inline parse_error validate_json(Buffer&& buffer) noexcept
   {
      context ctx{};
      glz::skip skip_value{};
      return read<opts{.force_conformance = true}>(skip_value, std::forward<Buffer>(buffer), ctx);
   }

   template <class Buffer>
   [[nodiscard]] inline parse_error validate_jsonc(Buffer&& buffer) noexcept
   {
      context ctx{};
      glz::skip skip_value{};
      return read<opts{}>(skip_value, std::forward<Buffer>(buffer), ctx);
   }

   template <class T, class Buffer>
   [[nodiscard]] inline parse_error read_json(T& value, Buffer&& buffer) noexcept
   {
      context ctx{};
      return read<opts{}>(value, std::forward<Buffer>(buffer), ctx);
   }

   template <class T, class Buffer>
   [[nodiscard]] inline expected<T, parse_error> read_json(Buffer&& buffer) noexcept
   {
      T value{};
      context ctx{};
      const auto ec = read<opts{}>(value, std::forward<Buffer>(buffer), ctx);
      if (ec) {
         return unexpected(ec);
      }
      return value;
   }

   template <auto Opts = opts{}, class T>
   inline parse_error read_file_json(T& value, const sv file_name, auto&& buffer) noexcept
   {
      context ctx{};
      ctx.current_file = file_name;

      const auto ec = file_to_buffer(buffer, ctx.current_file);

      if (bool(ec)) {
         return {ec};
      }

      return read<set_json<Opts>()>(value, buffer, ctx);
   }

   template <class T>
   concept read_json_supported =
      detail::read_json_invocable<glz::opts{}, std::add_lvalue_reference<T>, glz::context, const char*, const char*>;
}<|MERGE_RESOLUTION|>--- conflicted
+++ resolved
@@ -131,8 +131,7 @@
          }
       };
 
-      template <class T>
-         requires (glaze_value_t<T> && !specialized_with_custom_read<T>)
+      template <glaze_value_t T>
       struct from_json<T>
       {
          template <auto Opts, class Value, is_context Ctx, class It0, class It1>
@@ -799,11 +798,7 @@
       };
 
       template <class T>
-<<<<<<< HEAD
-         requires (glaze_enum_t<T> && !specialized_with_custom_read<T>)
-=======
          requires(glaze_enum_t<T> && !specialized_with_custom_read<T>)
->>>>>>> 4cd4864a
       struct from_json<T>
       {
          template <auto Opts>
