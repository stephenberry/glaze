// Glaze Library
// For the license information refer to glaze.hpp

#pragma once

#include "glaze/core/buffer_traits.hpp"
#include "glaze/core/chrono.hpp"
#include "glaze/core/opts.hpp"
#include "glaze/core/reflect.hpp"
#include "glaze/core/to.hpp"
#include "glaze/core/wrappers.hpp"
#include "glaze/core/write.hpp"
#include "glaze/core/write_chars.hpp"
#include "glaze/util/dump.hpp"
#include "glaze/util/for_each.hpp"
#include "glaze/util/itoa.hpp"
#include "glaze/util/parse.hpp"

namespace glz
{
   template <>
   struct serialize<TOML>
   {
      template <auto Opts, class T, is_context Ctx, class B, class IX>
      GLZ_ALWAYS_INLINE static void op(T&& value, Ctx&& ctx, B&& b, IX&& ix)
      {
         to<TOML, std::remove_cvref_t<T>>::template op<Opts>(std::forward<T>(value), std::forward<Ctx>(ctx),
                                                             std::forward<B>(b), std::forward<IX>(ix));
      }
   };

   template <class T>
      requires(glaze_value_t<T> && !custom_write<T>)
   struct to<TOML, T>
   {
      template <auto Opts, class Value, is_context Ctx, class B, class IX>
      GLZ_ALWAYS_INLINE static void op(Value&& value, Ctx&& ctx, B&& b, IX&& ix)
      {
         using V = std::remove_cvref_t<decltype(get_member(std::declval<Value>(), meta_wrapper_v<T>))>;
         to<TOML, V>::template op<Opts>(get_member(std::forward<Value>(value), meta_wrapper_v<T>),
                                        std::forward<Ctx>(ctx), std::forward<B>(b), std::forward<IX>(ix));
      }
   };

   template <nullable_like T>
   struct to<TOML, T>
   {
      template <auto Opts>
      GLZ_ALWAYS_INLINE static void op(auto&& value, is_context auto&& ctx, auto&& b, auto& ix)
      {
         if (value) {
            serialize<TOML>::op<Opts>(*value, ctx, b, ix);
         }
      }
   };

   template <boolean_like T>
   struct to<TOML, T>
   {
      template <auto Opts, class B>
      GLZ_ALWAYS_INLINE static void op(const bool value, is_context auto&& ctx, B&& b, auto& ix)
      {
         static constexpr auto checked = not check_write_unchecked(Opts);
         if constexpr (checked) {
            if (!ensure_space(ctx, b, ix + 8)) [[unlikely]] {
               return;
            }
         }

         if constexpr (check_bools_as_numbers(Opts)) {
            if (value) {
               std::memcpy(&b[ix], "1", 1);
            }
            else {
               std::memcpy(&b[ix], "0", 1);
            }
            ++ix;
         }
         else {
            if (value) {
               std::memcpy(&b[ix], "true", 4);
               ix += 4;
            }
            else {
               std::memcpy(&b[ix], "false", 5);
               ix += 5;
            }
         }
      }
   };

   template <num_t T>
   struct to<TOML, T>
   {
      template <auto Opts, class B>
      GLZ_ALWAYS_INLINE static void op(auto&& value, is_context auto&& ctx, B&& b, auto& ix)
      {
         // Numbers can be up to ~25 chars for doubles
         if (!ensure_space(ctx, b, ix + 32 + write_padding_bytes)) [[unlikely]] {
            return;
         }
         if constexpr (Opts.quoted_num) {
            std::memcpy(&b[ix], "\"", 1);
            ++ix;
            write_chars::op<Opts>(value, ctx, b, ix);
            std::memcpy(&b[ix], "\"", 1);
            ++ix;
         }
         else {
            write_chars::op<Opts>(value, ctx, b, ix);
         }
      }
   };

   // Enum with glz::meta/glz::enumerate - writes string representation
   template <class T>
      requires((glaze_enum_t<T> || (meta_keys<T> && std::is_enum_v<std::decay_t<T>>)) && not custom_write<T>)
   struct to<TOML, T>
   {
      template <auto Opts, class B>
      GLZ_ALWAYS_INLINE static void op(auto&& value, is_context auto&& ctx, B&& b, auto& ix)
      {
         const sv str = get_enum_name(value);
         if (!str.empty()) {
            // Write as quoted string for TOML
            if (!ensure_space(ctx, b, ix + str.size() + 3 + write_padding_bytes)) [[unlikely]] {
               return;
            }
            if constexpr (not Opts.raw) {
               dump('"', b, ix);
            }
            dump_maybe_empty(str, b, ix);
            if constexpr (not Opts.raw) {
               dump('"', b, ix);
            }
         }
         else [[unlikely]] {
            // Value doesn't have a mapped string, serialize as underlying number
            serialize<TOML>::op<Opts>(static_cast<std::underlying_type_t<T>>(value), ctx, b, ix);
         }
      }
   };

   // Raw enum (without glz::meta) - writes as underlying numeric type
   template <class T>
      requires(!meta_keys<T> && std::is_enum_v<std::decay_t<T>> && !glaze_enum_t<T> && !custom_write<T>)
   struct to<TOML, T>
   {
      template <auto Opts, class... Args>
      GLZ_ALWAYS_INLINE static void op(auto&& value, is_context auto&& ctx, Args&&... args)
      {
         // serialize as underlying number
         serialize<TOML>::op<Opts>(static_cast<std::underlying_type_t<std::decay_t<T>>>(value), ctx,
                                   std::forward<Args>(args)...);
      }
   };

   // ============================================
   // std::chrono serialization
   // ============================================

   // Duration: serialize as count
   template <is_duration T>
      requires(not custom_write<T>)
   struct to<TOML, T>
   {
      template <auto Opts, class B>
      GLZ_ALWAYS_INLINE static void op(auto&& value, is_context auto&& ctx, B&& b, auto& ix) noexcept
      {
         using Rep = typename std::remove_cvref_t<T>::rep;
         to<TOML, Rep>::template op<Opts>(value.count(), ctx, b, ix);
      }
   };

   // system_clock::time_point: serialize as TOML native datetime (RFC 3339)
   // TOML datetimes are NOT quoted - they're native values
   // Output format: YYYY-MM-DDTHH:MM:SS[.fraction]Z
   template <is_system_time_point T>
      requires(not custom_write<T>)
   struct to<TOML, T>
   {
      template <auto Opts, class B>
      static void op(auto&& value, is_context auto&& ctx, B&& b, auto& ix) noexcept
      {
         using namespace std::chrono;
         using TP = std::remove_cvref_t<T>;
         using Duration = typename TP::duration;

         // Split into date and time-of-day
         const auto dp = floor<days>(value);
         const year_month_day ymd{dp};
         const hh_mm_ss tod{floor<Duration>(value - dp)};

         // Extract components
         const int yr = static_cast<int>(ymd.year());
         const unsigned mo = static_cast<unsigned>(ymd.month());
         const unsigned dy = static_cast<unsigned>(ymd.day());
         const auto hr = static_cast<unsigned>(tod.hours().count());
         const auto mi = static_cast<unsigned>(tod.minutes().count());
         const auto sc = static_cast<unsigned>(tod.seconds().count());

         // Calculate fractional digits based on duration precision
         constexpr size_t frac_digits = []() constexpr {
            using Period = typename Duration::period;
            if constexpr (std::ratio_greater_equal_v<Period, std::ratio<1>>) {
               return 0; // seconds or coarser
            }
            else if constexpr (std::ratio_greater_equal_v<Period, std::milli>) {
               return 3; // milliseconds
            }
            else if constexpr (std::ratio_greater_equal_v<Period, std::micro>) {
               return 6; // microseconds
            }
            else {
               return 9; // nanoseconds or finer
            }
         }();

         // Max size: YYYY-MM-DDTHH:MM:SS.nnnnnnnnnZ = 30 (no quotes for TOML)
         constexpr size_t max_size = 21 + (frac_digits > 0 ? 1 + frac_digits : 0);
         if (!ensure_space(ctx, b, ix + max_size + write_padding_bytes)) [[unlikely]] {
            return;
         }

         // Helper to write N-digit zero-padded number
         auto write_digits = [&]<size_t N>(uint64_t val) {
            for (size_t i = N; i > 0; --i) {
               b[ix + i - 1] = static_cast<char>('0' + val % 10);
               val /= 10;
            }
            ix += N;
         };

         // Write datetime without quotes (TOML native format)
         write_digits.template operator()<4>(static_cast<uint64_t>(yr));
         b[ix++] = '-';
         write_digits.template operator()<2>(mo);
         b[ix++] = '-';
         write_digits.template operator()<2>(dy);
         b[ix++] = 'T';
         write_digits.template operator()<2>(hr);
         b[ix++] = ':';
         write_digits.template operator()<2>(mi);
         b[ix++] = ':';
         write_digits.template operator()<2>(sc);

         // Write fractional seconds if duration is finer than seconds
         if constexpr (frac_digits > 0) {
            b[ix++] = '.';
            const auto subsec = tod.subseconds();
            if constexpr (frac_digits == 3) {
               write_digits.template operator()<3>(static_cast<uint64_t>(duration_cast<milliseconds>(subsec).count()));
            }
            else if constexpr (frac_digits == 6) {
               write_digits.template operator()<6>(static_cast<uint64_t>(duration_cast<microseconds>(subsec).count()));
            }
            else {
               write_digits.template operator()<9>(static_cast<uint64_t>(duration_cast<nanoseconds>(subsec).count()));
            }
         }

         b[ix++] = 'Z'; // UTC timezone marker
      }
   };

   // year_month_day: serialize as TOML Local Date (YYYY-MM-DD)
   template <is_year_month_day T>
      requires(not custom_write<T>)
   struct to<TOML, T>
   {
      template <auto Opts, class B>
      static void op(auto&& value, is_context auto&& ctx, B&& b, auto& ix) noexcept
      {
         using namespace std::chrono;

         const int yr = static_cast<int>(value.year());
         const unsigned mo = static_cast<unsigned>(value.month());
         const unsigned dy = static_cast<unsigned>(value.day());

         // YYYY-MM-DD = 10 chars
         constexpr size_t max_size = 10;
         if (!ensure_space(ctx, b, ix + max_size + write_padding_bytes)) [[unlikely]] {
            return;
         }

         // Helper to write N-digit zero-padded number
         auto write_digits = [&]<size_t N>(uint64_t val) {
            for (size_t i = N; i > 0; --i) {
               b[ix + i - 1] = static_cast<char>('0' + val % 10);
               val /= 10;
            }
            ix += N;
         };

         write_digits.template operator()<4>(static_cast<uint64_t>(yr));
         b[ix++] = '-';
         write_digits.template operator()<2>(mo);
         b[ix++] = '-';
         write_digits.template operator()<2>(dy);
      }
   };

   // hh_mm_ss: serialize as TOML Local Time (HH:MM:SS[.fraction])
   template <is_hh_mm_ss T>
      requires(not custom_write<T>)
   struct to<TOML, T>
   {
      template <auto Opts, class B>
      static void op(auto&& value, is_context auto&& ctx, B&& b, auto& ix) noexcept
      {
         using namespace std::chrono;
         using Precision = typename std::remove_cvref_t<T>::precision;

         const auto hr = static_cast<unsigned>(value.hours().count());
         const auto mi = static_cast<unsigned>(value.minutes().count());
         const auto sc = static_cast<unsigned>(value.seconds().count());

         // Calculate fractional digits based on precision
         constexpr size_t frac_digits = []() constexpr {
            using Period = typename Precision::period;
            if constexpr (std::ratio_greater_equal_v<Period, std::ratio<1>>) {
               return 0; // seconds or coarser
            }
            else if constexpr (std::ratio_greater_equal_v<Period, std::milli>) {
               return 3; // milliseconds
            }
            else if constexpr (std::ratio_greater_equal_v<Period, std::micro>) {
               return 6; // microseconds
            }
            else {
               return 9; // nanoseconds or finer
            }
         }();

         // HH:MM:SS.nnnnnnnnn = max 18 chars
         constexpr size_t max_size = 8 + (frac_digits > 0 ? 1 + frac_digits : 0);
         if (!ensure_space(ctx, b, ix + max_size + write_padding_bytes)) [[unlikely]] {
            return;
         }

         // Helper to write N-digit zero-padded number
         auto write_digits = [&]<size_t N>(uint64_t val) {
            for (size_t i = N; i > 0; --i) {
               b[ix + i - 1] = static_cast<char>('0' + val % 10);
               val /= 10;
            }
            ix += N;
         };

         write_digits.template operator()<2>(hr);
         b[ix++] = ':';
         write_digits.template operator()<2>(mi);
         b[ix++] = ':';
         write_digits.template operator()<2>(sc);

         // Write fractional seconds if precision is finer than seconds
         if constexpr (frac_digits > 0) {
            b[ix++] = '.';
            const auto subsec = value.subseconds();
            if constexpr (frac_digits == 3) {
               write_digits.template operator()<3>(static_cast<uint64_t>(duration_cast<milliseconds>(subsec).count()));
            }
            else if constexpr (frac_digits == 6) {
               write_digits.template operator()<6>(static_cast<uint64_t>(duration_cast<microseconds>(subsec).count()));
            }
            else {
               write_digits.template operator()<9>(static_cast<uint64_t>(duration_cast<nanoseconds>(subsec).count()));
            }
         }
      }
   };

   // steady_clock::time_point: serialize as count in the time_point's native duration
   template <is_steady_time_point T>
      requires(not custom_write<T>)
   struct to<TOML, T>
   {
      template <auto Opts, class B>
      GLZ_ALWAYS_INLINE static void op(auto&& value, is_context auto&& ctx, B&& b, auto& ix) noexcept
      {
         using Duration = typename std::remove_cvref_t<T>::duration;
         using Rep = typename Duration::rep;
         const auto count = value.time_since_epoch().count();
         to<TOML, Rep>::template op<Opts>(count, ctx, b, ix);
      }
   };

   // high_resolution_clock::time_point when it's a distinct type (rare)
   template <is_high_res_time_point T>
      requires(not custom_write<T>)
   struct to<TOML, T>
   {
      template <auto Opts, class B>
      GLZ_ALWAYS_INLINE static void op(auto&& value, is_context auto&& ctx, B&& b, auto& ix) noexcept
      {
         // Treat like steady_clock - serialize as count since epoch is implementation-defined
         using Duration = typename std::remove_cvref_t<T>::duration;
         using Rep = typename Duration::rep;
         const auto count = value.time_since_epoch().count();
         to<TOML, Rep>::template op<Opts>(count, ctx, b, ix);
      }
   };

   template <class T>
      requires str_t<T> || char_t<T>
   struct to<TOML, T>
   {
      template <auto Opts, class B>
      static void op(auto&& value, is_context auto&& ctx, B&& b, auto& ix)
      {
         if constexpr (Opts.number) {
            const sv str = [&]() -> const sv {
               if constexpr (char_t<T>) {
                  return sv{&value, 1};
               }
               else if constexpr (!char_array_t<T> && std::is_pointer_v<std::decay_t<T>>) {
                  return value ? value : "";
               }
               else {
                  return sv{value};
               }
            }();
            if (!ensure_space(ctx, b, ix + str.size() + write_padding_bytes)) [[unlikely]] {
               return;
            }
            dump_maybe_empty(value, b, ix);
         }
         else if constexpr (char_t<T>) {
            if constexpr (Opts.raw) {
               if (!ensure_space(ctx, b, ix + 1 + write_padding_bytes)) [[unlikely]] {
                  return;
               }
               dump(value, b, ix);
            }
            else {
               if (!ensure_space(ctx, b, ix + 8 + write_padding_bytes)) [[unlikely]] {
                  return;
               }

               std::memcpy(&b[ix], "\"", 1);
               ++ix;
               if (const auto escaped = char_escape_table[uint8_t(value)]; escaped) {
                  std::memcpy(&b[ix], &escaped, 2);
                  ix += 2;
               }
               else if (value == '\0') {
                  // null character treated as empty string
               }
               else {
                  std::memcpy(&b[ix], &value, 1);
                  ++ix;
               }
               std::memcpy(&b[ix], "\"", 1);
               ++ix;
            }
         }
         else {
            if constexpr (Opts.raw_string) {
               const sv str = [&]() -> const sv {
                  if constexpr (!char_array_t<T> && std::is_pointer_v<std::decay_t<T>>) {
                     return value ? value : "";
                  }
                  else {
                     return sv{value};
                  }
               }();

               if (!ensure_space(ctx, b, ix + 8 + str.size() + write_padding_bytes)) [[unlikely]] {
                  return;
               }

               std::memcpy(&b[ix], "\"", 1);
               ++ix;
               if (str.size()) [[likely]] {
                  const auto n = str.size();
                  std::memcpy(&b[ix], str.data(), n);
                  ix += n;
               }
               std::memcpy(&b[ix], "\"", 1);
               ++ix;
            }
            else {
               const sv str = [&]() -> const sv {
                  if constexpr (!char_array_t<T> && std::is_pointer_v<std::decay_t<T>>) {
                     return value ? value : "";
                  }
                  else if constexpr (array_char_t<T>) {
                     return sv{value.data(), value.size()};
                  }
                  else {
                     return sv{value};
                  }
               }();
               const auto n = str.size();
               // Worst case: each char becomes 2 chars when escaped, plus quotes
               if (!ensure_space(ctx, b, ix + 10 + 2 * n + write_padding_bytes)) [[unlikely]] {
                  return;
               }

               if constexpr (Opts.raw) {
                  const auto n = str.size();
                  if (n) {
                     std::memcpy(&b[ix], str.data(), n);
                     ix += n;
                  }
               }
               else {
                  std::memcpy(&b[ix], "\"", 1);
                  ++ix;
                  const auto* c = str.data();
                  const auto* const e = c + n;
                  const auto start = &b[ix];
                  auto data = start;

                  if (n > 7) {
                     for (const auto end_m7 = e - 7; c < end_m7;) {
                        std::memcpy(data, c, 8);
                        uint64_t swar;
                        std::memcpy(&swar, c, 8);
                        if constexpr (std::endian::native == std::endian::big) {
                           swar = std::byteswap(swar);
                        }

                        constexpr uint64_t lo7_mask = repeat_byte8(0b01111111);
                        const uint64_t lo7 = swar & lo7_mask;
                        const uint64_t quote = (lo7 ^ repeat_byte8('"')) + lo7_mask;
                        const uint64_t backslash = (lo7 ^ repeat_byte8('\\')) + lo7_mask;
                        const uint64_t less_32 = (swar & repeat_byte8(0b01100000)) + lo7_mask;
                        uint64_t next = ~((quote & backslash & less_32) | swar);

                        next &= repeat_byte8(0b10000000);
                        if (next == 0) {
                           data += 8;
                           c += 8;
                           continue;
                        }

                        const auto length = (countr_zero(next) >> 3);
                        c += length;
                        data += length;

                        std::memcpy(data, &char_escape_table[uint8_t(*c)], 2);
                        data += 2;
                        ++c;
                     }
                  }

                  for (; c < e; ++c) {
                     if (const auto escaped = char_escape_table[uint8_t(*c)]; escaped) {
                        std::memcpy(data, &escaped, 2);
                        data += 2;
                     }
                     else {
                        std::memcpy(data, c, 1);
                        ++data;
                     }
                  }

                  ix += size_t(data - start);

                  std::memcpy(&b[ix], "\"", 1);
                  ++ix;
               }
            }
         }
      }
   };

   template <auto Opts, bool minified_check = true, class B>
      requires(Opts.format == TOML)
   GLZ_ALWAYS_INLINE void write_array_entry_separator(is_context auto&& ctx, B&& b, auto& ix)
   {
      if constexpr (minified_check) {
         if (!ensure_space(ctx, b, ix + 2)) [[unlikely]] {
            return;
         }
      }
      std::memcpy(&b[ix], ", ", 2);
      ix += 2;
      if constexpr (is_output_streaming<B>) {
         flush_buffer(b, ix);
      }
   }

   template <auto Opts, bool minified_check = true, class B>
      requires(Opts.format == TOML)
   GLZ_ALWAYS_INLINE void write_object_entry_separator(is_context auto&& ctx, B&& b, auto& ix)
   {
      if (!ensure_space(ctx, b, ix + 1)) [[unlikely]] {
         return;
      }
      std::memcpy(&b[ix], "\n", 1);
      ++ix;
      if constexpr (is_output_streaming<B>) {
         flush_buffer(b, ix);
      }
   }

   template <class T>
      requires(glaze_object_t<T> || reflectable<T>)
   struct to<TOML, T>
   {
      template <auto Options, class V, class B>
         requires(not std::is_pointer_v<std::remove_cvref_t<V>>)
      static void op(V&& value, is_context auto&& ctx, B&& b, auto& ix)
      {
         // Do not write opening/closing braces.
         static constexpr auto N = reflect<T>::size;
         decltype(auto) t = [&]() -> decltype(auto) {
            if constexpr (reflectable<T>) {
               return to_tie(value);
            }
            else {
               return nullptr;
            }
         }();

         static constexpr auto padding = round_up_to_nearest_16(maximum_key_size<T> + write_padding_bytes);
         bool first = true;

         // We need to write basic types as key/value pairs first, and only then go to nested
         // objects.
         for_each<N>([&]<size_t I>() {
            if (bool(ctx.error)) [[unlikely]] {
               return;
            }
            using val_t = field_t<T, I>;

<<<<<<< HEAD
            constexpr bool write_member_functions = check_write_member_functions(Options);
            if constexpr (always_skipped<val_t> || (!write_member_functions && is_member_function_pointer<val_t>))
=======
            // Null checks here, maybe separate function to avoid code duplication
            if constexpr (always_skipped<val_t>)
>>>>>>> 32282733
               return;
            else {
               if constexpr (null_t<val_t>) {
                  if constexpr (always_null_t<val_t>)
                     return;
                  else {
                     const auto is_null = [&]() {
                        decltype(auto) element = [&]() -> decltype(auto) {
                           if constexpr (reflectable<T>) {
                              return get<I>(t);
                           }
                           else {
                              return get<I>(reflect<T>::values);
                           }
                        };

                        if constexpr (nullable_wrapper<val_t>)
                           return !bool(element()(value).val);
                        else if constexpr (nullable_value_t<val_t>)
                           return !get_member(value, element()).has_value();
                        else
                           return !bool(get_member(value, element()));
                     }();
                     if (is_null) return;
                  }
               }

               if (!ensure_space(ctx, b, ix + padding)) [[unlikely]] {
                  return;
               }

               // --- Check if this field is a nested object ---
               if constexpr (glaze_object_t<val_t> || reflectable<val_t>) {
                  // TODO: Skip nested objects, introduce opts to write them as inline tables if needed (inner = {...})

                  return;
               }
               else if constexpr (glz::is_specialization_v<val_t, std::vector> || glz::is_std_array<val_t>) {
                  using elem_t = typename val_t::value_type;
                  if constexpr (glaze_object_t<elem_t> || reflectable<elem_t>) {
                     // Skip arrays of objects, introduce opts to write them as array of inline tables if needed
                     return;
                  }
                  else if constexpr (glz::is_specialization_v<elem_t, std::vector> || glz::is_std_array<elem_t>) {
                     // Skip nested arrays of basic types for now we will fix it in array writer
                     return;
                  }
                  else { // handle arrays of basic types
                     if (!first) {
                        std::memcpy(&b[ix], "\n", 1);
                        ++ix;
                     }
                     else {
                        first = false;
                     }
                     static constexpr auto key = glz::get<I>(reflect<T>::keys);
                     std::memcpy(&b[ix], key.data(), key.size());
                     ix += key.size();

                     std::memcpy(&b[ix], " = ", 3);
                     ix += 3;

                     if constexpr (reflectable<T>) {
                        to<TOML, val_t>::template op<Options>(get_member(value, get<I>(t)), ctx, b, ix);
                     }
                     else {
                        to<TOML, val_t>::template op<Options>(get_member(value, get<I>(reflect<T>::values)), ctx, b,
                                                              ix);
                     }
                  }
               }
               else {
                  if (!first) {
                     std::memcpy(&b[ix], "\n", 1);
                     ++ix;
                  }
                  else {
                     first = false;
                  }
                  static constexpr auto key = glz::get<I>(reflect<T>::keys);
                  std::memcpy(&b[ix], key.data(), key.size());
                  ix += key.size();

                  std::memcpy(&b[ix], " = ", 3);
                  ix += 3;

                  if constexpr (reflectable<T>) {
                     to<TOML, val_t>::template op<Options>(get_member(value, get<I>(t)), ctx, b, ix);
                  }
                  else {
                     to<TOML, val_t>::template op<Options>(get_member(value, get<I>(reflect<T>::values)), ctx, b, ix);
                  }
<<<<<<< HEAD
                  if (bool(ctx.error)) [[unlikely]] {
                     return;
                  }
                  // Add an extra newline to separate this table section from following keys.
                  if (!ensure_space(ctx, b, ix + 1)) [[unlikely]] {
                     return;
                  }
                  std::memcpy(&b[ix], "\n", 1);
                  ++ix;
=======
>>>>>>> 32282733
               }
            }
         });
         // End of write fix

         for_each<N>([&]<size_t I>() {
            using val_t = field_t<T, I>;

            if constexpr (always_skipped<val_t>)
               return;
            else {
               if constexpr (null_t<val_t>) {
                  if constexpr (always_null_t<val_t>)
                     return;
                  else {
                     const auto is_null = [&]() {
                        decltype(auto) element = [&]() -> decltype(auto) {
                           if constexpr (reflectable<T>) {
                              return get<I>(t);
                           }
                           else {
                              return get<I>(reflect<T>::values);
                           }
                        };

                        if constexpr (nullable_wrapper<val_t>)
                           return !bool(element()(value).val);
                        else if constexpr (nullable_value_t<val_t>)
                           return !get_member(value, element()).has_value();
                        else
                           return !bool(get_member(value, element()));
                     }();
                     if (is_null) return;
                  }
               }

               maybe_pad<padding>(b, ix);

               // --- Check if this field is a nested object ---
               if constexpr (glaze_object_t<val_t> || reflectable<val_t>) {
                  // Print the table header (e.g. "[inner]") for the nested object.
                  if (!first) {
                     std::memcpy(&b[ix], "\n", 1);
                     ++ix;
                  }
                  else {
                     first = false;
                  }
                  static constexpr auto key = glz::get<I>(reflect<T>::keys);
                  std::memcpy(&b[ix], "[", 1);
                  ++ix;
                  std::memcpy(&b[ix], key.data(), key.size());
                  ix += key.size();
                  std::memcpy(&b[ix], "]\n", 2);
                  ix += 2;

                  // Serialize the nested object.
                  if constexpr (reflectable<T>) {
                     to<TOML, val_t>::template op<Options>(get_member(value, get<I>(t)), ctx, b, ix);
                  }
                  else {
                     to<TOML, val_t>::template op<Options>(get_member(value, get<I>(reflect<T>::values)), ctx, b, ix);
                  }
                  // Add an extra newline to separate this table section from following keys.
                  std::memcpy(&b[ix], "\n", 1);
                  ++ix;
               }
               else if constexpr (glz::is_specialization_v<val_t, std::vector> || glz::is_std_array<val_t>) {
                  using elem_t = typename val_t::value_type;
                  if constexpr (glaze_object_t<elem_t> || reflectable<elem_t>) {
                     if (!first) {
                        std::memcpy(&b[ix], "\n", 1);
                        ++ix;
                     }
                     else {
                        first = false;
                     }
                     static constexpr auto key = glz::get<I>(reflect<T>::keys);

                     auto&& member_obj = [&]() -> decltype(auto) {
                        if constexpr (reflectable<T>) {
                           return get_member(value, get<I>(t));
                        }
                        else {
                           return get_member(value, get<I>(reflect<T>::values));
                        }
                     }();
                     for (auto&& elem : member_obj) {
                        std::memcpy(&b[ix], "[[", 2);
                        ix += 2;
                        std::memcpy(&b[ix], key.data(), key.size());
                        ix += key.size();
                        std::memcpy(&b[ix], "]]\n", 3);
                        ix += 3;

                        if constexpr (reflectable<T>) {
                           to<TOML, elem_t>::template op<Options>(elem, ctx, b, ix);
                        }
                        else {
                           to<TOML, val_t>::template op<Options>(elem, ctx, b, ix);
                        }
                        std::memcpy(&b[ix], "\n", 1);
                        ++ix;
                     }
                  }
               }
               else {
                  return;
               }
            }
         });
      }
   };

   template <class T>
      requires(writable_array_t<T> || writable_map_t<T>)
   struct to<TOML, T>
   {
      static constexpr bool map_like_array = writable_array_t<T> && pair_t<range_value_t<T>>;

      // --- Array-like container writer ---
      template <auto Opts, class B>
         requires(writable_array_t<T> && (map_like_array ? check_concatenate(Opts) == false : true))
      GLZ_ALWAYS_INLINE static void op(auto&& value, is_context auto&& ctx, B&& b, auto& ix)
      {
         if (empty_range(value)) {
            if (!ensure_space(ctx, b, ix + 2 + write_padding_bytes)) [[unlikely]] {
               return;
            }
            dump("[]", b, ix);
         }
         else {
            if constexpr (has_size<T>) {
               const auto n = value.size();
               // Use 2 bytes per separator (", ")
               static constexpr auto comma_padding = 2;
               if (!ensure_space(ctx, b, ix + n * comma_padding + write_padding_bytes)) [[unlikely]] {
                  return;
               }
               std::memcpy(&b[ix], "[", 1);
               ++ix;
               auto it = std::begin(value);
               using val_t = std::remove_cvref_t<decltype(*it)>;
               to<TOML, val_t>::template op<Opts>(*it, ctx, b, ix);
               if (bool(ctx.error)) [[unlikely]] {
                  return;
               }
               ++it;
               for (const auto fin = std::end(value); it != fin; ++it) {
                  write_array_entry_separator<Opts>(ctx, b, ix);
                  if (bool(ctx.error)) [[unlikely]] {
                     return;
                  }
                  to<TOML, val_t>::template op<Opts>(*it, ctx, b, ix);
                  if (bool(ctx.error)) [[unlikely]] {
                     return;
                  }
               }
               if (!ensure_space(ctx, b, ix + 1)) [[unlikely]] {
                  return;
               }
               std::memcpy(&b[ix], "]", 1);
               ++ix;
            }
            else {
               if (!ensure_space(ctx, b, ix + write_padding_bytes)) [[unlikely]] {
                  return;
               }
               std::memcpy(&b[ix], "[", 1);
               ++ix;
               auto it = std::begin(value);
               using val_t = std::remove_cvref_t<decltype(*it)>;
               to<TOML, val_t>::template op<Opts>(*it, ctx, b, ix);
               if (bool(ctx.error)) [[unlikely]] {
                  return;
               }
               ++it;
               for (const auto fin = std::end(value); it != fin; ++it) {
                  write_array_entry_separator<Opts>(ctx, b, ix);
                  if (bool(ctx.error)) [[unlikely]] {
                     return;
                  }
                  to<TOML, val_t>::template op<Opts>(*it, ctx, b, ix);
                  if (bool(ctx.error)) [[unlikely]] {
                     return;
                  }
               }
               if (!ensure_space(ctx, b, ix + 1)) [[unlikely]] {
                  return;
               }
               dump(']', b, ix);
            }
         }
      }

      // --- Map-like container writer ---
      template <auto Opts, class B>
         requires(writable_map_t<T> || (map_like_array && check_concatenate(Opts) == true))
      static void op(auto&& value, is_context auto&& ctx, B&& b, auto& ix)
      {
         bool first = true;
         for (auto&& [key, val] : value) {
            if (bool(ctx.error)) [[unlikely]] {
               return;
            }
            if (!first) {
               write_object_entry_separator<Opts>(ctx, b, ix);
               if (bool(ctx.error)) [[unlikely]] {
                  return;
               }
            }
            else {
               first = false;
            }
            // Write the key as a bare key
            if (!ensure_space(ctx, b, ix + key.size() + 4 + write_padding_bytes)) [[unlikely]] {
               return;
            }
            std::memcpy(&b[ix], key.data(), key.size());
            ix += key.size();
            std::memcpy(&b[ix], " = ", 3);
            ix += 3;
            to<TOML, decltype(val)>::template op<Opts>(val, ctx, b, ix);
         }
      }
   };

   // (The remainder of the code – for C arrays, tuples, includers, etc. – is unchanged.)
   template <nullable_t T>
      requires(std::is_array_v<T>)
   struct to<TOML, T>
   {
      template <auto Opts, class V, size_t N, class... Args>
      GLZ_ALWAYS_INLINE static void op(const V (&value)[N], is_context auto&& ctx, Args&&... args)
      {
         serialize<TOML>::op<Opts>(std::span{value, N}, ctx, std::forward<Args>(args)...);
      }
   };

   template <class T>
      requires glaze_array_t<T> || tuple_t<std::decay_t<T>> || is_std_tuple<T>
   struct to<TOML, T>
   {
      template <auto Opts, class B>
      static void op(auto&& value, is_context auto&& ctx, B&& b, auto& ix)
      {
         static constexpr auto N = []() constexpr {
            if constexpr (glaze_array_t<std::decay_t<T>>) {
               return glz::tuple_size_v<meta_t<std::decay_t<T>>>;
            }
            else {
               return glz::tuple_size_v<std::decay_t<T>>;
            }
         }();

         if (!ensure_space(ctx, b, ix + 2 + write_padding_bytes)) [[unlikely]] {
            return;
         }
         dump('[', b, ix);
         using V = std::decay_t<T>;
         for_each<N>([&]<size_t I>() {
            if (bool(ctx.error)) [[unlikely]] {
               return;
            }
            if constexpr (glaze_array_t<V>) {
               serialize<TOML>::op<Opts>(get_member(value, glz::get<I>(meta_v<T>)), ctx, b, ix);
            }
            else if constexpr (is_std_tuple<T>) {
               using Value = core_t<decltype(std::get<I>(value))>;
               to<TOML, Value>::template op<Opts>(std::get<I>(value), ctx, b, ix);
            }
            else {
               using Value = core_t<decltype(glz::get<I>(value))>;
               to<TOML, Value>::template op<Opts>(glz::get<I>(value), ctx, b, ix);
            }
            constexpr bool needs_comma = I < N - 1;
            if constexpr (needs_comma) {
               write_array_entry_separator<Opts>(ctx, b, ix);
            }
         });
         if (bool(ctx.error)) [[unlikely]] {
            return;
         }
         if (!ensure_space(ctx, b, ix + 1)) [[unlikely]] {
            return;
         }
         dump(']', b, ix);
      }
   };

   template <is_includer T>
   struct to<TOML, T>
   {
      template <auto Opts, class B>
      GLZ_ALWAYS_INLINE static void op(auto&&, is_context auto&& ctx, B&& b, auto& ix)
      {
         if (!ensure_space(ctx, b, ix + 2 + write_padding_bytes)) [[unlikely]] {
            return;
         }
         dump<R"("")">(b, ix); // dump an empty string
      }
   };

   template <write_supported<TOML> T, output_buffer Buffer>
   [[nodiscard]] error_ctx write_toml(T&& value, Buffer&& buffer)
   {
      return write<opts{.format = TOML}>(std::forward<T>(value), std::forward<Buffer>(buffer));
   }

   template <write_supported<TOML> T, raw_buffer Buffer>
   [[nodiscard]] glz::expected<size_t, error_ctx> write_toml(T&& value, Buffer&& buffer)
   {
      return write<opts{.format = TOML}>(std::forward<T>(value), std::forward<Buffer>(buffer));
   }

   template <write_supported<TOML> T>
   [[nodiscard]] glz::expected<std::string, error_ctx> write_toml(T&& value)
   {
      return write<opts{.format = TOML}>(std::forward<T>(value));
   }

   template <auto Opts = opts{.format = TOML}, write_supported<TOML> T>
   [[nodiscard]] error_ctx write_file_toml(T&& value, const sv file_name, auto&& buffer)
   {
      const auto ec = write<set_toml<Opts>()>(std::forward<T>(value), buffer);
      if (bool(ec)) [[unlikely]] {
         return ec;
      }
      const auto file_ec = buffer_to_file(buffer, file_name);
      if (bool(file_ec)) [[unlikely]] {
         return {0, file_ec};
      }
      return {buffer.size(), error_code::none};
   }
}<|MERGE_RESOLUTION|>--- conflicted
+++ resolved
@@ -621,18 +621,10 @@
          // We need to write basic types as key/value pairs first, and only then go to nested
          // objects.
          for_each<N>([&]<size_t I>() {
-            if (bool(ctx.error)) [[unlikely]] {
-               return;
-            }
             using val_t = field_t<T, I>;
 
-<<<<<<< HEAD
-            constexpr bool write_member_functions = check_write_member_functions(Options);
-            if constexpr (always_skipped<val_t> || (!write_member_functions && is_member_function_pointer<val_t>))
-=======
             // Null checks here, maybe separate function to avoid code duplication
             if constexpr (always_skipped<val_t>)
->>>>>>> 32282733
                return;
             else {
                if constexpr (null_t<val_t>) {
@@ -660,9 +652,7 @@
                   }
                }
 
-               if (!ensure_space(ctx, b, ix + padding)) [[unlikely]] {
-                  return;
-               }
+               maybe_pad<padding>(b, ix);
 
                // --- Check if this field is a nested object ---
                if constexpr (glaze_object_t<val_t> || reflectable<val_t>) {
@@ -725,27 +715,19 @@
                   else {
                      to<TOML, val_t>::template op<Options>(get_member(value, get<I>(reflect<T>::values)), ctx, b, ix);
                   }
-<<<<<<< HEAD
-                  if (bool(ctx.error)) [[unlikely]] {
-                     return;
-                  }
-                  // Add an extra newline to separate this table section from following keys.
-                  if (!ensure_space(ctx, b, ix + 1)) [[unlikely]] {
-                     return;
-                  }
-                  std::memcpy(&b[ix], "\n", 1);
-                  ++ix;
-=======
->>>>>>> 32282733
                }
             }
          });
          // End of write fix
 
          for_each<N>([&]<size_t I>() {
+            if (bool(ctx.error)) [[unlikely]] {
+               return;
+            }
             using val_t = field_t<T, I>;
 
-            if constexpr (always_skipped<val_t>)
+            constexpr bool write_member_functions = check_write_member_functions(Options);
+            if constexpr (always_skipped<val_t> || (!write_member_functions && is_member_function_pointer<val_t>))
                return;
             else {
                if constexpr (null_t<val_t>) {
@@ -773,7 +755,9 @@
                   }
                }
 
-               maybe_pad<padding>(b, ix);
+               if (!ensure_space(ctx, b, ix + padding)) [[unlikely]] {
+                  return;
+               }
 
                // --- Check if this field is a nested object ---
                if constexpr (glaze_object_t<val_t> || reflectable<val_t>) {
@@ -800,7 +784,13 @@
                   else {
                      to<TOML, val_t>::template op<Options>(get_member(value, get<I>(reflect<T>::values)), ctx, b, ix);
                   }
+                  if (bool(ctx.error)) [[unlikely]] {
+                     return;
+                  }
                   // Add an extra newline to separate this table section from following keys.
+                  if (!ensure_space(ctx, b, ix + 1)) [[unlikely]] {
+                     return;
+                  }
                   std::memcpy(&b[ix], "\n", 1);
                   ++ix;
                }
