// Glaze Library
// For the license information refer to glaze.hpp

#include "glaze/ext/eigen.hpp"

#include <Eigen/Core>
#include <any>
#include <chrono>
#include <iostream>
#include <iterator>
#include <random>

#include "glaze/beve/beve_to_json.hpp"
#include "glaze/json/json_ptr.hpp"
#include "glaze/json/ptr.hpp"
#include "glaze/json/read.hpp"
#include "glaze/json/write.hpp"
#include "ut/ut.hpp"

using namespace ut;

struct test_struct
{
   Eigen::Matrix3d d = Eigen::Matrix3d::Identity();
} test_value;

suite matrix3d = [] {
   "eigen Matrix3d"_test = [] {
      auto result = glz::write_json(test_value.d).value();
      expect(result == "[1,0,0,0,1,0,0,0,1]") << result;

      static_assert(glz::reflect<test_struct>::size == 1);
      static_assert(glz::reflect<test_struct>::keys[0] == "d");

      result = glz::write_json(test_value).value();
      expect(result == R"({"d":[1,0,0,0,1,0,0,0,1]})") << result;
   };
};

// Struct with multiple Eigen types
struct complex_struct
{
   Eigen::Matrix2f mf;
   Eigen::Vector4i vi;
   Eigen::MatrixXcd mcd;
} complex_test_value;

static_assert(glz::eigen_t<Eigen::Matrix2f>);
static_assert(glz::eigen_t<Eigen::Vector4i>);

// Initialize complex_test_value
void initialize_complex_struct()
{
   complex_test_value.mf << 1.1f, 2.2f, 3.3f, 4.4f;
   complex_test_value.vi << 1, 2, 3, 4;
   complex_test_value.mcd = Eigen::MatrixXcd(2, 2);
   complex_test_value.mcd << std::complex<double>(1, 2), std::complex<double>(3, 4), std::complex<double>(5, 6),
      std::complex<double>(7, 8);
}

suite additional_eigen_tests = [] {
   "write_json_matrix4d"_test = [] {
      Eigen::Matrix4d m;
      m << 1, 2, 3, 4, 5, 6, 7, 8, 9, 10, 11, 12, 13, 14, 15, 16;
      std::string json;
      expect(not glz::write_json(m, json));
      expect(json == "[1,5,9,13,2,6,10,14,3,7,11,15,4,8,12,16]") << json;
   };

   "read_json_matrix4d"_test = [] {
      Eigen::Matrix4d m;
      std::string input = "[1,5,9,13,2,6,10,14,3,7,11,15,4,8,12,16]";
      expect(not glz::read_json(m, input));
      Eigen::Matrix4d expected;
      expected << 1, 2, 3, 4, 5, 6, 7, 8, 9, 10, 11, 12, 13, 14, 15, 16;
      expect(m == expected);
   };

   "write_beve_row_major"_test = [] {
      Eigen::Matrix<double, 2, 3, Eigen::RowMajor> m;
      m << 1, 2, 3, 4, 5, 6;
      std::string b;
      expect(not glz::write_beve(m, b));
      // BEVE layout specifics can vary; adjust expected value accordingly
      // Here we assume it writes row-major
      Eigen::Matrix<double, 2, 3, Eigen::RowMajor> e;
      expect(!glz::read_beve(e, b));
      expect(m == e);
   };

   "read_json_empty_matrix"_test = [] {
      Eigen::MatrixXd m;
      std::string input = "[[0,0]]"; // Empty array
      expect(not glz::read_json(m, input));
      expect(m.rows() == 0);
      expect(m.cols() == 0);
   };

   "write_json_large_matrix"_test = [] {
      Eigen::MatrixXd m(100, 100);
      m.setRandom();
      std::string json;
      expect(not glz::write_json(m, json));
      // Here we check the JSON starts with '[' and has the correct number of elements
      expect(!json.empty());
      expect(json.front() == '[');
      expect(json.back() == ']');
   };

   "read_json_matrix"_test = [] {
      std::string input = "[[3,3],[1,4,7,2,5,8,3,6,9]]";
      Eigen::MatrixXd m;
      expect(not glz::read_json(m, input));
      Eigen::MatrixXd expected(3, 3);
      expected << 1, 2, 3, 4, 5, 6, 7, 8, 9;
      expect(m == expected);
   };

   "write_json_vector4f"_test = [] {
      Eigen::Vector4f v{1.0f, 2.0f, 3.0f, 4.0f};
      std::string json;
      expect(not glz::write_json(v, json));
      expect(json == "[1,2,3,4]");
   };

   "read_json_vector4f"_test = [] {
      Eigen::Vector4f v;
      std::string input = "[5.5,6.6,7.7,8.8]";
      expect(not glz::read_json(v, input));
      Eigen::Vector4f expected{5.5f, 6.6f, 7.7f, 8.8f};
      expect(v == expected);
   };

   "write_json_integer_matrix"_test = [] {
      Eigen::Matrix<int, 3, 3> m;
      m << 1, 2, 3, 4, 5, 6, 7, 8, 9;
      std::string json;
      expect(not glz::write_json(m, json));
      expect(json == "[1,4,7,2,5,8,3,6,9]") << json;
   };

   "read_json_integer_matrix"_test = [] {
      Eigen::Matrix<int, 3, 3> m;
      std::string input = "[10,40,70,20,50,80,30,60,90]";
      expect(not glz::read_json(m, input));
      Eigen::Matrix<int, 3, 3> expected;
      expected << 10, 20, 30, 40, 50, 60, 70, 80, 90;
      expect(m == expected);
   };

   "write_beve_complex_matrix"_test = [] {
      Eigen::MatrixXcd m(2, 2);
      m << std::complex<double>(1, 1), std::complex<double>(2, 2), std::complex<double>(3, 3),
         std::complex<double>(4, 4);
      std::string b;
      expect(not glz::write_beve(m, b));
      Eigen::MatrixXcd e;
      expect(not glz::read_beve(e, b));
      expect(m == e);
   };

   "read_beve_invalid_data"_test = [] {
      Eigen::MatrixXd m;
      std::string invalid_beve = "invalid_binary_data";
      // Assuming read_beve returns an error code or sets m to a default state
      // Adjust based on actual Glaze behavior
      expect(glz::read_beve(m, invalid_beve) != glz::error_code::none);
   };

   "serialize_deserialize_complex_struct_json"_test = [] {
      initialize_complex_struct();
      std::string json;
      expect(not glz::write_json(complex_test_value, json));
      complex_struct deserialized;
      auto ec = glz::read_json(deserialized, json);
      expect(!ec) << glz::format_error(ec, json);
      expect(deserialized.mf == complex_test_value.mf);
      expect(deserialized.vi == complex_test_value.vi);
      expect(deserialized.mcd == complex_test_value.mcd);
   };

   "serialize_deserialize_complex_struct_beve"_test = [] {
      initialize_complex_struct();
      std::string b;
      expect(not glz::write_beve(complex_test_value, b));
      complex_struct deserialized;
      expect(!glz::read_beve(deserialized, b));
      expect(deserialized.mf == complex_test_value.mf);
      expect(deserialized.vi == complex_test_value.vi);
      expect(deserialized.mcd == complex_test_value.mcd);
   };

   "json_ref_matrix"_test = [] {
      Eigen::Matrix3d source;
      source << 1, 2, 3, 4, 5, 6, 7, 8, 9;
      Eigen::Ref<Eigen::Matrix3d> ref(source);
      std::string json;
      expect(not glz::write_json(ref, json));
      expect(json == "[1,4,7,2,5,8,3,6,9]") << json;

      Eigen::Matrix3d parsed;
      expect(not glz::read_json(parsed, json));
      expect(source == parsed);
   };

   "json_non_square_matrix"_test = [] {
      Eigen::Matrix<double, 2, 3> m;
      m << 1, 2, 3, 4, 5, 6;
      std::string json;
      expect(not glz::write_json(m, json));
      expect(json == "[1,4,2,5,3,6]") << json;

      Eigen::Matrix<double, 2, 3> parsed;
      expect(not glz::read_json(parsed, json));
      expect(m == parsed);
   };

   "write_json_zero_sized_matrix"_test = [] {
      Eigen::MatrixXd m(0, 0);
      std::string json;
      expect(not glz::write_json(m, json));
      expect(json == "[[0,0],[]]");
      expect(not glz::read_json(m, json));
      expect(m.rows() == 0);
      expect(m.cols() == 0);
   };

   "write_json_mixed_storage_order"_test = [] {
      Eigen::Matrix<double, 3, 3, Eigen::RowMajor> m;
      m << 1, 2, 3, 4, 5, 6, 7, 8, 9;
      std::string json;
      expect(not glz::write_json(m, json));
      expect(json == "[1,2,3,4,5,6,7,8,9]");
   };

   "read_json_mixed_storage_order"_test = [] {
      Eigen::Matrix<double, 3, 3, Eigen::RowMajor> m;
      std::string input = "[9,8,7,6,5,4,3,2,1]";
      expect(not glz::read_json(m, input));
      Eigen::Matrix<double, 3, 3, Eigen::RowMajor> expected;
      expected << 9, 8, 7, 6, 5, 4, 3, 2, 1;
      expect(m == expected);
   };
};

int main()
{
   "write_json"_test = [] {
      Eigen::Matrix<double, 2, 2> m{};
      m << 5, 1, 1, 7;
      std::string json{};
      expect(not glz::write_json(m, json));
      expect(json == "[5,1,1,7]");
   };

   "read_json"_test = [] {
      Eigen::Matrix<double, 2, 2> m{};
      expect(not glz::read_json(m, "[2,1,7,4]"));
      expect(m.rows() == 2);
      expect(m.cols() == 2);
      expect(m(0, 1) == 7);
      expect(m(1, 1) == 4);
   };

   "beve"_test = [] {
      Eigen::Matrix<double, 2, 2> m{};
      m << 1, 2, 3, 4;
      std::string b;
      expect(not glz::write_beve(m, b));
      Eigen::Matrix<double, 2, 2> e{};
      expect(!glz::read_beve(e, b));
      const bool boolean = m == e;
      expect(boolean);
   };

   "beve"_test = [] {
      Eigen::MatrixXd m(2, 2);
      m << 1, 2, 3, 4;
      std::string b;
      expect(not glz::write_beve(m, b));
      Eigen::MatrixXd e(2, 2);
      expect(!glz::read_beve(e, b));
      const bool boolean = m == e;
      expect(boolean);
   };

   "beve_to_json"_test = [] {
      Eigen::MatrixXd m(2, 2);
      m << 1, 2, 3, 4;
      std::string b;
      expect(not glz::write_beve(m, b));
      std::string json{};
      expect(!glz::beve_to_json(b, json));
      expect(json == R"({"layout":"layout_right","extents":[2,2],"value":[1,3,2,4]})") << json;
   };

   "array"_test = [] {
      Eigen::Vector3d m{1, 2, 3};
      std::string b;
      expect(not glz::write_beve(m, b));
      Eigen::Vector3d e{};
      expect(!glz::read_beve(e, b));
      const bool boolean = m == e;
      expect(boolean);
   };

   "dynamic array"_test = [] {
      Eigen::VectorXd m(10);
      for (int i = 0; i < m.size(); ++i) {
         m[i] = i;
      }
      std::string b;
      expect(not glz::write_json(m, b));
      Eigen::VectorXd e{};
      expect(not glz::read_json(e, b));
      const bool boolean = m == e;
      expect(boolean);
   };

   "dynamic array"_test = [] {
      Eigen::VectorXd m(10);
      for (int i = 0; i < m.size(); ++i) {
         m[i] = i;
      }
      std::string b;
      expect(not glz::write_beve(m, b));
      Eigen::VectorXd e{};
      expect(!glz::read_beve(e, b));
      expect(m == e);

      expect(not glz::write_json(m, b));
      expect(!glz::read_json(e, b));
      expect(m == e);
   };

   "Eigen::VectorXcd"_test = [] {
      Eigen::VectorXcd m(10);
      for (int i = 0; i < m.size(); ++i) {
         m[i] = {double(i), 2 * double(i)};
      }
      std::string b;
      expect(not glz::write_beve(m, b));
      Eigen::VectorXcd e{};
      expect(!glz::read_beve(e, b));
      const bool boolean = m == e;
      expect(boolean);
   };

   "Eigen::MatrixXd"_test = [] {
      Eigen::MatrixXd mat1(2, 3);
      mat1 << 9, 7, 0, 1, 2, 3;

      std::string json;
      expect(not glz::write_json(mat1, json));
      expect(json == "[[2,3],[9,1,7,2,0,3]]"); // [2,3] are rows and cols

      Eigen::MatrixXd mat2{};
<<<<<<< HEAD
      expect(glz::read_json(mat2, json) == glz::error_code::none);
=======
      expect(not glz::read_json(mat2, json));
>>>>>>> b716727b
      const bool boolean = mat1 == mat2;
      expect(boolean);
   };

<<<<<<< HEAD
   "Eigen::MatrixXcd beve"_test = [] {
=======
   "Eigen::MatrixXcd"_test = [] {
>>>>>>> b716727b
      Eigen::MatrixXcd m(3, 3);
      for (int i = 0; i < m.size(); ++i) {
         m.array()(i) = {double(i), 2 * double(i)};
      }
      std::string b;
      expect(not glz::write_beve(m, b));
      Eigen::MatrixXcd e(3, 3);
      expect(!glz::read_beve(e, b));
      expect(bool(m == e));

      expect(not glz::write_json(m, b));
      expect(!glz::write_json(e, b));
      expect(bool(m == e));
   };

   "Eigen::Ref"_test = [] {
      Eigen::VectorXcd source(10);
      for (int i = 0; i < source.size(); ++i) {
         source[i] = {double(i), 2 * double(i)};
      }

      Eigen::Ref<Eigen::VectorXcd> m = source;

      std::string b;
      expect(not glz::write_beve(m, b));
      Eigen::VectorXcd e{};
      expect(!glz::read_beve(e, b));
      expect(bool(m == e));

      expect(not glz::write_json(m, b));
      expect(!glz::read_json(e, b));
      expect(bool(m == e));
   };
}<|MERGE_RESOLUTION|>--- conflicted
+++ resolved
@@ -355,20 +355,12 @@
       expect(json == "[[2,3],[9,1,7,2,0,3]]"); // [2,3] are rows and cols
 
       Eigen::MatrixXd mat2{};
-<<<<<<< HEAD
-      expect(glz::read_json(mat2, json) == glz::error_code::none);
-=======
       expect(not glz::read_json(mat2, json));
->>>>>>> b716727b
       const bool boolean = mat1 == mat2;
       expect(boolean);
    };
 
-<<<<<<< HEAD
-   "Eigen::MatrixXcd beve"_test = [] {
-=======
    "Eigen::MatrixXcd"_test = [] {
->>>>>>> b716727b
       Eigen::MatrixXcd m(3, 3);
       for (int i = 0; i < m.size(); ++i) {
          m.array()(i) = {double(i), 2 * double(i)};
