--- conflicted
+++ resolved
@@ -3521,7 +3521,6 @@
    };
 };
 
-<<<<<<< HEAD
 suite no_except_tests = []
 {
    "no except"_test = []
@@ -3818,7 +3817,7 @@
       expect(s.i == 5);
    };
 };*/
-=======
+
 struct StructE
 {
    std::string e;
@@ -3838,11 +3837,10 @@
       std::string test = {"{\"a\":1,\"bbbbbb\":\"0\",\"c\":\"Hello World\",\"d\":{\"e\":\"123\"} }"};
       auto s = Sample{};
 
-      expect(throws([&] { glz::read<glz::opts{.error_on_unknown_keys = true}>(s, test); }));
-      expect(nothrow([&] { glz::read<glz::opts{.error_on_unknown_keys = false}>(s, test); }));
-   };
-};
->>>>>>> 6931d824
+      expect(glz::read<glz::opts{.error_on_unknown_keys = true}>(s, test) != glz::error_code::none);
+      expect(glz::read<glz::opts{.error_on_unknown_keys = false}>(s, test) == glz::error_code::none);
+   };
+};
 
 int main()
 {
