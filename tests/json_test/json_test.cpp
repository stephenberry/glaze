// Glaze Library
// For the license information refer to glaze.hpp

#include <chrono>
#include <iostream>
#include <random>
#include <any>
#include <forward_list>
#include <unordered_map>
#include <map>
#include <list>
#include <deque>

#include "boost/ut.hpp"
#include "glaze/json/json_ptr.hpp"
#include "glaze/json/from_ptr.hpp"
#include "glaze/json/read.hpp"
#include "glaze/json/write.hpp"
#include "glaze/json/prettify.hpp"
#include "glaze/util/progress_bar.hpp"

using namespace boost::ut;

struct my_struct
{
  int i = 287;
  double d = 3.14;
  std::string hello = "Hello World";
  std::array<uint64_t, 3> arr = { 1, 2, 3 };
};

template <>
struct glz::meta<my_struct> {
   using T = my_struct;
<<<<<<< HEAD
   static constexpr auto glaze = object(
      "i", [](auto&& v) { return v.i; },  //
=======
   static constexpr auto value = object(
      "i", &T::i, //
>>>>>>> dcbe6aae
      "d", &T::d, //
      "hello", &T::hello, //
      "arr", &T::arr //
   );
};

suite starter = [] {

    "example"_test = [] {
       my_struct s{};
       std::string buffer{};
       glz::write_json(s, buffer);
       expect(buffer == R"({"i":287,"d":3.14,"hello":"Hello World","arr":[1,2,3]})");
       expect(glz::prettify(buffer) == R"({
   "i": 287,
   "d": 3.14,
   "hello": "Hello World",
   "arr": [
      1,
      2,
      3
   ]
})");
    };
};

struct sub_thing
{
   double a{3.14};
   std::string b{"stuff"};
};

template <>
struct glz::meta<sub_thing> {
   static constexpr auto value = object(
      "a", &sub_thing::a, "Test comment 1",  //
      "b", [](auto&& v) -> auto& { return v.b; }, "Test comment 2"  //
   );
};

struct sub_thing2
{
   double a{3.14};
   std::string b{"stuff"};
   double c{999.342494903};
   double d{0.000000000001};
   double e{203082348402.1};
   float f{89.089f};
   double g{12380.00000013};
   double h{1000000.000001};
};

template <>
struct glz::meta<sub_thing2> {
   using T = sub_thing2;
   static constexpr auto value = object(
      "a", &T::a, "Test comment 1",    //
      "b", &T::b, "Test comment 2",    //
      "c", &T::c,                      //
      "d", &T::d,                      //
      "e", &T::e,                      //
      "f", &T::f,                      //
      "g", &T::g,                      //
      "h", &T::h                       //
   );
};

struct V3
{
   double x{3.14};
   double y{2.7};
   double z{6.5};
};

template <>
struct glz::meta<V3> {
   static constexpr auto value = array(&V3::x, &V3::y, &V3::z);
};

struct Thing
{
   sub_thing thing{};
   std::array<sub_thing2, 1> thing2array{};
   V3 vec3{};
   std::list<int> list{6, 7, 8, 2};
   std::array<std::string, 4> array = {"as\"df\\ghjkl", "pie", "42", "foo"};
   std::vector<V3> vector = {{9.0, 6.7, 3.1}, {}};
   int i{8};
   double d{2};
   bool b{};
   char c{'W'};
   std::vector<bool> vb = {true, false, false, true, true, true, true};
   std::shared_ptr<sub_thing> sptr = std::make_shared<sub_thing>();
   std::optional<V3> optional{};
   std::deque<double> deque = {9.0, 6.7, 3.1};
   std::map<std::string, int> map = {{"a", 4}, {"f", 7}, {"b", 12}};
   std::map<int, double> mapi{{5, 3.14}, {7, 7.42}, {2, 9.63}};
   sub_thing* thing_ptr{};

   Thing() : thing_ptr(&thing) {};
};

template <>
struct glz::meta<Thing> {
   using T = Thing;
   static constexpr auto value = object(
      "thing",       &T::thing,                                     //
      "thing2array", &T::thing2array,                               //
      "vec3",        &T::vec3,                                      //
      "list",        &T::list,                                      //
      "deque",       &T::deque,                                     //
      "vector",      &T::vector,                                    //
      "i",           &T::i,                                         //
      "d",           &T::d,           "double is the best type",    //
      "b",           &T::b,                                         //
      "c",           &T::c,                                         //
      "vb",          &T::vb,                                        //
      "sptr",        &T::sptr,                                      //
      "optional",    &T::optional,                                  //
      "array",       &T::array,                                     //
      "map",         &T::map,                                       //
      "mapi",        &T::mapi,                                      //
      "thing_ptr",   &T::thing_ptr                                  //
   );
};

void basic_types() {
   using namespace boost::ut;

   "double write"_test = [] {
      std::string buffer{};
      glz::write_json(3.14, buffer);
      expect(buffer == "3.14");
      buffer.clear();
      glz::write_json(9.81, buffer);
      expect(buffer == "9.81");
      buffer.clear();
      glz::write_json(0.0, buffer);
      expect(buffer == "0");
      buffer.clear();
      glz::write_json(-0.0, buffer);
      expect(buffer == "-0");
   };

   "double read valid"_test = [] {
      double num{};
      glz::read_json(num, "3.14");
      expect(num == 3.14);
      glz::read_json(num, "9.81");
      expect(num == 9.81);
      glz::read_json(num, "0");
      expect(num == 0);
      glz::read_json(num, "-0");
      expect(num == -0);
   };

   "int write"_test = [] {
      std::string buffer{};
      glz::write_json(0, buffer);
      expect(buffer == "0");
      buffer.clear();
      glz::write_json(999, buffer);
      expect(buffer == "999");
      buffer.clear();
      glz::write_json(-6, buffer);
      expect(buffer == "-6");
      buffer.clear();
      glz::write_json(10000, buffer);
      expect(buffer == "10000");
   };

   "int read valid"_test = [] {
      int num{};
      glz::read_json(num, "-1");
      expect(num == -1);
      glz::read_json(num, "0");
      expect(num == 0);
      glz::read_json(num, "999");
      expect(num == 999);
      glz::read_json(num, "1e4");
      expect(num == 10000);
   };

   "bool write"_test = [] {
      std::string buffer{};
      glz::write_json(true, buffer);
      expect(buffer == "true");
      buffer.clear();
      glz::write_json(false, buffer);
      expect(buffer == "false");
   };

   "bool read valid"_test = [] {
      bool val{};
      glz::read_json(val, "true");
      expect(val == true);
      glz::read_json(val, "false");
      expect(val == false);
   };

   "string write"_test = [] {
      std::string buffer{};
      glz::write_json("fish", buffer);
      expect(buffer == "\"fish\"");
      buffer.clear();
      glz::write_json("as\"df\\ghjkl", buffer);
      expect(buffer == "\"as\\\"df\\\\ghjkl\"");
   };

   "bool read valid"_test = [] {
      std::string val{};
      glz::read_json(val, "\"fish\"");
      expect(val == "fish");
      glz::read_json(val, "\"as\\\"df\\\\ghjkl\"");
      expect(val == "as\"df\\ghjkl");
   };
}

void container_types() {
   using namespace boost::ut;
   "vector int roundtrip"_test = [] {
      std::vector<int> vec(100);
      for (auto& item : vec) item = rand();
      std::string buffer{};
      std::vector<int> vec2{};
      glz::write_json(vec, buffer);
      glz::read_json(vec2, buffer);
      expect(vec == vec2);
   };
   "vector double roundtrip"_test = [] {
      std::vector<double> vec(100);
      for (auto& item : vec) item = rand() / (1.0 + rand());
      std::string buffer{};
      std::vector<double> vec2{};
      glz::write_json(vec, buffer);
      glz::read_json(vec2, buffer);
      expect(vec == vec2);
   };
   "vector bool roundtrip"_test = [] {
      std::vector<bool> vec(100);
      for (auto&& item : vec) item = rand() / (1.0 + rand());
      std::string buffer{};
      std::vector<bool> vec2{};
      glz::write_json(vec, buffer);
      glz::read_json(vec2, buffer);
      expect(vec == vec2);
   };
   "deque roundtrip"_test = [] {
      std::vector<int> deq(100);
      for (auto& item : deq) item = rand();
      std::string buffer{};
      std::vector<int> deq2{};
      glz::write_json(deq, buffer);
      glz::read_json(deq2, buffer);
      expect(deq == deq2);
   };
   "list roundtrip"_test = [] {
      std::list<int> lis(100);
      for (auto& item : lis) item = rand();
      std::string buffer{};
      std::list<int> lis2{};
      glz::write_json(lis, buffer);
      glz::read_json(lis2, buffer);
      expect(lis == lis2);
   };
   "forward_list roundtrip"_test = [] {
      std::forward_list<int> lis(100);
      for (auto& item : lis) item = rand();
      std::string buffer{};
      std::forward_list<int> lis2{};
      glz::write_json(lis, buffer);
      glz::read_json(lis2, buffer);
      expect(lis == lis2);
   };
   "map string keys roundtrip"_test = [] {
      std::map<std::string, int> map;
      std::string str {"0123456789ABCDEFGHIJKLMNOPQRSTUVWXYZabcdefghijklmnopqrstuvwxyz"};
      std::mt19937 g{};
      for (auto i = 0; i < 20; ++i) {
         nano::ranges::shuffle(str, g);
         map[str] = rand();
      }
      std::string buffer{};
      std::map<std::string, int> map2{};
      glz::write_json(map, buffer);
      glz::read_json(map2, buffer);
      //expect(map == map2);
      for (auto& it : map) {
         expect(map2[it.first] == it.second);
      }
   };
   "map int keys roundtrip"_test = [] {
      std::map<int, int> map;
      for (auto i = 0; i < 20; ++i) {
         map[rand()] = rand();
      }
      std::string buffer{};
      std::map<int, int> map2{};
      glz::write_json(map, buffer);
      glz::read_json(map2, buffer);
      //expect(map == map2);
      for (auto& it : map) {
         expect(map2[it.first] == it.second);
      }
   };
   "unordered_map int keys roundtrip"_test = [] {
      std::unordered_map<int, int> map;
      for (auto i = 0; i < 20; ++i) {
         map[rand()] = rand();
      }
      std::string buffer{};
      std::unordered_map<int, int> map2{};
      glz::write_json(map, buffer);
      glz::read_json(map2, buffer);
      // expect(map == map2);
      for (auto& it : map) {
         expect(map2[it.first] == it.second);
      }
   };
   "tuple roundtrip"_test = [] {
      auto tuple = std::make_tuple(3, 2.7, std::string("curry"));
      decltype(tuple) tuple2{};
      std::string buffer{};
      glz::write_json(tuple, buffer);
      glz::read_json(tuple2, buffer);
      expect(tuple == tuple2);
   };
}

void nullable_types() {
   using namespace boost::ut;
   "optional"_test = [] {
      std::optional<int> oint{};
      std::string buffer{};
      glz::write_json(oint, buffer);
      expect(buffer == "null");

      glz::read_json(oint, "5");
      expect(bool(oint) && *oint == 5);
      buffer.clear();
      glz::write_json(oint, buffer);
      expect(buffer == "5");

      glz::read_json(oint, "null");
      expect(!bool(oint));
      buffer.clear();
      glz::write_json(oint, buffer);
      expect(buffer == "null");
   };
   "shared_ptr"_test = [] {
      std::shared_ptr<int> oint{};
      std::string buffer{};
      glz::write_json(oint, buffer);
      expect(buffer == "null");

      glz::read_json(oint, "5");
      expect(bool(oint) && *oint == 5);
      buffer.clear();
      glz::write_json(oint, buffer);
      expect(buffer == "5");

      glz::read_json(oint, "null");
      expect(!bool(oint));
      buffer.clear();
      glz::write_json(oint, buffer);
      expect(buffer == "null");
   };
   "unique_ptr"_test = [] {
      std::unique_ptr<int> oint{};
      std::string buffer{};
      glz::write_json(oint, buffer);
      expect(buffer == "null");

      glz::read_json(oint, "5");
      expect(bool(oint) && *oint == 5);
      buffer.clear();
      glz::write_json(oint, buffer);
      expect(buffer == "5");

      glz::read_json(oint, "null");
      expect(!bool(oint));
      buffer.clear();
      glz::write_json(oint, buffer);
      expect(buffer == "null");
   };
}

void user_types() {
   using namespace boost::ut;

   "user array"_test = [] {
      V3 v3{9.1, 7.2, 1.9};
      std::string buffer{};
      glz::write_json(v3, buffer);
      expect(buffer == "[9.1,7.2,1.9]");

      glz::read_json(v3, "[42.1,99.2,55.3]");
      expect(v3.x == 42.1 && v3.y == 99.2 && v3.z == 55.3);
   };

   "simple user obect"_test = [] {
      sub_thing obj{.a = 77.2, .b = "not a lizard"};
      std::string buffer{};
      glz::write_json(obj, buffer);
      expect(buffer == "{\"a\":77.2,\"b\":\"not a lizard\"}");

      glz::read_json(obj, "{\"a\":999,\"b\":\"a boat of goldfish\"}");
      expect(obj.a == 999.0 && obj.b == "a boat of goldfish");

      //Should skip invalid keys
      expect(nothrow([&] {
         //glaze::read_json(obj,"{/**/ \"b\":\"fox\", \"c\":7.7/**/, \"d\": {\"a\": \"}\"} //\n   /**/, \"a\":322}");
         glz::read_json(obj,
                          R"({/**/ "b":"fox", "c":7.7/**/, "d": {"a": "}"} //
   /**/, "a":322})");
      }));
      expect(obj.a == 322.0 && obj.b == "fox");
   };

   "complex user obect"_test = [] {
      Thing obj{};
      std::string buffer{};
      glz::write_json(obj, buffer);
      expect(buffer == R"({"thing":{"a":3.14,"b":"stuff"},"thing2array":[{"a":3.14,"b":"stuff","c":999.342494903,"d":1e-12,"e":203082348402.1,"f":89.089,"g":12380.00000013,"h":1000000.000001}],"vec3":[3.14,2.7,6.5],"list":[6,7,8,2],"deque":[9,6.7,3.1],"vector":[[9,6.7,3.1],[3.14,2.7,6.5]],"i":8,"d":2,"b":false,"c":"W","vb":[true,false,false,true,true,true,true],"sptr":{"a":3.14,"b":"stuff"},"optional":null,"array":["as\"df\\ghjkl","pie","42","foo"],"map":{"a":4,"b":12,"f":7},"mapi":{"2":9.63,"5":3.14,"7":7.42},"thing_ptr":{"a":3.14,"b":"stuff"}})");
      expect(nothrow([&] { glz::read_json(obj, buffer); }));

      buffer.clear();
      glz::write_jsonc(obj, buffer);
      expect(buffer == R"({"thing":{"a":3.14/*Test comment 1*/,"b":"stuff"/*Test comment 2*/},"thing2array":[{"a":3.14/*Test comment 1*/,"b":"stuff"/*Test comment 2*/,"c":999.342494903,"d":1e-12,"e":203082348402.1,"f":89.089,"g":12380.00000013,"h":1000000.000001}],"vec3":[3.14,2.7,6.5],"list":[6,7,8,2],"deque":[9,6.7,3.1],"vector":[[9,6.7,3.1],[3.14,2.7,6.5]],"i":8,"d":2/*double is the best type*/,"b":false,"c":"W","vb":[true,false,false,true,true,true,true],"sptr":{"a":3.14/*Test comment 1*/,"b":"stuff"/*Test comment 2*/},"optional":null,"array":["as\"df\\ghjkl","pie","42","foo"],"map":{"a":4,"b":12,"f":7},"mapi":{"2":9.63,"5":3.14,"7":7.42},"thing_ptr":{"a":3.14/*Test comment 1*/,"b":"stuff"/*Test comment 2*/}})");
      expect(nothrow([&] { glz::read_json(obj, buffer); }));
   };
}

void json_pointer() {
   using namespace boost::ut;

   "seek"_test = [] {
      Thing thing{};
      std::any a{};
      glz::seek([&](auto&& val) { a = val; }, thing, "/thing_ptr/a");
      expect(a.has_value() && a.type() == typeid(double) &&
             std::any_cast<double>(a) == thing.thing_ptr->a);
   };

   "get"_test = [] {
      Thing thing{};
      expect(thing.thing.a == glz::get<double>(thing, "/thing_ptr/a"));
      expect(&thing.map["f"] == glz::get_if<int>(thing, "/map/f"));
      expect(&thing.vector == glz::get_if<std::vector<V3>>(thing, "/vector"));
      expect(&thing.vector[1] == glz::get_if<V3>(thing, "/vector/1"));
      expect(thing.vector[1].x == glz::get<double>(thing, "/vector/1/0"));
      expect(thing.thing_ptr == glz::get<sub_thing*>(thing, "/thing_ptr"));

      //Invalid lookup
      expect(throws([&] { glz::get<char>(thing, "/thing_ptr/a"); }));
      expect(nothrow([&] { glz::get_if<char>(thing, "/thing_ptr/a"); }));
      expect(throws([&] { glz::get<double>(thing, "/thing_ptr/c"); }));
      expect(nothrow([&] { glz::get_if<double>(thing, "/thing_ptr/c"); }));
   };

   "set"_test = [] {
      Thing thing{};
      glz::set(thing, "/thing_ptr/a", 42.0);
      glz::set(thing, "/thing_ptr/b", "Value was set.");
      expect(thing.thing_ptr->a == 42.0);
      expect(thing.thing_ptr->b == "Value was set.");
   };

   "set tuple"_test = [] {
      auto tuple = std::make_tuple(3, 2.7, std::string("curry"));
      glz::set(tuple, "/0", 5);
      glz::set(tuple, "/1", 42.0);
      glz::set(tuple, "/2", "fish");
      expect(std::get<0>(tuple) == 5.0);
      expect(std::get<1>(tuple) == 42.0);
      expect(std::get<2>(tuple) == "fish");
   };

   "overwrite"_test = [] {
      Thing thing{};
      glz::write_from(thing, "/vec3", "[7.6, 1292.1, 0.333]");
      expect(thing.vec3.x == 7.6 && thing.vec3.y == 1292.1 &&
             thing.vec3.z == 0.333);

      glz::write_from(thing, "/vec3/2", "999.9");
      expect(thing.vec3.z == 999.9);
   };
}

void early_end()
{
   using namespace boost::ut;

   "early_end"_test = [] {
      Thing obj{};
      std::string buffer_data =
         R"({"thing":{"a":3.14/*Test comment 1*/,"b":"stuff"/*Test comment 2*/},"thing2array":[{"a":3.14/*Test comment 1*/,"b":"stuff"/*Test comment 2*/,"c":999.342494903,"d":1e-12,"e":203082348402.1,"f":89.089,"g":12380.00000013,"h":1000000.000001}],"vec3":[3.14,2.7,6.5],"list":[6,7,8,2],"deque":[9,6.7,3.1],"vector":[[9,6.7,3.1],[3.14,2.7,6.5]],"i":8,"d":2/*double is the best type*/,"b":false,"c":"W","vb":[true,false,false,true,true,true,true],"sptr":{"a":3.14/*Test comment 1*/,"b":"stuff"/*Test comment 2*/},"optional":null,"array":["as\"df\\ghjkl","pie","42","foo"],"map":{"a":4,"b":12,"f":7},"mapi":{"2":9.63,"5":3.14,"7":7.42},"thing_ptr":{"a":3.14/*Test comment 1*/,"b":"stuff"/*Test comment 2*/}})";
      std::string_view buffer = buffer_data;
      while (buffer.size() > 0)
      {
         buffer = buffer.substr(0, buffer.size() - 1);
         // This is mainly to check if all our end checks are in place. In debug mode it should check if we try to read past the end and abort.
         expect(throws([&] { glz::read_json(obj, buffer); }));
      }
   };
}

void bench()
{
   using namespace boost::ut;
   "bench"_test = [] {
      std::cout << "\nPerformance regresion test: \n";
#ifdef NDEBUG
      size_t repeat = 100000;
#else
      size_t repeat = 1000;
#endif
      Thing thing{};

      std::string buffer;
      glz::write_json(thing, buffer);

      auto tstart = std::chrono::high_resolution_clock::now();
      for (size_t i{}; i < repeat; ++i) {
         buffer.clear();
         glz::write_json(thing, buffer);
      }
      auto tend = std::chrono::high_resolution_clock::now();
      auto duration = std::chrono::duration_cast<std::chrono::duration<double>>(
                         tend - tstart)
                         .count();
      auto mbytes_per_sec = repeat * buffer.size() / (duration * 1048576);
      std::cout << "to_json: " << duration << " s, " << mbytes_per_sec
                << " MB/s"
                << "\n";

      tstart = std::chrono::high_resolution_clock::now();
      for (size_t i{}; i < repeat; ++i) {
         glz::read_json(thing, buffer);
      }
      tend = std::chrono::high_resolution_clock::now();
      duration = std::chrono::duration_cast<std::chrono::duration<double>>(
                    tend - tstart)
                    .count();
      mbytes_per_sec = repeat * buffer.size() / (duration * 1048576);
      std::cout << "from_json: " << duration << " s, " << mbytes_per_sec
                     << " MB/s" << "\n";

      tstart = std::chrono::high_resolution_clock::now();
      for (size_t i{}; i < repeat; ++i) {
         glz::get<std::string>(thing, "/thing_ptr/b");
      }
      tend = std::chrono::high_resolution_clock::now();
      duration = std::chrono::duration_cast<std::chrono::duration<double>>(
                    tend - tstart)
                    .count();
      std::cout << "get: " << duration << " s, " << (repeat / duration)
                << " gets/s"
                << "\n\n";
   };
}

struct v3
{
   double x{}, y{}, z{};
};

struct oob
{
   v3 v{};
   int n{};
};

template <>
struct glz::meta<v3>
{
   static constexpr auto value = array(&v3::x, &v3::y, &v3::z);
};

static_assert(glz::is_specialization_v<std::decay_t<decltype(glz::meta<v3>::value)>, glz::detail::Array>, "");

template <>
struct glz::meta<oob>
{
  static constexpr auto value = object("v", &oob::v, "n", &oob::n);
};

void read_tests() {
   using namespace boost::ut;
   
   "cout"_test = [] {
      std::stringstream ss{};
      ss << "3958713";
      int i{};
      glz::read_json(i, ss);
      expect(i == 3958713);
   };
   
   "Read floating point types"_test = [] {
      {
         std::string s = "0.96875";
         float f{};
         glz::read_json(f, s);
         expect(f == 0.96875f);
      }
      {
         std::string s = "0.96875";
         double f{};
         glz::read_json(f, s);
         expect(f == 0.96875);
      }
      {
         std::string str = "0.96875";
         std::deque<char> s(str.begin(), str.end());
         double f{};
         glz::read_json(f, s);
         expect(f == 0.96875);
      }
      {
         // TODO: Maybe support long doubles at some point
         //std::string s = "0.96875";
         //long double f{};
         //glaze::read_json(f, s);
         //expect(f == 0.96875L);
      }
   };

   "Read integral types"_test = [] {
      {
         std::string s = "true";
         bool v;
         glz::read_json(v, s);
         expect(v);
      }
//*   // TODO add escaped char support for unicode
      /*{
         const auto a_num = static_cast<int>('15\u00f8C');
         std::string s = std::to_string(a_num);
         char v{};
         glaze::read_json(v, s);
         expect(v == a_num);
      }
      {
         const auto a_num = static_cast<int>('15\u00f8C');
         std::string s = std::to_string(a_num);
         wchar_t v{};
         glaze::read_json(v, s);
         expect(v == a_num);
      }*/
      {
         std::string s = "1";
         short v;
         glz::read_json(v, s);
         expect(v == 1);
      }
      {
         std::string s = "1";
         int v;
         glz::read_json(v, s);
         expect(v == 1);
      }
      {
         std::string s = "1";
         long v;
         glz::read_json(v, s);
         expect(v == 1);
      }
      {
         std::string s = "1";
         long long v;
         glz::read_json(v, s);
         expect(v == 1);
      }
      {
         std::string s = "1";
         unsigned short v;
         glz::read_json(v, s);
         expect(v == 1);
      }
      {
         std::string s = "1";
         unsigned int v;
         glz::read_json(v, s);
         expect(v == 1);
      }
      {
         std::string s = "1";
         unsigned long v;
         glz::read_json(v, s);
         expect(v == 1);
      }
      {
         std::string s = "1";
         unsigned long long v;
         glz::read_json(v, s);
         expect(v == 1);
      }
   };

   "multiple int from double text"_test = [] {
      std::vector<int> v;
      std::string buffer = "[1.66, 3.24, 5.555]";
      expect(nothrow([&] { glz::read_json(v, buffer); }));
      expect(v.size() == 3);
      expect(v[0] == 1);
      expect(v[1] == 3);
      expect(v[2] == 5);
   };

   "comments"_test = [] {
      {
         std::string b = "1/*a comment*/00";
         int a{};
         glz::read_json(a, b);
//*      fails test
         //expect(a == 100);
      }
      {
         std::string b = R"([100, // a comment
20])";
         std::vector<int> a{};
         glz::read_json(a, b);
         expect(a[0] == 100);
         expect(a[1] == 20);
      }
   };

   "Failed character read"_test = [] {
      std::string err;
      {
         char b;
         expect(throws([&] { glz::read_json(b, err); }));
      }
   };

   "Read array type"_test = [] {
      std::string in = "    [ 3.25 , 1.125 , 3.0625 ]   ";
      v3 v{};
      glz::read_json(v, in);

      expect(v.x == 3.25);
      expect(v.y == 1.125);
      expect(v.z == 3.0625);
   };

   "Read partial array type"_test = [] {
      {
         std::string in = "    [ 3.25 , null , 3.125 ]   ";
         v3 v{};

         expect(throws([&] { glz::read_json(v, in); }));
      }
 //*  // missing charictar bug?
      {
         std::string in = "    [ 3.25 , 3.125 ]   ";
         [[maybe_unused]] v3 v{};
         //glaze::read_json(v, in);

         //expect(v.x == 3.25);
         //expect(v.y == 3.125);
         //expect(v.z == 0.0);
      }
   };

   "Read object type"_test = [] {
      std::string in =
         R"(    { "v" :  [ 3.25 , 1.125 , 3.0625 ]   , "n" : 5 } )";
      oob oob{};
      glz::read_json(oob, in);

      expect(oob.v.x == 3.25);
      expect(oob.v.y == 1.125);
      expect(oob.v.z == 3.0625);
      expect(oob.n == 5);
   };

   "Read partial object type"_test = [] {
      std::string in =
         R"(    { "v" :  [ 3.25 , null , 3.0625 ]   , "n" : null } )";
      oob oob{};

      expect(throws([&] { glz::read_json(oob, in); }));
   };

   "Reversed object"_test = [] {
      std::string in =
         R"(    {  "n" : 5   ,  "v" :  [ 3.25 , 1.125 , 3.0625 ] } )";
      oob oob{};
      glz::read_json(oob, in);

      expect(oob.v.x == 3.25);
      expect(oob.v.y == 1.125);
      expect(oob.v.z == 3.0625);
      expect(oob.n == 5);
   };

   "Read list"_test = [] {
      std::string in = "[1, 2, 3, 4]";
      std::list<int> l, lr{1, 2, 3, 4};
      glz::read_json(l, in);

      expect(l == lr);
   };

   "Read forward list"_test = [] {
      std::string in = "[1, 2, 3, 4]";
      std::forward_list<int> l, lr{1, 2, 3, 4};
      glz::read_json(l, in);

      expect(l == lr);
   };

   "Read deque"_test = [] {
      {
         std::string in = "[1, 2, 3, 4]";
         std::deque<int> l, lr{1, 2, 3, 4};
         glz::read_json(l, in);

         expect(l == lr);
      }
      {
         std::string in = "[1, 2, 3, 4]";
         std::deque<int> l{8, 9}, lr{1, 2, 3, 4};
         glz::read_json(l, in);

         expect(l == lr);
      }
   };

   "Read into returned data"_test = [] {
      const std::string s = "[1, 2, 3, 4, 5, 6]";
      const std::vector<int> v{1, 2, 3, 4, 5, 6};
      std::vector<int> vr;
      glz::read_json(vr, s);
      expect(vr == v);
   };

   "Read array"_test = [] {
      {
         std::string in = R"(    [1, 5, 232, 75, 123, 54, 89] )";
         std::array<int, 7> v1{}, v2{99}, v3{99, 99, 99, 99, 99},
            vr{1, 5, 232, 75, 123, 54, 89};
         glz::read_json(v1, in);
         glz::read_json(v2, in);
         glz::read_json(v3, in);
         expect(v1 == vr);
         expect(v2 == vr);
         expect(v3 == vr);
      }
   };

   "Read vector"_test = [] {
      {
         std::string in = R"(    [1, 5, 232, 75, 123, 54, 89] )";
         std::vector<int> v, vr{1, 5, 232, 75, 123, 54, 89};
         glz::read_json(v, in);

         expect(v == vr);
      }
      {
         std::string in = R"([true, false, true, false])";
         std::vector<bool> v, vr{true, false, true, false};
         glz::read_json(v, in);

         expect(v == vr);
      }
      {
         std::string in = R"(    [1, 5, 232, 75, 123, 54, 89] )";
         std::vector<int> v{1, 2, 3, 4}, vr{1, 5, 232, 75, 123, 54, 89};
         glz::read_json(v, in);

         expect(v == vr);
      }
      {
         std::string in = R"(    [1, 5, 232, 75, 123, 54, 89] )";
         std::vector<int> v{1, 2, 3, 4, 5, 6, 7, 8, 9, 10},
            vr{1, 5, 232, 75, 123, 54, 89};
         glz::read_json(v, in);

         expect(v == vr);
      }
   };

   "Read partial vector"_test = [] {
      std::string in = R"(    [1, 5, 232, 75, null, 54, 89] )";
      std::vector<int> v, vr{1, 5, 232, 75, 0, 54, 89};
      
      expect(throws([&] { glz::read_json(v, in); }));
   };

//*  ISSUE UT cannot run this test
   "Read map"_test = [] {
      {
         std::string in = R"(   { "as" : 1, "so" : 2, "make" : 3 } )";
         std::map<std::string, int> v, vr{{"as", 1}, {"so", 2}, {"make", 3}};
         glz::read_json(v, in);

         //expect(v == vr);
      }
      {
         std::string in = R"(   { "as" : 1, "so" : 2, "make" : 3 } )";
         std::map<std::string, int> v{{"as", -1}, {"make", 10000}},
            vr{{"as", 1}, {"so", 2}, {"make", 3}};
         glz::read_json(v, in);

         //expect(v == vr);
      }
   };
   
   "Read partial map"_test = [] {
      std::string in = R"(   { "as" : 1, "so" : null, "make" : 3 } )";
      std::map<std::string, int> v, vr{{"as", 1}, {"so", 0}, {"make", 3}};

      expect(throws([&] { glz::read_json(v, in); }));
   };

   "Read boolean"_test = [] {
      {
         std::string in = R"(true)";
         bool res{};
         glz::read_json(res, in);

         expect(res == true);
      }
      {
         std::string in = R"(false)";
         bool res{true};
         glz::read_json(res, in);

         expect(res == false);
      }
      {
         std::string in = R"(null)";
         bool res{false};
         
         expect(throws([&] {glz::read_json(res, in); }));
      }
   };

   "Read integer"_test = [] {
      {
         std::string in = R"(-1224125asdasf)";
         int res{};
         glz::read_json(res, in);

         expect(res == -1224125);
      }
      {
         std::string in = R"(null)";
         int res{};
         
         expect(throws([&] { glz::read_json(res, in); }));
      }
   };

   "Read double"_test = [] {
      {
         std::string in = R"(0.072265625flkka)";
         double res{};
         glz::read_json(res, in);
         expect(res == 0.072265625);
      }
      {
         std::string in = R"(1e5das)";
         double res{};
         glz::read_json(res, in);
         expect(res == 1e5);
      }
      {
         std::string in = R"(-0)";
         double res{};
         glz::read_json(res, in);
         expect(res == -0.0);
      }
      {
         std::string in = R"(0e5)";
         double res{};
         glz::read_json(res, in);
         expect(res == 0.0);
      }
      {
         std::string in = R"(0)";
         double res{};
         glz::read_json(res, in);
         expect(res == 0.0);
      }
      {
         std::string in = R"(11)";
         double res{};
         glz::read_json(res, in);
         expect(res == 11.0);
      }
      {
         std::string in = R"(0a)";
         double res{};
         glz::read_json(res, in);
         expect(res == 0.0);
      }
      {
         std::string in = R"(11.0)";
         double res{};
         glz::read_json(res, in);
         expect(res == 11.0);
      }
      {
         std::string in = R"(11e5)";
         double res{};
         glz::read_json(res, in);
         expect(res == 11.0e5);
      }
      {
         std::string in = R"(null)";
         double res{};
         
         expect(throws([&] {glz::read_json(res, in); }));
      }
      {
         std::string res = R"(success)";
         double d;
         expect(throws([&] {glz::read_json(d, res); }));
      }
      {
         std::string res = R"(-success)";
         double d;
         expect(throws([&] {glz::read_json(d, res); }));
      }
      {
         std::string res = R"(1.a)";
         double d;
         
         expect(nothrow([&] {glz::read_json(d, res); }));
      }
      {
         std::string res = R"()";
         double d;
         expect(throws([&] {glz::read_json(d, res); }));
      }
      {
         std::string res = R"(-)";
         double d;
         expect(throws([&] {glz::read_json(d, res); }));
      }
      {
         std::string res = R"(1.)";
         double d;

         expect(nothrow([&] { glz::read_json(d, res); }));
      }
      {
         std::string res = R"(1.0e)";
         double d;

         expect(nothrow([&] { glz::read_json(d, res); }));
      }
      {
         std::string res = R"(1.0e-)";
         double d;

         expect(nothrow([&] { glz::read_json(d, res); }));
      }
   };

   "Read string"_test = [] {
      std::string in =
         R"("asljl{}121231212441[]123::,,;,;,,::,Q~123\a13dqwdwqwq")";
      std::string res{};
      glz::read_json(res, in);
//*   function fails, does not recognize '\'
      //expect(res == "asljl{}121231212441[]123::,,;,;,,::,Q~123\\a13dqwdwqwq");
   };

   "Nested array"_test = [] {
      std::vector<v3> v;
      std::string buf =
         R"([[1.000000,0.000000,3.000000],[2.000000,0.000000,0.000000]])";

      glz::read_json(v, buf);
      expect(v[0].x == 1.0);
      expect(v[0].z == 3.0);
      expect(v[1].x == 2.0);
   };

   "Nested map"_test = [] {
      std::map<std::string, v3> m;
      std::string buf =
         R"({"1":[4.000000,0.000000,0.000000],"2":[5.000000,0.000000,0.000000]})";

      glz::read_json(m, buf);
      expect(m["1"].x == 4.0);
      expect(m["2"].x == 5.0);
   };

//*  Bellow doesn't initialize m.
//*  std::map<std::string, std::vector<double>> not allowed in c++20?
   /*"Nested map 2"_test = {
      std::map<std::string, std::vector<double>> m;
      std::string buf =
         R"({"1":[4.000000,0.000000,0.000000],"2":[5.000000,0.000000,0.000000,4.000000]})";

      glaze::read_json(m, buf);
      expect(m["1"][0] == 4.0);
      expect(m["2"][0] == 5.0);
      expect(m["2"][3] == 4.0);
   };*/

   "Integer keyed map"_test = [] {
      std::map<int, std::vector<double>> m;
      std::string buf =
         R"({"1":[4.000000,0.000000,0.000000],"2":[5.000000,0.000000,0.000000,4.000000]})";

      glz::read_json(m, buf);
      expect(m[1][0] == 4.0);
      expect(m[2][0] == 5.0);
      expect(m[2][3] == 4.0);
   };
//*  glaze does not support this type
   "Invalid integer keyed map"_test = [] {
      std::map<int, std::vector<double>> m;
      // Numeric keys are not valid json but there is no harm in supporting them
      // when reading
      std::string buf =
         R"({1:[4.000000,0.000000,0.000000],2:[5.000000,0.000000,0.000000,4.000000]})";

      //glaze::read_json(m, buf);
      //expect(m[1][0] == 4.0);
      //expect(m[2][0] == 5.0);
      //expect(m[2][3] == 4.0);
   };
}

using Geodetic = v3;

struct ThreeODetic
{
   Geodetic g1{};
   int x1;
};

struct NineODetic
{
   ThreeODetic t1{};
   Geodetic g1;
};

struct Named
{
   std::string name;
   NineODetic value;
};

template <>
struct glz::meta<ThreeODetic>
{
   using t = ThreeODetic;
   static constexpr auto value = array("geo", &t::g1, "int", &t::x1);
};

template <>
struct glz::meta<NineODetic>
{
   using n = NineODetic;
   static constexpr auto value = array(&n::t1, &n::g1);
};

template <>
struct glz::meta<Named>
{
   using n = Named;
   static constexpr auto glaze =
      glz::object("name", &n::name, "value", &n::value);
};

struct EmptyArray
{};

template <>
struct glz::meta<EmptyArray>
{
   static constexpr auto value = array();
};

struct EmptyObject
{};

//* Empty object not allowed
template <>
struct glz::meta<EmptyObject>
{
   static constexpr auto value = object();
};

void write_tests() {
   using namespace boost::ut;

   "Write floating point types"_test = [] {
      {
         std::string s;
         float f{0.96875f};
         glz::write_json(f, s);
         expect(s == "0.96875");
      }
      {
         std::string s;
         double f{0.96875};
         glz::write_json(f, s);
         expect(s == "0.96875");
      }
      {
         std::string s;
         long double f{0.96875L};
         glz::write_json(f, s);
         expect(s == "0.96875");
      }
   };

   "Write integral types"_test = [] {
      {
         std::string s;
         bool v{1};
         glz::write_json(v, s);
         expect(s == "true");
      }
//* Two test below fail, unless changed to the following:
      {
         std::string s;
         char v{'a'};
         glz::write_json(v, s);
         //Is this what we want instead?
         expect(s == R"("a")");  // std::to_string(static_cast<int>('a')));
      }
      {
         std::string s;
         wchar_t v{'a'};
         glz::write_json(v, s); //This line gives warning about converting wchar to char, is that fine? Should we write a to_buffer template to handle type wchar?
         // Is the below what we actually expect?
         expect(s == R"("a")");  // std::to_string(static_cast<int>('a')));
      }
      {
         std::string s;
         short v{1};
         glz::write_json(v, s);
         expect(s == "1");
      }
      {
         std::string s;
         int v{1};
         glz::write_json(v, s);
         expect(s == "1");
      }
      {
         std::string s;
         long v{1};
         glz::write_json(v, s);
         expect(s == "1");
      }
      {
         std::string s;
         long long v{1};
         glz::write_json(v, s);
         expect(s == "1");
      }
      {
         std::string s;
         unsigned short v{1};
         glz::write_json(v, s);
         expect(s == "1");
      }
      {
         std::string s;
         unsigned int v{1};
         glz::write_json(v, s);
         expect(s == "1");
      }
      {
         std::string s;
         unsigned long v{1};
         glz::write_json(v, s);
         expect(s == "1");
      }
      {
         std::string s;
         unsigned long long v{1};
         glz::write_json(v, s);
         expect(s == "1");
      }
   };

//* write_json cannot handle type variant by itself, need to use std::get. Do we need to add variant support?
   "Write variant"_test = [] {
      std::variant<int, double, Geodetic> var;

      var = 1;
      auto i = std::get<0>(var);
      std::string ibuf;
      glz::write_json(i, ibuf);
      expect(ibuf == R"(1)");

      var = 2.2;
      auto d = std::get<1>(var);
      std::string dbuf;
      glz::write_json(d, dbuf);
      expect(dbuf == R"(2.2)");

      var = Geodetic{1.0, 2.0, 5.0};
      auto g = std::get<2>(var);
      std::string gbuf;
      glz::write_json(g, gbuf);
      expect(gbuf == R"([1,2,5])");
   };

   "Write empty array structure"_test = [] {
      EmptyArray e;
      std::string buf;
      glz::write_json(e, buf);
      expect(buf == R"([])");
   };

//* Empty object not allowed
   "Write empty object structure"_test = [] {
      EmptyObject e;
      std::string buf;
      glz::write_json(e, buf);
      //expect(buf == R"({})");
   };

   "Write c-string"_test = [] {
      std::string s = "aasdf";
      char *c = s.data();
      std::string buf;
      glz::write_json(c, buf);
      expect(buf == R"("aasdf")");
   };

   "Write constant double"_test = [] {
      const double d = 6.125;
      std::string buf;
      glz::write_json(d, buf);
      expect(buf == R"(6.125)");
   };

   "Write constant bool"_test = [] {
      const bool b = true;
      ;
      std::string buf;
      glz::write_json(b, buf);
      expect(buf == R"(true)");
   };

   "Write constant int"_test = [] {
      const int i = 505;
      std::string buf;
      glz::write_json(i, buf);
      expect(buf == R"(505)");
   };

   "Write vector"_test = [] {
      {
         std::vector<double> v{1.1, 2.2, 3.3, 4.4};
         std::string s;
         glz::write_json(v, s);

         expect(s == "[1.1,2.2,3.3,4.4]");
      }
      {
         std::vector<bool> v{true, false, true, false};
         std::string s;
         glz::write_json(v, s);

         expect(s == "[true,false,true,false]");
      }
   };

   "Write list"_test = [] {
      std::string in, inr = "[1,2,3,4]";
      std::list<int> l{1, 2, 3, 4};
      glz::write_json(l, in);

      expect(in == inr);
   };

   "Write forward list"_test = [] {
      std::string in, inr = "[1,2,3,4]";
      std::forward_list<int> l{1, 2, 3, 4};
      glz::write_json(l, in);

      expect(in == inr);
   };

   "Write deque"_test = [] {
      std::string in, inr = "[1,2,3,4]";
      std::deque<int> l{1, 2, 3, 4};
      glz::write_json(l, in);

      expect(in == inr);
   };

   "Write array"_test = [] {
      std::array<double, 4> v{1.1, 2.2, 3.3, 4.4};
      std::string s;
      glz::write_json(v, s);

      expect(s == "[1.1,2.2,3.3,4.4]");
   };

   "Write map"_test = [] {
      std::map<std::string, double> m{{"a", 2.2}, {"b", 11.111}, {"c", 211.2}};
      std::string s;
      glz::write_json(m, s);

      expect(s == R"({"a":2.2,"b":11.111,"c":211.2})");
   };

   "Write integer map"_test = [] {
      std::map<int, double> m{{3, 2.2}, {5, 211.2}, {7, 11.111}};
      std::string s;
      glz::write_json(m, s);

      expect(s == R"({"3":2.2,"5":211.2,"7":11.111})");
   };

//* Gives 23 errors. Errors come from an MSVC include file "utility": it claims that the base class is undifined.
   "Write object"_test = [] {
      Named n{"Hello, world!", {{{21, 15, 13}, 0}, {0}}};

      std::string s;
      s.reserve(1000);
      [[maybe_unused]] auto i = std::back_inserter(s);
      //glaze::write_json(n, s);

      //expect(
         //s ==
         //R"({"name":"Hello, world!","value":[{"geo":[21,15,13],"int":0},[0,0,0]]})");
   };

   "Write boolean"_test = [] {
      {
         bool b = true;
         std::string s;
         glz::write_json(b, s);

         expect(s == R"(true)");
      }
      {
         bool b = false;
         std::string s;
         glz::write_json(b, s);

         expect(s == R"(false)");
      }
   };

   "Hello World"_test = [] {
      std::unordered_map<std::string, std::string> m;
      m["Hello"] = "World";
      std::string buf;
      glz::write_json(m, buf);

      expect(buf == R"({"Hello":"World"})");
   };

   "Number"_test = [] {
      std::unordered_map<std::string, double> x;
      x["number"] = 5.55;

      std::string jx;
      glz::write_json(x, jx);

      expect(jx == R"({"number":5.55})");
   };

   "Nested array"_test = [] {
      std::vector<Geodetic> v(2);
      std::string buf;

      glz::write_json(v, buf);
      expect(buf == R"([[0,0,0],[0,0,0]])");
   };

   "Nested map"_test = [] {
      std::map<std::string, Geodetic> m;
      m["1"];
      m["2"];
      std::string buf;

      glz::write_json(m, buf);
      expect(buf == R"({"1":[0,0,0],"2":[0,0,0]})");
   };

   "Nested map 2"_test = [] {
      std::map<std::string, std::vector<double>> m;
      m["1"] = {4.0, 0.0, 0.0};
      m["2"] = {5.0, 0.0, 0.0, 4.0};
      std::string buf;

      glz::write_json(m, buf);
      expect(buf == R"({"1":[4,0,0],"2":[5,0,0,4]})");
   };
}

suite error_outputs = [] {
   "invalid character"_test = [] {
      try
      {
         std::string s = R"({"Hello":"World"x, "color": "red"})";
         std::map<std::string, std::string> m;
         glz::read_json(m, s);
      }
      catch (const std::exception& e) {
         expect(std::string(e.what()) ==
                "1:17: Expected:,\n   {\"Hello\":\"World\"x, \"color\": \"red\"}\n                   ^\n");
      }
   };
};

#include "glaze/json/study.hpp"

struct study_obj
{
   size_t x{};
   double y{};
};

template <>
struct glz::meta<study_obj>
{
   using T = study_obj;
   static constexpr auto value = object("x", &T::x, "y", &T::y);
};

void study_tests()
{
   "study"_test = [] {
      glz::study::design design;
      design.params = { { "/x", "linspace", { "0", "1", "10" } } };
      
      glz::study::full_factorial generator{ study_obj{}, design };
      
      std::vector<size_t> results;
      std::mutex mtx{};
      glz::study::run_study(generator, [&](const auto& point, [[maybe_unused]] const auto job_num){
         std::unique_lock lock{mtx};
         results.emplace_back(point.x);
      });
      
      std::sort(results.begin(), results.end());
      
      expect(results[0] == 0);
      expect(results[10] == 10);
   };
}

suite progress_bar_tests = [] {

    "progress bar 30%"_test = [] {
       glz::progress_bar bar{.width = 12, .completed = 3, .total = 10, .time_taken = 30.0};
       expect(bar.string() == "[===-------] 30% | ETA: 1m 10s | 3/10");
    };
   
   "progress bar 100%"_test = [] {
      glz::progress_bar bar{.width = 12, .completed = 10, .total = 10, .time_taken = 30.0};
      expect(bar.string() == "[==========] 100% | ETA: 0m 0s | 10/10");
   };
};

struct local_meta
{
   double x{};
   int y{};
   
   struct glaze
   {
      using T = local_meta;
      static constexpr auto value = glz::object("x", &T::x, "A comment for x", //
                                                  "y", &T::y, "A comment for y");
   };
};

static_assert(glz::detail::glaze_t<local_meta>);
static_assert(glz::detail::glaze_object_t<local_meta>);
static_assert(glz::detail::local_meta_t<local_meta>);

suite local_meta_tests = [] {
   "local_meta"_test = [] {
      std::string out;
      local_meta m{};
      glz::write_json(m, out);
   };
};

int main()
{
   using namespace boost::ut;
   // TODO:
   // *Way more invalid input tests.
   // *Valid but with combinations of comments and whitespace to validate that code is working correctly.
   // *More complex string and json pointer tests.
   // *Stream tests.
   // *Test other buffer types.
   // *More tests in general.

   basic_types();
   container_types();
   nullable_types();
   user_types();
   json_pointer();
   early_end(); 
   bench();
   read_tests();
   write_tests();
   study_tests();
}<|MERGE_RESOLUTION|>--- conflicted
+++ resolved
@@ -32,13 +32,8 @@
 template <>
 struct glz::meta<my_struct> {
    using T = my_struct;
-<<<<<<< HEAD
-   static constexpr auto glaze = object(
+   static constexpr auto value = object(
       "i", [](auto&& v) { return v.i; },  //
-=======
-   static constexpr auto value = object(
-      "i", &T::i, //
->>>>>>> dcbe6aae
       "d", &T::d, //
       "hello", &T::hello, //
       "arr", &T::arr //
@@ -1610,9 +1605,9 @@
    
    struct glaze
    {
-      using T = local_meta;
+   using T = local_meta;
       static constexpr auto value = glz::object("x", &T::x, "A comment for x", //
-                                                  "y", &T::y, "A comment for y");
+                                               "y", &T::y, "A comment for y");
    };
 };
 
