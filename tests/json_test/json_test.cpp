// Glaze Library
// For the license information refer to glaze.hpp

#include <chrono>
#include <iostream>
#include <random>
#include <any>
#include <forward_list>
#include <unordered_map>
#include <map>
#include <list>
#include <deque>

#include "glaze/core/macros.hpp"
#include "boost/ut.hpp"
#include "glaze/json/json_ptr.hpp"
#include "glaze/json/ptr.hpp"
#include "glaze/json/read.hpp"
#include "glaze/json/write.hpp"
#include "glaze/json/prettify.hpp"
#include "glaze/util/progress_bar.hpp"
#include "glaze/api/impl.hpp"
#include "glaze/record/recorder.hpp"

using namespace boost::ut;

struct my_struct
{
  int i = 287;
  double d = 3.14;
  std::string hello = "Hello World";
  std::array<uint64_t, 3> arr = { 1, 2, 3 };
};

template <>
struct glz::meta<my_struct> {
   static constexpr std::string_view name = "my_struct";
   using T = my_struct;
   static constexpr auto value = object(
      "i", [](auto&& v) { return v.i; },  //
      "d", &T::d, //
      "hello", &T::hello, //
      "arr", &T::arr //
   );
};

suite starter = [] {

    "example"_test = [] {
       my_struct s{};
       std::string buffer{};
       glz::write_json(s, buffer);
       expect(buffer == R"({"i":287,"d":3.14,"hello":"Hello World","arr":[1,2,3]})");
       expect(glz::prettify(buffer) == R"({
   "i": 287,
   "d": 3.14,
   "hello": "Hello World",
   "arr": [
      1,
      2,
      3
   ]
})");
    };
};

struct sub_thing
{
   double a{3.14};
   std::string b{"stuff"};
};

template <>
struct glz::meta<sub_thing> {
   static constexpr std::string_view name = "sub_thing";
   static constexpr auto value = object(
      "a", &sub_thing::a, "Test comment 1",  //
      "b", [](auto&& v) -> auto& { return v.b; }, "Test comment 2"  //
   );
};

struct sub_thing2
{
   double a{3.14};
   std::string b{"stuff"};
   double c{999.342494903};
   double d{0.000000000001};
   double e{203082348402.1};
   float f{89.089f};
   double g{12380.00000013};
   double h{1000000.000001};
};

template <>
struct glz::meta<sub_thing2> {
   using T = sub_thing2;
   static constexpr std::string_view name = "sub_thing2";
   static constexpr auto value = object(
      "a", &T::a, "Test comment 1",    //
      "b", &T::b, "Test comment 2",    //
      "c", &T::c,                      //
      "d", &T::d,                      //
      "e", &T::e,                      //
      "f", &T::f,                      //
      "g", &T::g,                      //
      "h", &T::h                       //
   );
};

struct V3
{
   double x{3.14};
   double y{2.7};
   double z{6.5};

   bool operator==(const V3& rhs) const
   {
      return (x == rhs.x) && (y == rhs.y) && (z == rhs.z);
   }
};

template <>
struct glz::meta<V3> {
   static constexpr std::string_view name = "V3";
   static constexpr auto value = array(&V3::x, &V3::y, &V3::z);
};

enum class Color {
   Red,
   Green,
   Blue
};

template <>
struct glz::meta<Color>
{
   static constexpr std::string_view name = "Color";
   using enum Color;
   static constexpr auto value = enumerate("Red", Red,      //
                                           "Green", Green,  //
                                           "Blue", Blue     //
   );
};

static_assert(glz::enum_name_v<Color::Red> == "Red");

struct var1_t
{
   double x{};
};

template <>
struct glz::meta<var1_t>
{
   using T = var1_t;
   static constexpr std::string_view name = "var1_t";
   static constexpr auto value = object("x", &T::x);
};

struct var2_t
{
   double y{};
};

template <>
struct glz::meta<var2_t>
{
   using T = var2_t;
   static constexpr std::string_view name = "var2_t";
   static constexpr auto value = object("y", &T::y);
};

struct Thing
{
   sub_thing thing{};
   std::array<sub_thing2, 1> thing2array{};
   V3 vec3{};
   std::list<int> list{6, 7, 8, 2};
   std::array<std::string, 4> array = {"as\"df\\ghjkl", "pie", "42", "foo"};
   std::vector<V3> vector = {{9.0, 6.7, 3.1}, {}};
   int i{8};
   double d{2};
   bool b{};
   char c{'W'};
   std::variant<var1_t, var2_t> v{};
   Color color{Color::Green};
   std::vector<bool> vb = {true, false, false, true, true, true, true};
   std::shared_ptr<sub_thing> sptr = std::make_shared<sub_thing>();
   std::optional<V3> optional{};
   std::deque<double> deque = {9.0, 6.7, 3.1};
   std::map<std::string, int> map = {{"a", 4}, {"f", 7}, {"b", 12}};
   std::map<int, double> mapi{{5, 3.14}, {7, 7.42}, {2, 9.63}};
   sub_thing* thing_ptr{};

   Thing() : thing_ptr(&thing) {};
};

template <>
struct glz::meta<Thing> {
   using T = Thing;
   static constexpr std::string_view name = "Thing";
   static constexpr auto value = object(
      "thing",       &T::thing,                                     //
      "thing2array", &T::thing2array,                               //
      "vec3",        &T::vec3,                                      //
      "list",        &T::list,                                      //
      "deque",       &T::deque,                                     //
      "vector",      [](auto&& v) -> auto& { return v.vector; },    //
      "i",           [](auto&& v) -> auto& { return v.i; },         //
      "d",           &T::d,           "double is the best type",    //
      "b",           &T::b,                                         //
      "c",           &T::c,                                         //
      "v",           &T::v,                                         //
      "color",       &T::color,                                     //
      "vb",          &T::vb,                                        //
      "sptr",        &T::sptr,                                      //
      "optional",    &T::optional,                                  //
      "array",       &T::array,                                     //
      "map",         &T::map,                                       //
      "mapi",        &T::mapi,                                      //
      "thing_ptr",   &T::thing_ptr                                  //
   );
};

struct Escaped
{
   int escaped_key{};
   std::string escaped_key2{ "hi" };
   std::string escape_chars{""};
};

template <>
struct glz::meta<Escaped> {
   static constexpr std::string_view name = "Escaped";
   using T = Escaped;
   static constexpr auto value = object(R"(escaped"key)", &T::escaped_key, //
                                        R"(escaped""key2)", &T::escaped_key2,
                                        R"(escape_chars)", &T::escape_chars);
};

suite escaping_tests = [] {
   "escaped_key"_test = [] {
      std::string out;
      Escaped obj{};
      glz::write_json(obj, out);
      
      expect(out == R"({"escaped\"key":0,"escaped\"\"key2":"hi","escape_chars":""})");
      
      std::string in = R"({"escaped\"key":5,"escaped\"\"key2":"bye"})";
      expect(glz::read_json(obj, in) == glz::error_code::none);
      expect(obj.escaped_key == 5);
      expect(obj.escaped_key2 == "bye");
   };

   "escaped_characters read"_test = [] {
      std::string in = R"({"escape_chars":"\b\f\n\r\t\u11FF"})";
      Escaped obj{};

      expect(glz::read_json(obj, in) == glz::error_code::none);

      expect(obj.escape_chars == "\b\f\n\r\tᇿ") << obj.escape_chars;
   };

   "escaped_char read"_test = [] {
      std::string in = R"("\b")";
      char c;
      expect(glz::read_json(c, in) == glz::error_code::none);
      expect(c == '\b');

      in = R"("\f")";
      expect(glz::read_json(c, in) == glz::error_code::none);
      expect(c == '\f');

      in = R"("\n")";
      expect(glz::read_json(c, in) == glz::error_code::none);
      expect(c == '\n');

      in = R"("\r")";
      expect(glz::read_json(c, in) == glz::error_code::none);
      expect(c == '\r');

      in = R"("\t")";
      expect(glz::read_json(c, in) == glz::error_code::none);
      expect(c == '\t');

      in = R"("\u11FF")";
      char32_t c32;
      expect(glz::read_json(c32, in) == glz::error_code::none);
      expect(static_cast<uint32_t>(c32) == 0x11FF);

      in = R"("\u732B")";
      char16_t c16;
      expect(glz::read_json(c16, in) == glz::error_code::none);
      char16_t uc = u'\u732b';
      expect(c16 == uc);
   };

   "escaped_characters write"_test = [] {
      std::string str = "\"\\\b\f\n\r\tᇿ";
      std::string buffer{};
      glz::write_json(str, buffer);
      expect(buffer == R"("\"\\\b\f\n\r\tᇿ")");
   };

   "escaped_char write"_test = [] {
      std::string out{};
      char c = '\b';
      glz::write_json(c, out);
      expect(out == R"("\b")");

      c = '\f';
      glz::write_json(c, out);
      expect(out == R"("\f")");

      c = '\n';
      glz::write_json(c, out);
      expect(out == R"("\n")");

      c = '\r';
      glz::write_json(c, out);
      expect(out == R"("\r")");

      c = '\t';
      glz::write_json(c, out);
      expect(out == R"("\t")");
   };
};

void basic_types() {
   using namespace boost::ut;

   "double write"_test = [] {
      std::string buffer{};
      glz::write_json(3.14, buffer);
      expect(buffer == "3.14") << buffer;
      buffer.clear();
      glz::write_json(9.81, buffer);
      expect(buffer == "9.81") << buffer;
      buffer.clear();
      glz::write_json(0.0, buffer);
      expect(buffer == "0") << buffer;
      buffer.clear();
      glz::write_json(-0.0, buffer);
      expect(buffer == "-0") << buffer;
   };

   "double read valid"_test = [] {
      double num{};
      expect(glz::read_json(num, "3.14") == glz::error_code::none);
      expect(num == 3.14);
      expect(glz::read_json(num, "9.81") == glz::error_code::none);
      expect(num == 9.81);
      expect(glz::read_json(num, "0") == glz::error_code::none);
      expect(num == 0);
      expect(glz::read_json(num, "-0") == glz::error_code::none);
      expect(num == -0);
   };

   "int write"_test = [] {
      std::string buffer{};
      glz::write_json(0, buffer);
      expect(buffer == "0");
      buffer.clear();
      glz::write_json(999, buffer);
      expect(buffer == "999");
      buffer.clear();
      glz::write_json(-6, buffer);
      expect(buffer == "-6");
      buffer.clear();
      glz::write_json(10000, buffer);
      expect(buffer == "10000");
   };

   "int read valid"_test = [] {
      int num{};
      expect(glz::read_json(num, "-1") == glz::error_code::none);
      expect(num == -1);
      expect(glz::read_json(num, "0") == glz::error_code::none);
      expect(num == 0);
      expect(glz::read_json(num, "999") == glz::error_code::none);
      expect(num == 999);
      expect(glz::read_json(num, "1e4") == glz::error_code::none);
      expect(num == 10000);
      uint64_t num64{};
      expect(glz::read_json(num64, "32948729483739289") == glz::error_code::none);
      expect(num64 == 32948729483739289);
   };

   "bool write"_test = [] {
      std::string buffer{};
      glz::write_json(true, buffer);
      expect(buffer == "true");
      buffer.clear();
      glz::write_json(false, buffer);
      expect(buffer == "false");
   };

   "bool read valid"_test = [] {
      bool val{};
      expect(glz::read_json(val, "true") == glz::error_code::none);
      expect(val == true);
      expect(glz::read_json(val, "false") == glz::error_code::none);
      expect(val == false);
   };
   
   "bool read invalid"_test = [] {
      bool val{};
      expect(glz::read_json(val, "tru") != glz::error_code::none);
      expect(glz::read_json(val, "alse") != glz::error_code::none);
   };

   "string write"_test = [] {
      std::string buffer{};
      glz::write_json("fish", buffer);
      expect(buffer == "\"fish\"");
      buffer.clear();
      glz::write_json("as\"df\\ghjkl", buffer);
      expect(buffer == "\"as\\\"df\\\\ghjkl\"");
   };

   "backslash testing"_test = [] {
      std::string val{};
      expect(glz::read_json(val, "\"fish\"") == glz::error_code::none);
      expect(val == "fish");
      expect(glz::read_json(val, "\"as\\\"df\\\\ghjkl\"") == glz::error_code::none);
      expect(val == "as\"df\\ghjkl");
   };
}

void container_types() {
   using namespace boost::ut;
   "vector int roundtrip"_test = [] {
      std::vector<int> vec(100);
      for (auto& item : vec) item = rand();
      std::string buffer{};
      std::vector<int> vec2{};
      glz::write_json(vec, buffer);
      expect(glz::read_json(vec2, buffer) == glz::error_code::none);
      expect(vec == vec2);
   };
   "vector uint64_t roundtrip"_test = [] {
      std::uniform_int_distribution<uint64_t> dist(std::numeric_limits<uint64_t>::min(),
                                                             std::numeric_limits<uint64_t>::max());
      std::mt19937 gen{};
      std::vector<uint64_t> vec(100);
      for (auto& item : vec) item = dist(gen);
      std::string buffer{};
      std::vector<uint64_t> vec2{};
      glz::write_json(vec, buffer);
      expect(glz::read_json(vec2, buffer) == glz::error_code::none);
      expect(vec == vec2);
   };
   "vector double roundtrip"_test = [] {
      std::vector<double> vec(100);
      for (auto& item : vec) item = rand() / (1.0 + rand());
      std::string buffer{};
      std::vector<double> vec2{};
      glz::write_json(vec, buffer);
      expect(glz::read_json(vec2, buffer) == glz::error_code::none);
      expect(vec == vec2);
   };
   "vector bool roundtrip"_test = [] {
      std::vector<bool> vec(100);
      for (auto&& item : vec) item = rand() / (1.0 + rand());
      std::string buffer{};
      std::vector<bool> vec2{};
      glz::write_json(vec, buffer);
      expect(glz::read_json(vec2, buffer) == glz::error_code::none);
      expect(vec == vec2);
   };
   "deque roundtrip"_test = [] {
      std::vector<int> deq(100);
      for (auto& item : deq) item = rand();
      std::string buffer{};
      std::vector<int> deq2{};
      glz::write_json(deq, buffer);
      expect(glz::read_json(deq2, buffer) == glz::error_code::none);
      expect(deq == deq2);
   };
   "list roundtrip"_test = [] {
      std::list<int> lis(100);
      for (auto& item : lis) item = rand();
      std::string buffer{};
      std::list<int> lis2{};
      glz::write_json(lis, buffer);
      expect(glz::read_json(lis2, buffer) == glz::error_code::none);
      expect(lis == lis2);
   };
   "forward_list roundtrip"_test = [] {
      std::forward_list<int> lis(100);
      for (auto& item : lis) item = rand();
      std::string buffer{};
      std::forward_list<int> lis2{};
      glz::write_json(lis, buffer);
      expect(glz::read_json(lis2, buffer) == glz::error_code::none);
      expect(lis == lis2);
   };
   "map string keys roundtrip"_test = [] {
      std::map<std::string, int> map;
      std::string str {"0123456789ABCDEFGHIJKLMNOPQRSTUVWXYZabcdefghijklmnopqrstuvwxyz"};
      std::mt19937 g{};
      for (auto i = 0; i < 20; ++i) {
         std::shuffle(str.begin(), str.end(), g);
         map[str] = rand();
      }
      std::string buffer{};
      std::map<std::string, int> map2{};
      glz::write_json(map, buffer);
      expect(glz::read_json(map2, buffer) == glz::error_code::none);
      //expect(map == map2);
      for (auto& it : map) {
         expect(map2[it.first] == it.second);
      }
   };
   "map int keys roundtrip"_test = [] {
      std::map<int, int> map;
      for (auto i = 0; i < 20; ++i) {
         map[rand()] = rand();
      }
      std::string buffer{};
      std::map<int, int> map2{};
      glz::write_json(map, buffer);
      expect(glz::read_json(map2, buffer) == glz::error_code::none);
      //expect(map == map2);
      for (auto& it : map) {
         expect(map2[it.first] == it.second);
      }
   };
   "unordered_map int keys roundtrip"_test = [] {
      std::unordered_map<int, int> map;
      for (auto i = 0; i < 20; ++i) {
         map[rand()] = rand();
      }
      std::string buffer{};
      std::unordered_map<int, int> map2{};
      glz::write_json(map, buffer);
      expect(glz::read_json(map2, buffer) == glz::error_code::none);
      // expect(map == map2);
      for (auto& it : map) {
         expect(map2[it.first] == it.second);
      }
   };
   "tuple roundtrip"_test = [] {
      auto tuple = std::make_tuple(3, 2.7, std::string("curry"));
      decltype(tuple) tuple2{};
      std::string buffer{};
      glz::write_json(tuple, buffer);
      expect(glz::read_json(tuple2, buffer) == glz::error_code::none);
      expect(tuple == tuple2);
   };
   "pair roundtrip"_test = [] {
      auto pair = std::make_pair(std::string("water"), 5.2);
      decltype(pair) pair2{};
      std::string buffer{};
      glz::write_json(pair, buffer);
      expect(glz::read_json(pair2, buffer) == glz::error_code::none);
      expect(pair == pair2);
   };
}

void nullable_types() {
   using namespace boost::ut;
   "optional"_test = [] {
      std::optional<int> oint{};
      std::string buffer{};
      glz::write_json(oint, buffer);
      expect(buffer == "null");

      expect(glz::read_json(oint, "5") == glz::error_code::none);
      expect(bool(oint) && *oint == 5);
      buffer.clear();
      glz::write_json(oint, buffer);
      expect(buffer == "5");

      expect(glz::read_json(oint, "null") == glz::error_code::none);
      expect(!bool(oint));
      buffer.clear();
      glz::write_json(oint, buffer);
      expect(buffer == "null");
   };
   "shared_ptr"_test = [] {
      std::shared_ptr<int> ptr{};
      std::string buffer{};
      glz::write_json(ptr, buffer);
      expect(buffer == "null");

      expect(glz::read_json(ptr, "5") == glz::error_code::none);
      expect(bool(ptr) && *ptr == 5);
      buffer.clear();
      glz::write_json(ptr, buffer);
      expect(buffer == "5");

      expect(glz::read_json(ptr, "null") == glz::error_code::none);
      expect(!bool(ptr));
      buffer.clear();
      glz::write_json(ptr, buffer);
      expect(buffer == "null");
   };
   "unique_ptr"_test = [] {
      std::unique_ptr<int> ptr{};
      std::string buffer{};
      glz::write_json(ptr, buffer);
      expect(buffer == "null");

      expect(glz::read_json(ptr, "5") == glz::error_code::none);
      expect(bool(ptr) && *ptr == 5);
      buffer.clear();
      glz::write_json(ptr, buffer);
      expect(buffer == "5");

      expect(glz::read_json(ptr, "null") == glz::error_code::none);
      expect(!bool(ptr));
      buffer.clear();
      glz::write_json(ptr, buffer);
      expect(buffer == "null");
   };
}

void enum_types()
{
   using namespace boost::ut;
   "enum"_test = [] {
      Color color = Color::Red;
      std::string buffer{};
      glz::write_json(color, buffer);
      expect(buffer == "\"Red\"");

      expect(glz::read_json(color, "\"Green\"") == glz::error_code::none);
      expect(color == Color::Green);
      buffer.clear();
      glz::write_json(color, buffer);
      expect(buffer == "\"Green\"");
   };
}

void user_types() {
   using namespace boost::ut;

   "user array"_test = [] {
      V3 v3{9.1, 7.2, 1.9};
      std::string buffer{};
      glz::write_json(v3, buffer);
      expect(buffer == "[9.1,7.2,1.9]");

      expect(glz::read_json(v3, "[42.1,99.2,55.3]") == glz::error_code::none);
      expect(v3.x == 42.1 && v3.y == 99.2 && v3.z == 55.3);
   };

   "simple user obect"_test = [] {
      sub_thing obj{.a = 77.2, .b = "not a lizard"};
      std::string buffer{};
      glz::write_json(obj, buffer);
      expect(buffer == "{\"a\":77.2,\"b\":\"not a lizard\"}");

      expect(glz::read_json(obj, "{\"a\":999,\"b\":\"a boat of goldfish\"}") == glz::error_code::none);
      expect(obj.a == 999.0 && obj.b == "a boat of goldfish");

      //Should skip invalid keys
      //glaze::read_json(obj,"{/**/ \"b\":\"fox\", \"c\":7.7/**/, \"d\": {\"a\": \"}\"} //\n   /**/, \"a\":322}");
      expect(glz::read<glz::opts{.error_on_unknown_keys = false}>(obj,
                       R"({/**/ "b":"fox", "c":7.7/**/, "d": {"a": "}"} //
/**/, "a":322})") == glz::error_code::none);
      
      //glaze::read_json(obj,"{/**/ \"b\":\"fox\", \"c\":7.7/**/, \"d\": {\"a\": \"}\"} //\n   /**/, \"a\":322}");
      auto ec = glz::read_json(obj,
                          R"({/**/ "b":"fox", "c":7.7/**/, "d": {"a": "}"} //
   /**/, "a":322})");
      expect(ec != glz::error_code::none);
      expect(obj.a == 322.0 && obj.b == "fox");
   };

   "complex user obect"_test = [] {
      Thing obj{};
      std::string buffer{};
      glz::write_json(obj, buffer);
      expect(buffer == R"({"thing":{"a":3.14,"b":"stuff"},"thing2array":[{"a":3.14,"b":"stuff","c":999.342494903,"d":1E-12,"e":203082348402.1,"f":89.089,"g":12380.00000013,"h":1000000.000001}],"vec3":[3.14,2.7,6.5],"list":[6,7,8,2],"deque":[9,6.7,3.1],"vector":[[9,6.7,3.1],[3.14,2.7,6.5]],"i":8,"d":2,"b":false,"c":"W","v":{"type":"var1_t","x":0},"color":"Green","vb":[true,false,false,true,true,true,true],"sptr":{"a":3.14,"b":"stuff"},"array":["as\"df\\ghjkl","pie","42","foo"],"map":{"a":4,"b":12,"f":7},"mapi":{"2":9.63,"5":3.14,"7":7.42},"thing_ptr":{"a":3.14,"b":"stuff"}})") << buffer;

      buffer.clear();
      glz::write<glz::opts{.skip_null_members=false}>(obj, buffer);
      expect(buffer == R"({"thing":{"a":3.14,"b":"stuff"},"thing2array":[{"a":3.14,"b":"stuff","c":999.342494903,"d":1E-12,"e":203082348402.1,"f":89.089,"g":12380.00000013,"h":1000000.000001}],"vec3":[3.14,2.7,6.5],"list":[6,7,8,2],"deque":[9,6.7,3.1],"vector":[[9,6.7,3.1],[3.14,2.7,6.5]],"i":8,"d":2,"b":false,"c":"W","v":{"type":"var1_t","x":0},"color":"Green","vb":[true,false,false,true,true,true,true],"sptr":{"a":3.14,"b":"stuff"},"optional":null,"array":["as\"df\\ghjkl","pie","42","foo"],"map":{"a":4,"b":12,"f":7},"mapi":{"2":9.63,"5":3.14,"7":7.42},"thing_ptr":{"a":3.14,"b":"stuff"}})") << buffer;

      expect(glz::read_json(obj, buffer) == glz::error_code::none);

      buffer.clear();
      glz::write_jsonc(obj, buffer);
      expect(buffer == R"({"thing":{"a":3.14/*Test comment 1*/,"b":"stuff"/*Test comment 2*/},"thing2array":[{"a":3.14/*Test comment 1*/,"b":"stuff"/*Test comment 2*/,"c":999.342494903,"d":1E-12,"e":203082348402.1,"f":89.089,"g":12380.00000013,"h":1000000.000001}],"vec3":[3.14,2.7,6.5],"list":[6,7,8,2],"deque":[9,6.7,3.1],"vector":[[9,6.7,3.1],[3.14,2.7,6.5]],"i":8,"d":2/*double is the best type*/,"b":false,"c":"W","v":{"type":"var1_t","x":0},"color":"Green","vb":[true,false,false,true,true,true,true],"sptr":{"a":3.14/*Test comment 1*/,"b":"stuff"/*Test comment 2*/},"array":["as\"df\\ghjkl","pie","42","foo"],"map":{"a":4,"b":12,"f":7},"mapi":{"2":9.63,"5":3.14,"7":7.42},"thing_ptr":{"a":3.14/*Test comment 1*/,"b":"stuff"/*Test comment 2*/}})") << buffer;
      expect(glz::read_json(obj, buffer) == glz::error_code::none);
   };

   "complex user obect prettify"_test = [] {
      Thing obj{};
      std::string buffer{};
      glz::write<glz::opts{.prettify = true}>(obj, buffer);
      std::string thing_pretty = R"({
   "thing": {
      "a": 3.14,
      "b": "stuff"
   },
   "thing2array": [
      {
         "a": 3.14,
         "b": "stuff",
         "c": 999.342494903,
         "d": 1E-12,
         "e": 203082348402.1,
         "f": 89.089,
         "g": 12380.00000013,
         "h": 1000000.000001
      }
   ],
   "vec3": [
      3.14,
      2.7,
      6.5
   ],
   "list": [
      6,
      7,
      8,
      2
   ],
   "deque": [
      9,
      6.7,
      3.1
   ],
   "vector": [
      [
         9,
         6.7,
         3.1
      ],
      [
         3.14,
         2.7,
         6.5
      ]
   ],
   "i": 8,
   "d": 2,
   "b": false,
   "c": "W",
   "v": {
      "type": "var1_t",
      "x": 0
   },
   "color": "Green",
   "vb": [
      true,
      false,
      false,
      true,
      true,
      true,
      true
   ],
   "sptr": {
      "a": 3.14,
      "b": "stuff"
   },
   "array": [
      "as\"df\\ghjkl",
      "pie",
      "42",
      "foo"
   ],
   "map": {
      "a": 4,
      "b": 12,
      "f": 7
   },
   "mapi": {
      "2": 9.63,
      "5": 3.14,
      "7": 7.42
   },
   "thing_ptr": {
      "a": 3.14,
      "b": "stuff"
   }
})";
      expect(thing_pretty == buffer);
   };

   "complex user obect roundtrip"_test = [] {
      std::string buffer{};

      Thing obj{};
      obj.thing.a = 5.7;
      obj.thing2array[0].a = 992;
      obj.vec3.x = 1.004;
      obj.list = {9, 3, 7, 4, 2};
      obj.array = {"life", "of", "pi", "!"};
      obj.vector = {{7, 7, 7}, {3, 6, 7}};
      obj.i = 4;
      obj.d = 0.9;
      obj.b = true;
      obj.c = 'L';
      obj.v = std::variant_alternative_t<1, decltype(obj.v)>{};
      obj.color = Color::Blue;
      obj.vb = {false, true, true, false, false, true, true};
      obj.sptr = nullptr;
      obj.optional = {1, 2, 3};
      obj.deque = {0.0, 2.2, 3.9};
      obj.map = {{"a", 7}, {"f", 3}, {"b", 4}};
      obj.mapi = {{5, 5.0}, {7, 7.1}, {2, 2.22222}};

      //glz::write_json(obj, buffer);
      glz::write<glz::opts{.skip_null_members = false}>(obj, buffer); //Sets sptr to null

      Thing obj2{};
      expect(glz::read_json(obj2, buffer) == glz::error_code::none);

      expect(obj2.thing.a == 5.7);
      expect(obj2.thing.a == 5.7);
      expect(obj2.thing2array[0].a == 992);
      expect(obj2.vec3.x == 1.004);
      expect(obj2.list == decltype(obj2.list){9, 3, 7, 4, 2});
      expect(obj2.array == decltype(obj2.array){"life", "of", "pi", "!"});
      expect(obj2.vector == decltype(obj2.vector){{7, 7, 7}, {3, 6, 7}});
      expect(obj2.i == 4);
      expect(obj2.d == 0.9);
      expect(obj2.b == true);
      expect(obj2.c == 'L');
      expect(obj2.v.index() == 1);
      expect(obj2.color == Color::Blue);
      expect(obj2.vb ==
             decltype(obj2.vb){false, true, true, false, false, true, true});
      expect(obj2.sptr == nullptr);
      expect(obj2.optional == std::make_optional<V3>(V3{1, 2, 3}));
      expect(obj2.deque == decltype(obj2.deque){0.0, 2.2, 3.9});
      expect(obj2.map == decltype(obj2.map){{"a", 7}, {"f", 3}, {"b", 4}});
      expect(obj2.mapi ==
             decltype(obj2.mapi){{5, 5.0}, {7, 7.1}, {2, 2.22222}});
   };

   "complex user obect member names"_test = [] {
      expect(
         glz::name_v<glz::detail::member_tuple_t<Thing>> == "glz::tuplet::tuple<sub_thing,std::array<sub_thing2,1>,V3,std::list<int32_t>,std::deque<double>,std::vector<V3>,int32_t,double,bool,char,std::variant<var1_t,var2_t>,Color,std::vector<bool>,std::shared_ptr<sub_thing>,std::optional<V3>,std::array<std::string,4>,std::map<std::string,int32_t>,std::map<int32_t,double>,sub_thing*>"
      );
   };
}

void json_pointer() {
   using namespace boost::ut;

   "seek"_test = [] {
      Thing thing{};
      std::any a{};
      glz::seek([&](auto&& val) { a = val; }, thing, "/thing_ptr/a");
      expect(a.has_value() &&
             std::any_cast<double>(a) == thing.thing_ptr->a);
   };

   "seek lambda"_test = [] {
      Thing thing{};
      std::any b{};
      glz::seek([&](auto&& val) { b = val; }, thing, "/thing/b");
      expect(b.has_value() &&
             std::any_cast<std::string>(b) == thing.thing.b);
   };

   "get"_test = [] {
      Thing thing{};
      expect(thing.thing.a == glz::get<double>(thing, "/thing_ptr/a"));
      expect(&thing.map["f"] == glz::get_if<int>(thing, "/map/f"));
      expect(&thing.vector == glz::get_if<std::vector<V3>>(thing, "/vector"));
      expect(&thing.vector[1] == glz::get_if<V3>(thing, "/vector/1"));
      expect(thing.vector[1].x == glz::get<double>(thing, "/vector/1/0"));
      expect(thing.thing_ptr == glz::get<sub_thing*>(thing, "/thing_ptr"));

      //Invalid lookup
      expect(glz::get<char>(thing, "/thing_ptr/a").has_value() == false);
      expect(glz::get_if<char>(thing, "/thing_ptr/a") == nullptr);
      expect(glz::get<double>(thing, "/thing_ptr/c").has_value() == false);
      expect(glz::get_if<double>(thing, "/thing_ptr/c") == nullptr);
   };

   "set"_test = [] {
      Thing thing{};
      glz::set(thing, "/thing_ptr/a", 42.0);
      glz::set(thing, "/thing_ptr/b", "Value was set.");
      expect(thing.thing_ptr->a == 42.0);
      expect(thing.thing_ptr->b == "Value was set.");
   };

   /*"set tuplet"_test = [] {
      auto tuple = glz::tuplet::make_tuple(3, 2.7, std::string("curry"));
      glz::set(tuple, "/0", 5);
      glz::set(tuple, "/1", 42.0);
      glz::set(tuple, "/2", "fish");
      expect(glz::tuplet::get<0>(tuple) == 5.0);
      expect(glz::tuplet::get<1>(tuple) == 42.0);
      expect(glz::tuplet::get<2>(tuple) == "fish");
   };*/

   "set tuple"_test = [] {
      auto tuple = std::make_tuple(3, 2.7, std::string("curry"));
      glz::set(tuple, "/0", 5);
      glz::set(tuple, "/1", 42.0);
      glz::set(tuple, "/2", "fish");
      expect(std::get<0>(tuple) == 5.0);
      expect(std::get<1>(tuple) == 42.0);
      expect(std::get<2>(tuple) == "fish");
   };

   "read_as_json"_test = [] {
      Thing thing{};
      glz::read_as_json(thing, "/vec3", "[7.6, 1292.1, 0.333]");
      expect(thing.vec3.x == 7.6 && thing.vec3.y == 1292.1 &&
             thing.vec3.z == 0.333);

      glz::read_as_json(thing, "/vec3/2", "999.9");
      expect(thing.vec3.z == 999.9);
   };

   "valid"_test = [] {
      [[maybe_unused]] constexpr bool is_valid = glz::valid<Thing, "/thing/a", double>(); //Verify constexpr

      expect(glz::valid<Thing, "/thing_ptr/a", double>() == true);
      expect(glz::valid<Thing, "/thing_ptr/a", int>() == false);
      expect(glz::valid<Thing, "/thing_ptr/b">() == true);
      expect(glz::valid<Thing, "/thing_ptr/z">() == false);

      expect(glz::valid<Thing, "/vec3/2", double>() == true);
      expect(glz::valid<Thing, "/vec3/3", double>() == false);

      expect(glz::valid<Thing, "/map/f", int>() == true);
      expect(glz::valid<Thing, "/vector", std::vector<V3>>() == true);
      expect(glz::valid<Thing, "/vector/1", V3>() == true);
      expect(glz::valid<Thing, "/vector/1/0", double>() == true);
   };
}

void early_end()
{
   using namespace boost::ut;

   "early_end"_test = [] {
      Thing obj{};
      std::string buffer_data =
         R"({"thing":{"a":3.14/*Test comment 1*/,"b":"stuff"/*Test comment 2*/},"thing2array":[{"a":3.14/*Test comment 1*/,"b":"stuff"/*Test comment 2*/,"c":999.342494903,"d":1e-12,"e":203082348402.1,"f":89.089,"g":12380.00000013,"h":1000000.000001}],"vec3":[3.14,2.7,6.5],"list":[6,7,8,2],"deque":[9,6.7,3.1],"vector":[[9,6.7,3.1],[3.14,2.7,6.5]],"i":8,"d":2/*double is the best type*/,"b":false,"c":"W","vb":[true,false,false,true,true,true,true],"sptr":{"a":3.14/*Test comment 1*/,"b":"stuff"/*Test comment 2*/},"optional":null,"array":["as\"df\\ghjkl","pie","42","foo"],"map":{"a":4,"b":12,"f":7},"mapi":{"2":9.63,"5":3.14,"7":7.42},"thing_ptr":{"a":3.14/*Test comment 1*/,"b":"stuff"/*Test comment 2*/}})";
      std::string_view buffer = buffer_data;
      while (buffer.size() > 0)
      {
         buffer_data.pop_back();
         buffer = buffer_data;
         // This is mainly to check if all our end checks are in place. In debug mode it should check if we try to read past the end and abort.
         expect(glz::read_json(obj, buffer) != glz::error_code::none);
      }
   };
}

void bench()
{
   using namespace boost::ut;
   "bench"_test = [] {
      std::cout << "\nPerformance regresion test: \n";
#ifdef NDEBUG
      size_t repeat = 100000;
#else
      size_t repeat = 1000;
#endif
      Thing thing{};

      std::string buffer;
      glz::write_json(thing, buffer);

      auto tstart = std::chrono::high_resolution_clock::now();
      for (size_t i{}; i < repeat; ++i) {
         buffer.clear();
         glz::write_json(thing, buffer);
      }
      auto tend = std::chrono::high_resolution_clock::now();
      auto duration = std::chrono::duration_cast<std::chrono::duration<double>>(
                         tend - tstart)
                         .count();
      auto mbytes_per_sec = repeat * buffer.size() / (duration * 1048576);
      std::cout << "write_json size: " << buffer.size() << " bytes\n";
      std::cout << "write_json: " << duration << " s, " << mbytes_per_sec
                << " MB/s"
                << "\n";

      tstart = std::chrono::high_resolution_clock::now();
      for (size_t i{}; i < repeat; ++i) {
         expect(glz::read_json(thing, buffer) == glz::error_code::none);
      }
      tend = std::chrono::high_resolution_clock::now();
      duration = std::chrono::duration_cast<std::chrono::duration<double>>(
                    tend - tstart)
                    .count();
      mbytes_per_sec = repeat * buffer.size() / (duration * 1048576);
      std::cout << "read_json: " << duration << " s, " << mbytes_per_sec
                     << " MB/s" << "\n";

      tstart = std::chrono::high_resolution_clock::now();
      for (size_t i{}; i < repeat; ++i) {
         glz::get<std::string>(thing, "/thing_ptr/b");
      }
      tend = std::chrono::high_resolution_clock::now();
      duration = std::chrono::duration_cast<std::chrono::duration<double>>(
                    tend - tstart)
                    .count();
      std::cout << "get: " << duration << " s, " << (repeat / duration)
                << " gets/s"
                << "\n\n";
   };
}

struct v3
{
   double x{}, y{}, z{};
   
   auto operator<=>(const v3&) const = default;
};

struct oob
{
   v3 v{};
   int n{};
};

template <>
struct glz::meta<v3>
{
   static constexpr std::string_view name = "v3";
   static constexpr auto value = array(&v3::x, &v3::y, &v3::z);
};

static_assert(glz::is_specialization_v<std::decay_t<decltype(glz::meta<v3>::value)>, glz::detail::Array>, "");

template <>
struct glz::meta<oob>
{
   static constexpr std::string_view name = "oob";
  static constexpr auto value = object("v", &oob::v, "n", &oob::n);
};

void read_tests() {
   using namespace boost::ut;
   
   "string read"_test = [] {
      std::string s{"3958713"};
      int i{};
      expect(glz::read_json(i, s) == glz::error_code::none);
      expect(i == 3958713);
      
      s.clear();
      s = R"({"v":[0.1, 0.2, 0.3]})";
      oob obj{};
      expect(glz::read_json(obj, s) == glz::error_code::none);
      expect(obj.v == v3{ 0.1, 0.2, 0.3 });
   };
   
   "Read floating point types"_test = [] {
      {
         std::string s = "0.96875";
         float f{};
         expect(glz::read_json(f, s) == glz::error_code::none);
         expect(f == 0.96875f);
      }
      {
         std::string s = "0.96875";
         double f{};
         expect(glz::read_json(f, s) == glz::error_code::none);
         expect(f == 0.96875);
      }
      {
         std::string str = "0.96875";
         std::vector<char> s(str.begin(), str.end());
         s.emplace_back('\0'); // null terminate buffer
         double f{};
         expect(glz::read_json(f, s) == glz::error_code::none);
         expect(f == 0.96875);
      }
   };

   "Read integral types"_test = [] {
      {
         std::string s = "true";
         bool v;
         expect(glz::read_json(v, s) == glz::error_code::none);
         expect(v);
      }
      {
         std::string s = "1";
         short v;
         expect(glz::read_json(v, s) == glz::error_code::none);
         expect(v == 1);
      }
      {
         std::string s = "1";
         int v;
         expect(glz::read_json(v, s) == glz::error_code::none);
         expect(v == 1);
      }
      {
         std::string s = "1";
         long v;
         expect(glz::read_json(v, s) == glz::error_code::none);
         expect(v == 1);
      }
      {
         std::string s = "1";
         long long v;
         expect(glz::read_json(v, s) == glz::error_code::none);
         expect(v == 1);
      }
      {
         std::string s = "1";
         unsigned short v;
         expect(glz::read_json(v, s) == glz::error_code::none);
         expect(v == 1);
      }
      {
         std::string s = "1";
         unsigned int v;
         expect(glz::read_json(v, s) == glz::error_code::none);
         expect(v == 1);
      }
      {
         std::string s = "1";
         unsigned long v;
         expect(glz::read_json(v, s) == glz::error_code::none);
         expect(v == 1);
      }
      {
         std::string s = "1";
         unsigned long long v;
         expect(glz::read_json(v, s) == glz::error_code::none);
         expect(v == 1);
      }
   };

   "multiple int from double text"_test = [] {
      std::vector<int> v;
      std::string buffer = "[1.66, 3.24, 5.555]";
      expect(glz::read_json(v, buffer) == glz::error_code::none);
      expect(v.size() == 3);
      expect(v[0] == 1);
      expect(v[1] == 3);
      expect(v[2] == 5);
   };

   "comments"_test = [] {
      {
         std::string b = "1/*a comment*/00";
         int a{};
         expect(glz::read_json(a, b) == glz::error_code::none);
         expect(a == 1);
      }
      {
         std::string b = R"([100, // a comment
20])";
         std::vector<int> a{};
         expect(glz::read_json(a, b) == glz::error_code::none);
         expect(a[0] == 100);
         expect(a[1] == 20);
      }
   };

   "Failed character read"_test = [] {
      std::string err;
      {
         char b;
         expect(glz::read_json(b, err) != glz::error_code::none);
      }
   };

   "Read array type"_test = [] {
      std::string in = "    [ 3.25 , 1.125 , 3.0625 ]   ";
      v3 v{};
      expect(glz::read_json(v, in) == glz::error_code::none);

      expect(v.x == 3.25);
      expect(v.y == 1.125);
      expect(v.z == 3.0625);
   };

   "Read partial array type"_test = [] {
<<<<<<< HEAD
      {
         std::string in = "    [ 3.25 , null , 3.125 ]   ";
         v3 v{};

         expect(glz::read_json(v, in) != glz::error_code::none);
      }
      
=======
>>>>>>> 7b7e768c
      // partial reading of fixed sized arrays
      {
         std::string in = "    [ 3.25 , 3.125 ]   ";
         [[maybe_unused]] v3 v{};
         expect(glz::read_json(v, in) == glz::error_code::none);

         expect(v.x == 3.25);
         expect(v.y == 3.125);
         expect(v.z == 0.0);
      }
   };

   "Read object type"_test = [] {
      std::string in =
         R"(    { "v" :  [ 3.25 , 1.125 , 3.0625 ]   , "n" : 5 } )";
      oob oob{};
      expect(glz::read_json(oob, in) == glz::error_code::none);

      expect(oob.v.x == 3.25);
      expect(oob.v.y == 1.125);
      expect(oob.v.z == 3.0625);
      expect(oob.n == 5);
   };

   "Read partial object type"_test = [] {
      std::string in =
         R"(    { "v" :  [ 3.25 , null , 3.0625 ]   , "n" : null } )";
      oob oob{};

      expect(glz::read_json(oob, in) != glz::error_code::none);
   };

   "Reversed object"_test = [] {
      std::string in =
         R"(    {  "n" : 5   ,  "v" :  [ 3.25 , 1.125 , 3.0625 ] } )";
      oob oob{};
      expect(glz::read_json(oob, in) == glz::error_code::none);

      expect(oob.v.x == 3.25);
      expect(oob.v.y == 1.125);
      expect(oob.v.z == 3.0625);
      expect(oob.n == 5);
   };

   "Read list"_test = [] {
      std::string in = "[1, 2, 3, 4]";
      std::list<int> l, lr{1, 2, 3, 4};
      expect(glz::read_json(l, in) == glz::error_code::none);

      expect(l == lr);
   };

   "Read forward list"_test = [] {
      std::string in = "[1, 2, 3, 4]";
      std::forward_list<int> l, lr{1, 2, 3, 4};
      expect(glz::read_json(l, in) == glz::error_code::none);

      expect(l == lr);
   };

   "Read deque"_test = [] {
      {
         std::string in = "[1, 2, 3, 4]";
         std::deque<int> l, lr{1, 2, 3, 4};
         expect(glz::read_json(l, in) == glz::error_code::none);

         expect(l == lr);
      }
      {
         std::string in = "[1, 2, 3, 4]";
         std::deque<int> l{8, 9}, lr{1, 2, 3, 4};
         expect(glz::read_json(l, in) == glz::error_code::none);

         expect(l == lr);
      }
   };

   "Read into returned data"_test = [] {
      const std::string s = "[1, 2, 3, 4, 5, 6]";
      const std::vector<int> v{1, 2, 3, 4, 5, 6};
      std::vector<int> vr;
      expect(glz::read_json(vr, s) == glz::error_code::none);
      expect(vr == v);
   };

   "Read array"_test = [] {
      {
         std::string in = R"(    [1, 5, 232, 75, 123, 54, 89] )";
         std::array<int, 7> v1{}, v2{99}, v3{99, 99, 99, 99, 99},
            vr{1, 5, 232, 75, 123, 54, 89};
         expect(glz::read_json(v1, in) == glz::error_code::none);
         expect(glz::read_json(v2, in) == glz::error_code::none);
         expect(glz::read_json(v3, in) == glz::error_code::none);
         expect(v1 == vr);
         expect(v2 == vr);
         expect(v3 == vr);
      }
   };

   "Read vector"_test = [] {
      {
         std::string in = R"(    [1, 5, 232, 75, 123, 54, 89] )";
         std::vector<int> v, vr{1, 5, 232, 75, 123, 54, 89};
         expect(glz::read_json(v, in) == glz::error_code::none);

         expect(v == vr);
      }
      {
         std::string in = R"([true, false, true, false])";
         std::vector<bool> v, vr{true, false, true, false};
         expect(glz::read_json(v, in) == glz::error_code::none);

         expect(v == vr);
      }
      {
         std::string in = R"(    [1, 5, 232, 75, 123, 54, 89] )";
         std::vector<int> v{1, 2, 3, 4}, vr{1, 5, 232, 75, 123, 54, 89};
         expect(glz::read_json(v, in) == glz::error_code::none);

         expect(v == vr);
      }
      {
         std::string in = R"(    [1, 5, 232, 75, 123, 54, 89] )";
         std::vector<int> v{1, 2, 3, 4, 5, 6, 7, 8, 9, 10},
            vr{1, 5, 232, 75, 123, 54, 89};
         expect(glz::read_json(v, in) == glz::error_code::none);

         expect(v == vr);
      }
   };

   "Read partial vector"_test = [] {
      std::string in = R"(    [1, 5, 232, 75, null, 54, 89] )";
      std::vector<int> v, vr{1, 5, 232, 75, 0, 54, 89};
      
      expect(glz::read_json(v, in) != glz::error_code::none);
   };

//*  ISSUE UT cannot run this test
   "Read map"_test = [] {
      {
         std::string in = R"(   { "as" : 1, "so" : 2, "make" : 3 } )";
         std::map<std::string, int> v, vr{{"as", 1}, {"so", 2}, {"make", 3}};
         expect(glz::read_json(v, in) == glz::error_code::none);
         
         //expect(v == vr);
      }
      {
         std::string in = R"(   { "as" : 1, "so" : 2, "make" : 3 } )";
         std::map<std::string, int> v{{"as", -1}, {"make", 10000}},
            vr{{"as", 1}, {"so", 2}, {"make", 3}};
         expect(glz::read_json(v, in) == glz::error_code::none);

         //expect(v == vr);
      }
   };
   
   "Read partial map"_test = [] {
      std::string in = R"(   { "as" : 1, "so" : null, "make" : 3 } )";
      std::map<std::string, int> v, vr{{"as", 1}, {"so", 0}, {"make", 3}};

      expect(glz::read_json(v, in) != glz::error_code::none);
   };

   "Read boolean"_test = [] {
      {
         std::string in = R"(true)";
         bool res{};
         expect(glz::read_json(res, in) == glz::error_code::none);

         expect(res == true);
      }
      {
         std::string in = R"(false)";
         bool res{true};
         expect(glz::read_json(res, in) == glz::error_code::none);

         expect(res == false);
      }
      {
         std::string in = R"(null)";
         bool res{false};
         
         expect(glz::read_json(res, in) != glz::error_code::none);
      }
   };

   "Read integer"_test = [] {
      {
         std::string in = R"(-1224125asdasf)";
         int res{};
         expect(glz::read_json(res, in) == glz::error_code::none);

         expect(res == -1224125);
      }
      {
         std::string in = R"(null)";
         int res{};
         
         expect(glz::read_json(res, in) != glz::error_code::none);
      }
   };

   "Read double"_test = [] {
      {
         std::string in = R"(0.072265625flkka)";
         double res{};
         expect(glz::read_json(res, in) == glz::error_code::none);
         expect(res == 0.072265625);
      }
      {
         std::string in = R"(1e5das)";
         double res{};
         expect(glz::read_json(res, in) == glz::error_code::none);
         expect(res == 1e5);
      }
      {
         std::string in = R"(-0)";
         double res{};
         expect(glz::read_json(res, in) == glz::error_code::none);
         expect(res == -0.0);
      }
      {
         std::string in = R"(0e5)";
         double res{};
         expect(glz::read_json(res, in) == glz::error_code::none);
         expect(res == 0.0);
      }
      {
         std::string in = R"(0)";
         double res{};
         expect(glz::read_json(res, in) == glz::error_code::none);
         expect(res == 0.0);
      }
      {
         std::string in = R"(11)";
         double res{};
         expect(glz::read_json(res, in) == glz::error_code::none);
         expect(res == 11.0);
      }
      {
         std::string in = R"(0a)";
         double res{};
         expect(glz::read_json(res, in) == glz::error_code::none);
         expect(res == 0.0);
      }
      {
         std::string in = R"(11.0)";
         double res{};
         expect(glz::read_json(res, in) == glz::error_code::none);
         expect(res == 11.0);
      }
      {
         std::string in = R"(11e5)";
         double res{};
         expect(glz::read_json(res, in) == glz::error_code::none);
         expect(res == 11.0e5);
      }
      {
         std::string res = R"(success)";
         double d;
         expect(glz::read_json(d, res) != glz::error_code::none);
      }
      {
         std::string res = R"(-success)";
         double d;
         expect(glz::read_json(d, res) != glz::error_code::none);
      }
      {
         std::string res = R"(1.a)";
         double d;
         
         expect(glz::read_json(d, res) == glz::error_code::none);
      }
      {
         std::string res = R"()";
         double d;
         expect(glz::read_json(d, res) != glz::error_code::none);
      }
      {
         std::string res = R"(-)";
         double d;
         expect(glz::read_json(d, res) != glz::error_code::none);
      }
      {
         std::string res = R"(1.)";
         double d;

         expect(glz::read_json(d, res) == glz::error_code::none);
      }
      {
         std::string res = R"(1.0e)";
         double d;

         expect(glz::read_json(d, res) == glz::error_code::none);
      }
      {
         std::string res = R"(1.0e-)";
         double d;

         expect(glz::read_json(d, res) == glz::error_code::none);
      }
   };

   "Read string"_test = [] {
      std::string in_nothrow = R"("asljl{}121231212441[]123::,,;,;,,::,Q~123\\a13dqwdwqwq")";
      std::string res{};

      expect(glz::read_json(res, in_nothrow) == glz::error_code::none);
      expect(res == "asljl{}121231212441[]123::,,;,;,,::,Q~123\\a13dqwdwqwq");

      std::string in_throw = R"("asljl{}121231212441[]123::,,;,;,,::,Q~123\a13dqwdwqwq")";
      res.clear();

      expect(glz::read_json(res, in_throw) != glz::error_code::none);
   };

   "Nested array"_test = [] {
      std::vector<v3> v;
      std::string buf =
         R"([[1.000000,0.000000,3.000000],[2.000000,0.000000,0.000000]])";

      expect(glz::read_json(v, buf) == glz::error_code::none);
      expect(v[0].x == 1.0);
      expect(v[0].z == 3.0);
      expect(v[1].x == 2.0);
   };

   "Nested map"_test = [] {
      std::map<std::string, v3> m;
      std::string buf =
         R"({"1":[4.000000,0.000000,0.000000],"2":[5.000000,0.000000,0.000000]})";

      expect(glz::read_json(m, buf) == glz::error_code::none);
      expect(m["1"].x == 4.0);
      expect(m["2"].x == 5.0);
   };

   "Nested map 2"_test = [] {
      std::map<std::string, std::vector<double>> m;
      std::string buf =
         R"({"1":[4.000000,0.000000,0.000000],"2":[5.000000,0.000000,0.000000,4.000000]})";

      expect(glz::read_json(m, buf) == glz::error_code::none);
      expect(m["1"][0] == 4.0);
      expect(m["2"][0] == 5.0);
      expect(m["2"][3] == 4.0);
   };

   "Integer keyed map"_test = [] {
      std::map<int, std::vector<double>> m;
      std::string buf =
         R"({"1":[4.000000,0.000000,0.000000],"2":[5.000000,0.000000,0.000000,4.000000]})";

      expect(glz::read_json(m, buf) == glz::error_code::none);
      expect(m[1][0] == 4.0);
      expect(m[2][0] == 5.0);
      expect(m[2][3] == 4.0);
   };
}

using Geodetic = v3;

struct ThreeODetic
{
   Geodetic g1{};
   int x1;
};

struct NineODetic
{
   ThreeODetic t1{};
   Geodetic g1;
};

struct Named
{
   std::string name;
   NineODetic value;
};

template <>
struct glz::meta<ThreeODetic>
{
   static constexpr std::string_view name = "ThreeODetic";
   using t = ThreeODetic;
   static constexpr auto value = array("geo", &t::g1, "int", &t::x1);
};

template <>
struct glz::meta<NineODetic>
{
   static constexpr std::string_view name = "NineODetic";
   using n = NineODetic;
   static constexpr auto value = array(&n::t1, &n::g1);
};

template <>
struct glz::meta<Named>
{
   static constexpr std::string_view name = "Named";
   using n = Named;
   static constexpr auto
      glaze =
      glz::object("name", &n::name, "value", &n::value);
};

struct EmptyArray
{};

template <>
struct glz::meta<EmptyArray>
{
   static constexpr std::string_view name = "EmptyArray";
   static constexpr auto value = array();
};

struct EmptyObject
{};

//* Empty object not allowed
template <>
struct glz::meta<EmptyObject>
{
   static constexpr std::string_view name = "EmptyObject";
   static constexpr auto value = object();
};

void write_tests() {
   using namespace boost::ut;

   "Write floating point types"_test = [] {
      {
         std::string s;
         float f{0.96875f};
         glz::write_json(f, s);
         expect(s == "0.96875") << s;
      }
      {
         std::string s;
         double f{0.96875};
         glz::write_json(f, s);
         expect(s == "0.96875") << s;
      }
   };

   "Write integral types"_test = [] {
      {
         std::string s;
         bool v{1};
         glz::write_json(v, s);
         expect(s == "true");
      }
//* Two test below fail, unless changed to the following:
      {
         std::string s;
         char v{'a'};
         glz::write_json(v, s);
         //Is this what we want instead?
         expect(s == R"("a")");  // std::to_string(static_cast<int>('a')));
      }
      {
         std::string s;
         wchar_t v{'a'};
         glz::write_json(v, s); //This line gives warning about converting wchar to char, is that fine? Should we write a to_buffer template to handle type wchar?
         // Is the below what we actually expect?
         expect(s == R"("a")");  // std::to_string(static_cast<int>('a')));
      }
      {
         std::string s;
         short v{1};
         glz::write_json(v, s);
         expect(s == "1");
      }
      {
         std::string s;
         int v{1};
         glz::write_json(v, s);
         expect(s == "1");
      }
      {
         std::string s;
         long v{1};
         glz::write_json(v, s);
         expect(s == "1");
      }
      {
         std::string s;
         long long v{1};
         glz::write_json(v, s);
         expect(s == "1");
      }
      {
         std::string s;
         unsigned short v{1};
         glz::write_json(v, s);
         expect(s == "1");
      }
      {
         std::string s;
         unsigned int v{1};
         glz::write_json(v, s);
         expect(s == "1");
      }
      {
         std::string s;
         unsigned long v{1};
         glz::write_json(v, s);
         expect(s == "1");
      }
      {
         std::string s;
         unsigned long long v{1};
         glz::write_json(v, s);
         expect(s == "1");
      }
   };

   "Write variant"_test = [] {
      std::variant<int, double, Geodetic> var;

      var = 1;
      std::string ibuf{};
      glz::write_json(var, ibuf);
      expect(ibuf == R"(1)");

      var = 2.2;
      std::string dbuf{};
      glz::write_json(var, dbuf);
      expect(dbuf == R"(2.2)");

      var = Geodetic{1.0, 2.0, 5.0};
      std::string gbuf{};
      glz::write_json(var, gbuf);
      expect(gbuf == R"([1,2,5])") << gbuf;
   };

   "Write empty array structure"_test = [] {
      EmptyArray e;
      std::string buf;
      glz::write_json(e, buf);
      expect(buf == R"([])");
   };

//* Empty object not allowed
   "Write empty object structure"_test = [] {
      EmptyObject e;
      std::string buf;
      glz::write_json(e, buf);
      //expect(buf == R"({})");
   };

   "Write c-string"_test = [] {
      std::string s = "aasdf";
      char *c = s.data();
      std::string buf;
      glz::write_json(c, buf);
      expect(buf == R"("aasdf")");
   };

   "Write constant double"_test = [] {
      const double d = 6.125;
      std::string buf;
      glz::write_json(d, buf);
      expect(buf == R"(6.125)");
   };

   "Write constant bool"_test = [] {
      const bool b = true;
      ;
      std::string buf;
      glz::write_json(b, buf);
      expect(buf == R"(true)");
   };

   "Write constant int"_test = [] {
      const int i = 505;
      std::string buf;
      glz::write_json(i, buf);
      expect(buf == R"(505)");
   };

   "Write vector"_test = [] {
      {
         std::vector<double> v{1.1, 2.2, 3.3, 4.4};
         std::string s;
         glz::write_json(v, s);

         expect(s == "[1.1,2.2,3.3,4.4]");
      }
      {
         std::vector<bool> v{true, false, true, false};
         std::string s;
         glz::write_json(v, s);

         expect(s == "[true,false,true,false]");
      }
   };

   "Write list"_test = [] {
      std::string in, inr = "[1,2,3,4]";
      std::list<int> l{1, 2, 3, 4};
      glz::write_json(l, in);

      expect(in == inr);
   };

   "Write forward list"_test = [] {
      std::string in, inr = "[1,2,3,4]";
      std::forward_list<int> l{1, 2, 3, 4};
      glz::write_json(l, in);

      expect(in == inr);
   };

   "Write deque"_test = [] {
      std::string in, inr = "[1,2,3,4]";
      std::deque<int> l{1, 2, 3, 4};
      glz::write_json(l, in);

      expect(in == inr);
   };

   "Write array"_test = [] {
      std::array<double, 4> v{1.1, 2.2, 3.3, 4.4};
      std::string s;
      glz::write_json(v, s);

      expect(s == "[1.1,2.2,3.3,4.4]");
   };

   "Write map"_test = [] {
      std::map<std::string, double> m{{"a", 2.2}, {"b", 11.111}, {"c", 211.2}};
      std::string s;
      glz::write_json(m, s);

      expect(s == R"({"a":2.2,"b":11.111,"c":211.2})");
   };

   "Write integer map"_test = [] {
      std::map<int, double> m{{3, 2.2}, {5, 211.2}, {7, 11.111}};
      std::string s;
      glz::write_json(m, s);

      expect(s == R"({"3":2.2,"5":211.2,"7":11.111})");
   };

//* TODO: Gives 23 errors. Errors come from an MSVC include file "utility": it claims that the base class is undifined.
   "Write object"_test = [] {
      Named n{"Hello, world!", {{{21, 15, 13}, 0}, {0}}};

      std::string s;
      s.reserve(1000);
      [[maybe_unused]] auto i = std::back_inserter(s);
      //glaze::write_json(n, s);

      //expect(
         //s ==
         //R"({"name":"Hello, world!","value":[{"geo":[21,15,13],"int":0},[0,0,0]]})");
   };

   "Write boolean"_test = [] {
      {
         bool b = true;
         std::string s;
         glz::write_json(b, s);

         expect(s == R"(true)");
      }
      {
         bool b = false;
         std::string s;
         glz::write_json(b, s);

         expect(s == R"(false)");
      }
   };

   "Hello World"_test = [] {
      std::unordered_map<std::string, std::string> m;
      m["Hello"] = "World";
      std::string buf;
      glz::write_json(m, buf);

      expect(buf == R"({"Hello":"World"})");
   };

   "Number"_test = [] {
      std::unordered_map<std::string, double> x;
      x["number"] = 5.55;

      std::string jx;
      glz::write_json(x, jx);

      expect(jx == R"({"number":5.55})");
   };

   "Nested array"_test = [] {
      std::vector<Geodetic> v(2);
      std::string buf;

      glz::write_json(v, buf);
      expect(buf == R"([[0,0,0],[0,0,0]])");
   };

   "Nested map"_test = [] {
      std::map<std::string, Geodetic> m;
      m["1"];
      m["2"];
      std::string buf;

      glz::write_json(m, buf);
      expect(buf == R"({"1":[0,0,0],"2":[0,0,0]})");
   };

   "Nested map 2"_test = [] {
      std::map<std::string, std::vector<double>> m;
      m["1"] = {4.0, 0.0, 0.0};
      m["2"] = {5.0, 0.0, 0.0, 4.0};
      std::string buf;

      glz::write_json(m, buf);
      expect(buf == R"({"1":[4,0,0],"2":[5,0,0,4]})");
   };
}

suite error_outputs = [] {
   "invalid character"_test = [] {
      std::string s = R"({"Hello":"World"x, "color": "red"})";
      std::map<std::string, std::string> m;
      auto pe = glz::read_json(m, s);
      expect(pe != glz::error_code::none);
      auto err = glz::format_error(pe, s);
      expect(err == "1:17: syntax_error\n   {\"Hello\":\"World\"x, \"color\": \"red\"}\n                   ^\n") << err;
   };
};

#include "glaze/json/study.hpp"

struct study_obj
{
   size_t x{};
   size_t y{};
};

template <>
struct glz::meta<study_obj>
{
   static constexpr std::string_view name = "study_obj";
   using T = study_obj;
   static constexpr auto value = object("x", &T::x, "y", &T::y);
};

void study_tests()
{
   "study"_test = [] {
      glz::study::design design;
      design.params = { {.ptr = "/x", .distribution = "linspace", .range = { "0", "1", "10" } } };
      
      glz::study::full_factorial generator{ study_obj{}, design };
      
      std::vector<size_t> results;
      std::mutex mtx{};
      glz::study::run_study(generator, [&](const auto& point, [[maybe_unused]] const auto job_num){
         std::unique_lock lock{mtx};
         results.emplace_back(point.value().x);
      });
      
      std::sort(results.begin(), results.end());
      
      expect(results[0] == 0);
      expect(results[10] == 10);
   };
   
   "doe"_test = [] {
      glz::study::design design;
      design.params = { { "/x", "linspace", { "0", "1", "3" } },
         { "/y", "linspace", { "0", "1", "2" } }
      };
      
      glz::study::full_factorial g{ study_obj{}, design };
      
      std::vector<std::string> results;
      for (size_t i = 0; i < g.size(); ++i) {
         const auto point = g.generate(i).value();
         results.emplace_back(std::to_string(point.x) + "|" + std::to_string(point.y));
      }
      
      std::sort(results.begin(), results.end());
      
      std::vector<std::string> results2;
      std::mutex mtx{};
      glz::study::run_study(g, [&](const auto& point, [[maybe_unused]] const auto job_num){
         std::unique_lock lock{mtx};
         results2.emplace_back(std::to_string(point.value().x) + "|" + std::to_string(point.value().y));
      });
      
      std::sort(results2.begin(), results2.end());
      
      expect(results == results2);
   };
}

suite thread_pool = [] {
   "thread pool"_test = [] {
      glz::pool pool(2);
      
      std::atomic<int> x = 0;
      
      auto f = [&](auto thread_number) {
         ++x;
      };
      
      for (auto i = 0; i < 1000; ++i) {
         pool.emplace_back(f);
      }
      
      pool.wait();
      
      expect(x == 1000);
   };
   
   "thread pool no thread number"_test = [] {
      glz::pool pool(4);
      
      std::atomic<int> x = 0;
      
      auto f = [&] {
         ++x;
      };
      
      for (auto i = 0; i < 1000; ++i) {
         pool.emplace_back(f);
      }
      
      pool.wait();
      
      expect(x == 1000);
   };
   
   "generate_random_numbers"_test = [] {
      glz::pool pool;
      
      auto f = [] {
         std::mt19937_64 generator{};
         std::uniform_int_distribution<size_t> dist{ 0, 100 };
         
         return dist(generator);
      };
      
      std::vector<std::future<size_t>> numbers;
      
      for (auto i = 0; i < 1000; ++i) {
         numbers.emplace_back(pool.emplace_back(f));
      }
      
      pool.wait();
      
      expect(numbers.size() == 1000);
   };
};

suite progress_bar_tests = [] {

    "progress bar 30%"_test = [] {
       glz::progress_bar bar{.width = 12, .completed = 3, .total = 10, .time_taken = 30.0};
       expect(bar.string() == "[===-------] 30% | ETA: 1m 10s | 3/10") << bar.string();
    };
   
   "progress bar 100%"_test = [] {
      glz::progress_bar bar{.width = 12, .completed = 10, .total = 10, .time_taken = 30.0};
      expect(bar.string() == "[==========] 100% | ETA: 0m 0s | 10/10") << bar.string();
   };
};

struct local_meta
{
   double x{};
   int y{};
   
   struct glaze
   {
      static constexpr std::string_view name = "local_meta";
      using T = local_meta;
      static constexpr auto value = glz::object("x", &T::x, "A comment for x", //
                                               "y", &T::y, "A comment for y");
   };
};

static_assert(glz::detail::glaze_t<local_meta>);
static_assert(glz::detail::glaze_object_t<local_meta>);
static_assert(glz::detail::local_meta_t<local_meta>);

suite local_meta_tests = [] {
   "local_meta"_test = [] {
      std::string out;
      local_meta m{};
      glz::write_json(m, out);
      expect(out == R"({"x":0,"y":0})");
      expect(glz::named<local_meta> == true);
      expect(glz::name_v<local_meta> == "local_meta");
   };
};

suite raw_json_tests = [] {
   "round_trip_raw_json"_test = [] {
      std::vector<glz::raw_json> v{ "0", "1", "2" };
      std::string s;
      glz::write_json(v, s);
      expect(s == R"([0,1,2])");
      expect(glz::read_json(v, s) == glz::error_code::none);
   };
};

suite json_helpers = [] {
   "json_helpers"_test = [] {
      my_struct v{};
      auto json = glz::write_json(v);
      expect(json == R"({"i":287,"d":3.14,"hello":"Hello World","arr":[1,2,3]})");
      
      glz::error_code ec;
      
      v = glz::read_json<my_struct>(json).value();
   };
};

suite allocated_write = [] {
   "allocated_write"_test = [] {
      my_struct v{};
      std::string s{};
      s.resize(100);
      auto length = glz::write_json(v, s.data());
      s.resize(length);
      expect(s == R"({"i":287,"d":3.14,"hello":"Hello World","arr":[1,2,3]})");
   };
};

suite nan_tests = [] {
   "nan_write_tests"_test = [] {
      double d = NAN;
      std::string s{};
      glz::write_json(d, s);
      expect(s == "null");
<<<<<<< HEAD
      
      d = 0.0;
      expect(glz::read_json(d, s) == glz::error_code::none);
=======

      d = 0.0;
      glz::read_json(d, s);
      expect(std::isnan(d));


   };
   "nan_read_tests"_test = [] {
      double d = 0.0;
      std::string s = "null";
      glz::read_json(d, s);
      expect(std::isnan(d));

      d = 0.0;
      s = "NaN";
      glz::read_json(d, s);
      expect(std::isnan(d));

      d = 0.0;
      s = "nan";
      glz::read_json(d, s);
>>>>>>> 7b7e768c
      expect(std::isnan(d));

      std::array<double, 5> d_array{};
      s = "[null, nan, NaN, -nan, 3.14]";
      glz::read_json(d_array, s);
      expect(std::isnan(d_array[0]));
      expect(std::isnan(d_array[1]));
      expect(std::isnan(d_array[2]));
      expect(std::isnan(d_array[3]));
      expect(d_array[4] == 3.14);
   };
};

struct variant_custom
{
   std::variant<var1_t, var2_t> v{};
};

template <>
struct glz::meta<variant_custom>
{
   static constexpr std::string_view name = "variant_custom";
   using T = variant_custom;
   static constexpr auto value = object("v", &T::v);
};

suite custom_variant_tests = [] {
   "custom_variant_write_tests"_test = [] {
      variant_custom obj{};
      obj.v = var1_t{ 5.5 };
      
      std::string s{};
      
      glz::write_json(obj, s);
      
      expect(s == R"({"v":{"type":"var1_t","x":5.5}})");
   };
   
   "custom_variant_read_tests"_test = [] {
      variant_custom obj{};
      
      expect(glz::read_json(obj, R"({"v": { "type": "var1_t", "x": 5.5 }})") == glz::error_code::none);
      
      expect(std::get<var1_t>(obj.v).x == 5.5);
   };
};

struct variant_obj
{
   std::variant<double, std::string> v{};
};

template <>
struct glz::meta<variant_obj>
{
   static constexpr std::string_view name = "variant_obj";
   using T = variant_obj;
   static constexpr auto value = object("v", &T::v);
};

suite variant_tests = [] {
   "variant_write_tests"_test = [] {
      std::variant<double, std::string> d = "not_a_fish";
      std::string s{};

      glz::write_json(d, s);
      expect(s == R"("not_a_fish")");

      d = 5.7;
      s.clear();
      glz::write_json(d, s);
      expect(s == "5.7");
      
      std::variant<std::monostate, int, std::string> m{};
      glz::write_json(m, s);
      expect(s == R"("std::monostate")") << s;
   };
   
   "variant_read_"_test = [] {
      std::variant<int32_t, double> x = 44;
      expect(glz::read_json(x, "33") == glz::error_code::none);
      expect(std::get<int32_t>(x) == 33);
   };

   "variant_read_auto"_test = [] {
      // Auto deduce variant with no conflicting basic types
      std::variant<int, std::string, bool, std::map<std::string, double>, std::vector<std::string>> m{};
      expect(glz::read_json(m, R"("Hello World")") == glz::error_code::none);
      expect(std::holds_alternative<std::string>(m) == true);
      expect(std::get<std::string>(m) == "Hello World");

      expect(glz::read_json(m, R"(872)") == glz::error_code::none);
      expect(std::holds_alternative<int>(m) == true);
      expect(std::get<int>(m) == 872);

      expect(glz::read_json(m, R"({"pi":3.14})") == glz::error_code::none);
      expect(std::holds_alternative<std::map<std::string, double>>(m) == true);
      expect(std::get<std::map<std::string, double>>(m)["pi"] == 3.14);

      expect(glz::read_json(m, R"(true)") == glz::error_code::none);
      expect(std::holds_alternative<bool>(m) == true);
      expect(std::get<bool>(m) == true);

      expect(glz::read_json(m, R"(["a", "b", "c"])") == glz::error_code::none);
      expect(std::holds_alternative<std::vector<std::string>>(m) == true);
      expect(std::get<std::vector<std::string>>(m)[1] == "b");
   };
   
   "variant_read_obj"_test = [] {
      variant_obj obj{};
      
      obj.v = double{};
      expect(glz::read_json(obj, R"({"v": 5.5})") == glz::error_code::none);
      
      expect(std::get<double>(obj.v) == 5.5);
   };
   
   "variant_request"_test = [] {
      std::map<std::string, std::variant<std::string, int, bool>> request;

      request["username"] = "paulo";
      request["password"] = "123456";
      request["remember"] = true;

      auto str = glz::write_json(request);
      
      expect(str == R"({"password":"123456","remember":true,"username":"paulo"})") << str;
   };
};

suite generic_json_tests = [] {
   "generic_json_write"_test = [] {
      glz::json_t json = {
         {"pi", 3.141},
         {"happy", true},
         {"name", "Niels"},
         {"nothing", nullptr},
         {"answer", {{"everything", 42.0}}},
         {"list", {1.0, 0.0, 2.0}},
         {"object", {
            {"currency", "USD"},
            {"value", 42.99}
         }}
      };
      std::string buffer{};
      glz::write_json(json, buffer);
      expect(buffer == R"({"answer":{"everything":42},"happy":true,"list":[1,0,2],"name":"Niels","object":{"currency":"USD","value":42.99},"pi":3.141})") << buffer;
   };

   "generic_json_read"_test = [] {
      glz::json_t json{};
      std::string buffer = R"([5,"Hello World",{"pi":3.14}])";
      expect(glz::read_json(json, buffer) == glz::error_code::none);
      expect(json[0].get<double>() == 5.0);
      expect(json[1].get<std::string>() == "Hello World");
      expect(json[2]["pi"].get<double>() == 3.14);
   };

   "generic_json_const"_test = [] {
      auto foo = [](const glz::json_t& json) { return json["s"].get<std::string>(); };
      glz::json_t json = {{"s", "hello world"}};
      expect(foo(json) == "hello world");
   };

   "generic_json_int"_test = [] {
      glz::json_t json = {{"i", 1}};
      expect(json["i"].get<double>() == 1);
   };

   "generic_json_as"_test = [] {
      glz::json_t json = {
         {"pi", 3.141},
         {"happy", true},
         {"name", "Niels"},
         {"nothing", nullptr},
         {"answer", {{"everything", 42.0}}},
         {"list", {1.0, 0.0, 2.0}},
         {"object", {
            {"currency", "USD"},
            {"value", 42.99}
         }}
      };
      expect(json["list"][2].as<int>() == 2);
      expect(json["pi"].as<double>() == 3.141);
      expect(json["name"].as<std::string_view>() == "Niels");
   };

   "generic_json_nested_initialization"_test = [] {
      static const glz::json_t messageSchema = {
         {"type","struct"},
         {"fields", {
            {{"field", "branch"}, {"type", "string"}},
            }
         }
      };
      std::string buffer{};
      glz::write_json(messageSchema, buffer);
      expect(buffer ==R"({"fields":[{"field":"branch","type":"string"}],"type":"struct"})") << buffer;
   };
};

struct holder0_t {
   int i{};
};

template <>
struct glz::meta<holder0_t>
{
   static constexpr std::string_view name = "holder0_t";
   using T = holder0_t;
   static constexpr auto value = object("i", &T::i);
};

struct holder1_t {
   holder0_t a{};
};

template <>
struct glz::meta<holder1_t>
{
   static constexpr std::string_view name = "holder1_t";
   using T = holder1_t;
   static constexpr auto value = object("a", &T::a);
};

struct holder2_t {
   std::vector<holder1_t> vec{};
};

template <>
struct glz::meta<holder2_t>
{
   static constexpr std::string_view name = "holder2_t";
   using T = holder2_t;
   static constexpr auto value = object("vec", &T::vec);
};

suite array_of_objects = [] {
   "array_of_objects_tests"_test = [] {
      std::string s = R"({"vec": [{"a": {"i":5}}, {"a":{ "i":2 }}]})";
      holder2_t arr{};
      expect(glz::read_json(arr, s) == glz::error_code::none);
   };
};

struct macro_t
{
   double x = 5.0;
   std::string y = "yay!";
   int z = 55;
};

GLZ_META(macro_t, x, y, z);

struct local_macro_t
{
   double x = 5.0;
   std::string y = "yay!";
   int z = 55;
   
   GLZ_LOCAL_META(local_macro_t, x, y, z);
};

suite macro_tests = [] {
   "macro test"_test = [] {
      macro_t obj{};
      std::string b{};
      glz::write_json(obj, b);
      
      expect(b == R"({"x":5,"y":"yay!","z":55})");
   };
   
   "local macro test"_test = [] {
      local_macro_t obj{};
      std::string b{};
      glz::write_json(obj, b);
      
      expect(b == R"({"x":5,"y":"yay!","z":55})");
   };
};

struct includer_struct
{
   std::string str = "Hello";
   int i = 55;
};

template <>
struct glz::meta<includer_struct>
{
   static constexpr std::string_view name = "includer_struct";
   using T = includer_struct;
   static constexpr auto value = object("#include", glz::file_include{}, "str", &T::str, "i", &T::i);
};

void file_include_test()
{
   includer_struct obj{};
   
   expect(glz::write_file_json(obj, "../alabastar.json") == glz::error_code::none);
   
   obj.str = "";
   
   std::string s = R"({"#include": "../alabastar.json", "i": 100})";
   expect(glz::read_json(obj, s) == glz::error_code::none);
   
   expect(obj.str == "Hello") << obj.str;
   expect(obj.i == 100) << obj.i;
   
   obj.str = "";
   
   glz::read_file_json(obj, "../alabastar.json");
   expect(obj.str == "Hello") << obj.str;
   expect(obj.i == 55) << obj.i;
}

void file_include_test_auto()
{
   includer_struct obj{};
   
   expect(glz::write_file(obj, "./auto.json") == false);
   
   obj.str = "";
   
   std::string s = R"({"#include": "./auto.json", "i": 100})";
   expect(glz::read_json(obj, s) == glz::error_code::none);
   
   expect(obj.str == "Hello") << obj.str;
   expect(obj.i == 100) << obj.i;
   
   obj.str = "";
   
   glz::read_file(obj, "./auto.json");
   expect(obj.str == "Hello") << obj.str;
   expect(obj.i == 55) << obj.i;
}

struct nested0
{
   includer_struct a{};
   includer_struct b{};
};

template <>
struct glz::meta<nested0>
{
   static constexpr std::string_view name = "nested0";
   using T = nested0;
   static constexpr auto value = object("#include", glz::file_include{}, "a", &T::a, "b", &T::b);
};

void nested_file_include_test()
{
   nested0 obj;
   
   std::string a = R"({"#include": "../b/b.json"})";
   {
      std::filesystem::create_directory("a");
      std::ofstream a_file{ "./a/a.json" };
      
      a_file << a;
   }
   
   {
      std::filesystem::create_directory("b");
      
      obj.b.i = 13;
      
      expect(glz::write_file_json(obj.b, "./b/b.json") == glz::error_code::none);
   }
   
   obj.b.i = 0;
   
   std::string s = R"({ "a": { "#include": "./a/a.json" }, "b": { "#include": "./b/b.json" } })";
   
   expect(glz::read_json(obj, s) == glz::error_code::none);
   
   expect(obj.a.i == 13);
}

suite shrink_to_fit = [] {
   "shrink_to_fit"_test = [] {
      std::vector<int> v = { 1, 2, 3, 4, 5, 6 };
      std::string b = R"([1,2,3])";
      expect(glz::read_json(v, b) == glz::error_code::none);
      
      expect(v.size() == 3);
      expect(v.capacity() > 3);
      
      v = { 1, 2, 3, 4, 5, 6 };
      
      expect(glz::read<glz::opts{.shrink_to_fit = true}>(v, b) == glz::error_code::none);
      expect(v.size() == 3);
      expect(v.capacity() == 3);
   };
};

suite recorder_test = [] {
   "recorder_to_file"_test = [] {
      
      glz::recorder<double, float> rec;
      
      double x = 0.0;
      float y = 0.f;
      
      rec["x"] = x;
      rec["y"] = y;
      
      for (int i = 0; i < 100; ++i)
      {
         x += 1.5;
         y += static_cast<float>(i);
         rec.update();
      }
      
      std::string s{};
      glz::write_json(rec, s);
      
      expect(glz::read_json(rec, s) == glz::error_code::none);
      
      expect(glz::write_file_json(rec, "recorder_out.json") == glz::error_code::none);
   };
};

suite reference_wrapper_test = [] {
   "reference_wrapper"_test = [] {
      
      int x = 55;
      std::reference_wrapper<int> ref = x;
      
      std::string s = glz::write_json(ref);
      
      expect(s == "55");
      
      expect(glz::read_json(ref, R"(66)") == glz::error_code::none);
      expect(x == 66);
   };
};

suite small_chars = [] {
   "small_chars"_test = [] {
      
      uint8_t x = 5;
      std::string s = glz::write_json(x);
      
      expect(s == "5");
      
      expect(glz::read_json(x, "10") == glz::error_code::none);
      expect(x == 10);
   };
};

suite char16_test = [] {
   "char16_test"_test = [] {
      
      {
         char16_t c{};
         expect(glz::read_json(c, R"("H")") == glz::error_code::none);
         
         expect(c == u'H');
      }
      
      {
         // TODO: Support non-ascii
         /*char16_t c{};
         glz::read_json(c, R"("∆")");
         
         expect(c == u'∆');*/
      }
      
      /*std::basic_string<char16_t> x;
      glz::read_json(x, "Hello World");
      
      expect(x == u"Hello World");*/
   };
};

suite ndjson_test = [] {
   "ndjson"_test = [] {
      
      std::vector<std::string> x = { "Hello", "World", "Ice", "Cream" };
      std::string s = glz::write_ndjson(x);
      
      expect(s ==
R"("Hello"
"World"
"Ice"
"Cream")");
      
      x.clear();
      
      expect(glz::read_ndjson(x, s) == glz::error_code::none);
      expect(x[0] == "Hello");
      expect(x[1] == "World");
      expect(x[2] == "Ice");
      expect(x[3] == "Cream");
   };
   
   "ndjson_list"_test = [] {
      
      std::list<std::string> x = { "Hello", "World", "Ice", "Cream" };
      std::string s = glz::write_ndjson(x);
      
      expect(s ==
R"("Hello"
"World"
"Ice"
"Cream")");
      
      x.clear();
      
      expect(glz::read_ndjson(x, s) == glz::error_code::none);
      auto it = x.begin();
      expect(*it == "Hello"); ++it;
      expect(*it == "World"); ++it;
      expect(*it == "Ice"); ++it;
      expect(*it == "Cream");
   };
   
   "ndjson_object"_test = [] {
      std::tuple<my_struct, sub_thing> x{};
      
      std::string s = glz::write_ndjson(x);
      
      expect(s ==
R"({"i":287,"d":3.14,"hello":"Hello World","arr":[1,2,3]}
{"a":3.14,"b":"stuff"})");
      
      auto& first = std::get<0>(x);
      auto& second = std::get<1>(x);
      
      first.hello.clear();
      first.arr[0] = 0;
      second.a = 0.0;
      second.b.clear();
      
      expect(glz::read_ndjson(x, s) == glz::error_code::none);
      
      expect(first.hello == "Hello World");
      expect(first.arr[0] = 1);
      expect(second.a == 3.14);
      expect(second.b == "stuff");
   };
};

suite std_function_handling = []
{
   "std_function"_test = [] {
      
      int x = 1;
      std::function<void()> increment = [&]{ ++x; };
      std::string s{};
      glz::write_json(increment, s);
      
      expect(s == R"("std::function<void()>")") << s;
      
      expect(glz::read_json(increment, s) == glz::error_code::none);
   };
};

struct hide_struct
{
  int i = 287;
  double d = 3.14;
  std::string hello = "Hello World";
};

template <>
struct glz::meta<hide_struct>
{
   static constexpr std::string_view name = "hide_struct";
   using T = hide_struct;
   static constexpr auto value = object("i", &T::i,  //
                                        "d", &T::d, //
                                        "hello", hide{&T::hello}
                                        );
};

suite hide_tests = []
{
   "hide_write"_test = [] {
      hide_struct s{};
      std::string b{};
      glz::write_json(s, b);
      
      expect(b == R"({"i":287,"d":3.14})");
   };
   
   "hide_read"_test = [] {
      
      std::string b = R"({"i":287,"d":3.14,"hello":"Hello World"})";
      
      hide_struct s{};
      
      expect(glz::read_json(s, b) != glz::error_code::none);
   };
};

struct mem_f_struct
{
   int i = 0;
   int& access() {
      return i;
   }
};

template <>
struct glz::meta<mem_f_struct>
{
   static constexpr std::string_view name = "mem_f_struct";
   using T = mem_f_struct;
   static constexpr auto value = object("i", &T::i,  //
                                        "access", &T::access
                                        );
};

suite member_function_tests = []
{
   "member_function2"_test = []
   {
      mem_f_struct s{};
      
      using T = mem_f_struct;
      auto i = glz::call<int&>(s, "/access");
      ++i.value();
      
      expect(s.i == 1);
   };
};

struct dog
{
   int age{};
   void eat() {
      ++age;
   };
};

template <>
struct glz::meta<dog>
{
   static constexpr std::string_view name = "dog";
   using T = dog;
   static constexpr auto value = object("age", &T::age, "eat", &T::eat);
};

struct cat
{
   int age{};
   void eat() {
      ++age;
   };
   
   void purr() {
      
   }
};

template <>
struct glz::meta<cat>
{
   static constexpr std::string_view name = "cat";
   using T = cat;
   static constexpr auto value = object("age", &T::age, "eat", &T::eat, "purr", &T::purr);
};

struct person {
   void eat(const std::string& thing) {};
};

template <> struct glz::meta<person> {
   static constexpr std::string_view name = "person";
   static constexpr auto value = object("eat", &person::eat);
};

struct animal
{
   int age{};
   void eat() {}
};

template <>
struct glz::meta<animal>
{
   static constexpr std::string_view name = "animal";
   using T = animal;
   static constexpr auto value = object("age", &T::age, "eat", &T::eat);
};

struct complex_function_call_t
{
   std::string string(const std::string_view s, const int y) {
      return std::string(s) + ":" + std::to_string(y);
   }
};

template <>
struct glz::meta<complex_function_call_t>
{
   static constexpr std::string_view name = "complex_function_call_t";
   using T = complex_function_call_t;
   static constexpr auto value = object("string", &T::string);
};

struct string_t
{
   std::string string(const std::string_view s, const int y) {
      return "";
   }
};

template <>
struct glz::meta<string_t>
{
   static constexpr std::string_view name = "string_t";
   using T = string_t;
   static constexpr auto value = object("string", &T::string);
};

suite poly_tests = []
{
   "poly"_test = []
   {
      std::array<glz::poly<animal>, 2> a{ dog{}, cat{} };
      
      a[0].call<"eat">();
      a[1].call<"eat">();
      
      expect(a[0].get<"age">() == 1);
   };
   
   "poly person"_test = []
   {
      //std::array<glz::poly<animal>, 2> a{ dog{}, person{} };
      // This should static_assert
   };
   
   "poly pointer"_test = []
   {
      dog d{};
      glz::poly<animal> a{ &d };
      
      a.call<"eat">();
      
      expect(d.age == 1);
      expect(&a.get<"age">() == &d.age);
   };
   
   "complex_function"_test = []
   {
      glz::poly<string_t> p{ complex_function_call_t{} };
      
      expect(p.call<"string">("x", 5) == "x:5");
   };
};

suite any_tests = []
{
   "any"_test = []
   {
      glz::any a = 5.5;
      
      expect(glz::any_cast<double>(a) == 5.5);
      
      auto* data = a.data();
      *static_cast<double*>(data) = 6.6;
      
      expect(glz::any_cast<double>(a) == 6.6);
   };
};

static constexpr std::string_view json0 = R"(
{
   "fixed_object": {
      "int_array": [0, 1, 2, 3, 4, 5, 6],
      "float_array": [0.1, 0.2, 0.3, 0.4, 0.5, 0.6],
      "double_array": [3288398.238, 233e22, 289e-1, 0.928759872, 0.22222848, 0.1, 0.2, 0.3, 0.4]
   },
   "fixed_name_object": {
      "name0": "James",
      "name1": "Abraham",
      "name2": "Susan",
      "name3": "Frank",
      "name4": "Alicia"
   },
   "another_object": {
      "string": "here is some text",
      "another_string": "Hello World",
      "boolean": false,
      "nested_object": {
         "v3s": [[0.12345, 0.23456, 0.001345],
                  [0.3894675, 97.39827, 297.92387],
                  [18.18, 87.289, 2988.298]],
         "id": "298728949872"
      }
   },
   "string_array": ["Cat", "Dog", "Elephant", "Tiger"],
   "string": "Hello world",
   "number": 3.14,
   "boolean": true,
   "another_bool": false
}
)";

struct fixed_object_t
{
   std::vector<int> int_array;
   std::vector<float> float_array;
   std::vector<double> double_array;
};

struct fixed_name_object_t
{
   std::string name0{};
   std::string name1{};
   std::string name2{};
   std::string name3{};
   std::string name4{};
};

struct nested_object_t
{
   std::vector<std::array<double, 3>> v3s{};
   std::string id{};
};

struct another_object_t
{
   std::string string{};
   std::string another_string{};
   bool boolean{};
   nested_object_t nested_object{};
};

struct obj_t
{
   fixed_object_t fixed_object{};
   fixed_name_object_t fixed_name_object{};
   another_object_t another_object{};
   std::vector<std::string> string_array{};
   std::string string{};
   double number{};
   bool boolean{};
   bool another_bool{};
};

template <>
struct glz::meta<fixed_object_t> {
   static constexpr std::string_view name = "fixed_object_t";
   using T = fixed_object_t;
   static constexpr auto value = object(
      "int_array", &T::int_array,
      "float_array", &T::float_array,
      "double_array", &T::double_array
   );
};

template <>
struct glz::meta<fixed_name_object_t> {
   static constexpr std::string_view name = "fixed_name_object_t";
   using T = fixed_name_object_t;
   static constexpr auto value = object(
      "name0", &T::name0,
      "name1", &T::name1,
      "name2", &T::name2,
      "name3", &T::name3,
      "name4", &T::name4
   );
};

template <>
struct glz::meta<nested_object_t> {
   static constexpr std::string_view name = "nested_object_t";
   using T = nested_object_t;
   static constexpr auto value = object(
      "v3s", &T::v3s,
      "id", &T::id
   );
};

template <>
struct glz::meta<another_object_t> {
   static constexpr std::string_view name = "another_object_t";
   using T = another_object_t;
   static constexpr auto value = object(
      "string", &T::string,
      "another_string", &T::another_string,
      "boolean", &T::boolean,
      "nested_object", &T::nested_object
   );
};

template <>
struct glz::meta<obj_t> {
   static constexpr std::string_view name = "obj_t";
   using T = obj_t;
   static constexpr auto value = object(
      "fixed_object", &T::fixed_object,
      "fixed_name_object", &T::fixed_name_object,
      "another_object", &T::another_object,
      "string_array", &T::string_array,
      "string", &T::string,
      "number", &T::number,
      "boolean", &T::boolean,
      "another_bool", &T::another_bool
   );
};

suite json_performance = []
{
   "json performance"_test = [] {
      std::string buffer{ json0 };
      
      obj_t obj{};
      
      expect(glz::read_json(obj, buffer) == glz::error_code::none);
      buffer.clear();
      
      glz::write_json(obj, buffer);
      
      expect(buffer == R"({"fixed_object":{"int_array":[0,1,2,3,4,5,6],"float_array":[0.1,0.2,0.3,0.4,0.5,0.6],"double_array":[3288398.238,2.33E24,28.9,0.928759872,0.22222848,0.1,0.2,0.3,0.4]},"fixed_name_object":{"name0":"James","name1":"Abraham","name2":"Susan","name3":"Frank","name4":"Alicia"},"another_object":{"string":"here is some text","another_string":"Hello World","boolean":false,"nested_object":{"v3s":[[0.12345,0.23456,0.001345],[0.3894675,97.39827,297.92387],[18.18,87.289,2988.298]],"id":"298728949872"}},"string_array":["Cat","Dog","Elephant","Tiger"],"string":"Hello world","number":3.14,"boolean":true,"another_bool":false})") << buffer;
   };
};

suite json_schema = [] {
   "json schema"_test = [] {
      Thing obj{};
      std::string schema = glz::write_json_schema<Thing>();
      //Note: Check schema and sample output against a json schema validator like https://www.jsonschemavalidator.net/ when you update this string
      expect(schema == R"({"type":["object"],"properties":{"array":{"$ref":"#/$defs/std::array<std::string,4>"},"b":{"$ref":"#/$defs/bool"},"c":{"$ref":"#/$defs/char"},"color":{"$ref":"#/$defs/Color"},"d":{"$ref":"#/$defs/double","description":"double is the best type"},"deque":{"$ref":"#/$defs/std::deque<double>"},"i":{"$ref":"#/$defs/int32_t"},"list":{"$ref":"#/$defs/std::list<int32_t>"},"map":{"$ref":"#/$defs/std::map<std::string,int32_t>"},"mapi":{"$ref":"#/$defs/std::map<int32_t,double>"},"optional":{"$ref":"#/$defs/std::optional<V3>"},"sptr":{"$ref":"#/$defs/std::shared_ptr<sub_thing>"},"thing":{"$ref":"#/$defs/sub_thing"},"thing2array":{"$ref":"#/$defs/std::array<sub_thing2,1>"},"thing_ptr":{"$ref":"#/$defs/sub_thing*"},"v":{"$ref":"#/$defs/std::variant<var1_t,var2_t>"},"vb":{"$ref":"#/$defs/std::vector<bool>"},"vec3":{"$ref":"#/$defs/V3"},"vector":{"$ref":"#/$defs/std::vector<V3>"}},"additionalProperties":false,"$defs":{"Color":{"type":["string"],"oneOf":[{"const":"Red"},{"const":"Green"},{"const":"Blue"}]},"V3":{"type":["array"]},"bool":{"type":["boolean"]},"char":{"type":["string"]},"double":{"type":["number"]},"float":{"type":["number"]},"int32_t":{"type":["integer"]},"std::array<std::string,4>":{"type":["array"],"items":{"$ref":"#/$defs/std::string"}},"std::array<sub_thing2,1>":{"type":["array"],"items":{"$ref":"#/$defs/sub_thing2"}},"std::deque<double>":{"type":["array"],"items":{"$ref":"#/$defs/double"}},"std::list<int32_t>":{"type":["array"],"items":{"$ref":"#/$defs/int32_t"}},"std::map<int32_t,double>":{"type":["object"],"additionalProperties":{"$ref":"#/$defs/double"}},"std::map<std::string,int32_t>":{"type":["object"],"additionalProperties":{"$ref":"#/$defs/int32_t"}},"std::optional<V3>":{"type":["array","null"]},"std::shared_ptr<sub_thing>":{"type":["object","null"],"properties":{"a":{"$ref":"#/$defs/double","description":"Test comment 1"},"b":{"$ref":"#/$defs/std::string","description":"Test comment 2"}},"additionalProperties":false},"std::string":{"type":["string"]},"std::variant<var1_t,var2_t>":{"type":["number","string","boolean","object","array","null"],"oneOf":[{"type":["object"],"properties":{"type":{"$ref":"#/$defs/std::string"},"x":{"$ref":"#/$defs/double"}},"additionalProperties":false},{"type":["object"],"properties":{"type":{"$ref":"#/$defs/std::string"},"y":{"$ref":"#/$defs/double"}},"additionalProperties":false}]},"std::vector<V3>":{"type":["array"],"items":{"$ref":"#/$defs/V3"}},"std::vector<bool>":{"type":["array"],"items":{"$ref":"#/$defs/bool"}},"sub_thing":{"type":["object"],"properties":{"a":{"$ref":"#/$defs/double","description":"Test comment 1"},"b":{"$ref":"#/$defs/std::string","description":"Test comment 2"}},"additionalProperties":false},"sub_thing*":{"type":["object","null"],"properties":{"a":{"$ref":"#/$defs/double","description":"Test comment 1"},"b":{"$ref":"#/$defs/std::string","description":"Test comment 2"}},"additionalProperties":false},"sub_thing2":{"type":["object"],"properties":{"a":{"$ref":"#/$defs/double","description":"Test comment 1"},"b":{"$ref":"#/$defs/std::string","description":"Test comment 2"},"c":{"$ref":"#/$defs/double"},"d":{"$ref":"#/$defs/double"},"e":{"$ref":"#/$defs/double"},"f":{"$ref":"#/$defs/float"},"g":{"$ref":"#/$defs/double"},"h":{"$ref":"#/$defs/double"}},"additionalProperties":false}}})");
   };
};


// custom type handling
struct date
{
   uint64_t data;
   std::string human_readable;
};

template <>
struct glz::meta<date>
{
   using T = date;
   static constexpr auto value = object("date", &T::human_readable);
};

namespace glz::detail
{
   template <>
   struct from_json<date>
   {
      template <auto Opts>
      static void op(date& value, auto&&... args)
      {
         read<json>::op<Opts>(value.human_readable, args...);
         value.data = std::stoi(value.human_readable);
      }
   };

   template <>
   struct to_json<date>
   {
      template <auto Opts>
      static void op(date& value, auto&&... args) noexcept
      {
         value.human_readable = std::to_string(value.data);
         write<json>::op<Opts>(value.human_readable, args...);
      }
   };
}

suite date_test = []
{
   "date"_test = [] {
      date d{};
      d.data = 55;
      
      std::string s{};
      glz::write_json(d, s);
      
      expect(s == R"("55")");
      
      d.data = 0;
      expect(glz::read_json(d, s) == glz::error_code::none);
      expect(d.data == 55);
   };
};

struct unicode_keys_t
{
   std::string happy{};
};

template <>
struct glz::meta<unicode_keys_t>
{
   using T = unicode_keys_t;
   static constexpr auto value = object("😀", &T::happy);
};

struct question_t
{
   std::string text{};
};

template <>
struct glz::meta<question_t>
{
   using T = question_t;
   static constexpr auto value = object("ᇿ", &T::text);
};

suite unicode_tests = []
{
   "unicode"_test = [] {
      std::string str = "😀😃😄🍌💐🌹🥀🌺🌷🌸💮🏵️🌻🌼";
      
      std::string buffer{};
      glz::write_json(str, buffer);
      
      str.clear();
      expect(glz::read_json(str, buffer) == glz::error_code::none);
      
      expect(str == "😀😃😄🍌💐🌹🥀🌺🌷🌸💮🏵️🌻🌼");
   };
   
   "unicode_unescaped_smile"_test = [] {
      std::string str = R"({"😀":"smile"})";
      unicode_keys_t obj{};
      expect(glz::read_json(obj, str) == glz::error_code::none);
      
      expect(obj.happy == "smile");
   };
   
   "unicode_escaped_smile"_test = [] {
      // more than 4 characters in unicode is not valid JSON
      std::string str = R"({"\u1F600":"smile"})";
      unicode_keys_t obj{};
      expect(glz::read_json(obj, str) != glz::error_code::none);
   };
   
   "unicode_unescaped"_test = [] {
      std::string str = R"({"ᇿ":"ᇿ"})";
      question_t obj{};
      expect(glz::read_json(obj, str) == glz::error_code::none);
      
      expect(obj.text == "ᇿ");
   };
   
   "unicode_escaped"_test = [] {
      std::string str = R"({"\u11FF":"\u11FF"})";
      question_t obj{};
      expect(glz::read_json(obj, str) == glz::error_code::none);
      
      expect(obj.text == "ᇿ");
   };
};

struct value_t
{
   int x{};
};

template <>
struct glz::meta<value_t>
{
   using T = value_t;
   static constexpr auto value{ &T::x };
};

struct lambda_value_t
{
   int x{};
};

template <>
struct glz::meta<lambda_value_t>
{
   static constexpr auto value = [](auto& self) -> auto& { return self.x; };
};

suite value_test = []
{
   "value"_test = [] {
      std::string s = "5";
      value_t v{};
      
      expect(glz::read_json(v, s) == glz::error_code::none);
      expect(v.x == 5);
      
      s.clear();
      glz::write_json(v, s);
      expect(s == "5");
   };
   
   "lambda value"_test = [] {
      std::string s = "5";
      lambda_value_t v{};
      
      expect(glz::read_json(v, s) == glz::error_code::none);
      expect(v.x == 5);
      
      s.clear();
      glz::write_json(v, s);
      expect(s == "5");
   };
};

struct TestMsg {
   uint64_t id{};
   std::string val{};
};

template <>
struct glz::meta<TestMsg> {
    static constexpr std::string_view name = "TestMsg";
    using T = TestMsg;
    static constexpr auto value = object(
            "id", &T::id,
            "val", &T::val
    );
};

suite byte_buffer = []
{
   "uint8_t buffer"_test = []
   {
      TestMsg msg{};
      msg.id = 5;
      msg.val = "hello";
      std::vector<uint8_t> buffer{};
      glz::write_json(msg, buffer);
      
      buffer.emplace_back('\0');
      
      msg.id = 0;
      msg.val = "";
      
      expect(glz::read_json(msg, buffer) == glz::error_code::none);
      expect(msg.id == 5);
      expect(msg.val == "hello");
   };
   
   "std::byte buffer"_test = []
   {
      TestMsg msg{};
      msg.id = 5;
      msg.val = "hello";
      std::vector<std::byte> buffer{};
      glz::write_json(msg, buffer);
      
      buffer.emplace_back(static_cast<std::byte>('\0'));
      
      msg.id = 0;
      msg.val = "";
      
      expect(glz::read_json(msg, buffer) == glz::error_code::none);
      expect(msg.id == 5);
      expect(msg.val == "hello");
   };
   
   "char8_t buffer"_test = []
   {
      TestMsg msg{};
      msg.id = 5;
      msg.val = "hello";
      std::vector<char8_t> buffer{};
      glz::write_json(msg, buffer);
      
      buffer.emplace_back('\0');
      
      msg.id = 0;
      msg.val = "";
      
      expect(glz::read_json(msg, buffer) == glz::error_code::none);
      expect(msg.id == 5);
      expect(msg.val == "hello");
   };
};

template <class T>
struct custom_unique
{
   std::unique_ptr<T> x{};
   
   custom_unique(std::unique_ptr<T>&& in) : x(std::move(in)) {}
   
   operator bool() {
      return static_cast<bool>(x);
   }
   
   T& operator*() {
      return *x;
   }
   
   void reset() {
      x.reset();
   }
};

template <class T, class... Args>
inline auto make_custom_unique(Args&&... args) {
   return custom_unique{ std::make_unique<T>(std::forward<Args>(args)...) };
}

template <class T>
struct glz::meta<custom_unique<T>>
{
   static constexpr auto construct = [] { return make_custom_unique<T>(); };
};

suite custom_unique_tests = []
{
   "custom unique"_test = [] {
      auto c = make_custom_unique<int>(5);
      
      std::string s = "5";
      expect(glz::read_json(c, s) == glz::error_code::none);
      
      expect(*c.x == 5);
      
      s.clear();
      glz::write_json(c, s);
      expect(s == "5");
      
      s = "null";
      expect(glz::read_json(c, s) == glz::error_code::none);
      expect(!c);
      
      s = "5";
      expect(glz::read_json(c, s) == glz::error_code::none);
      
      expect(*c.x == 5);
   };
};

#include <set>
#include <unordered_set>

static_assert(glz::detail::emplaceable<std::set<std::string>>);

suite sets = []
{
   "std::unordered_set"_test = [] {
      std::unordered_set<std::string> set;
      set.emplace("hello");
      set.emplace("world");
      
      std::string b{};
      
      glz::write_json(set, b);
      
      expect(b == R"(["hello","world"])" || b == R"(["world","hello"])");
      
      set.clear();
      
      expect(glz::read_json(set, b) == glz::error_code::none);
      
      expect(set.count("hello") == 1);
      expect(set.count("world") == 1);
   };
   
   "std::set"_test = [] {
      std::set<int> set = { 5, 4, 3, 2, 1 };
      std::string b{};
      glz::write_json(set, b);
      
      expect(b == R"([1,2,3,4,5])");
      
      set.clear();
      
      expect(glz::read_json(set, b) == glz::error_code::none);
      
      expect(set.count(1) == 1);
      expect(set.count(2) == 1);
      expect(set.count(3) == 1);
      expect(set.count(4) == 1);
      expect(set.count(5) == 1);
   };
};

struct flags_t
{
   bool x{ true };
   bool y{};
   bool z{ true };
};

template <>
struct glz::meta<flags_t>
{
   using T = flags_t;
   static constexpr auto value = flags("x", &T::x, "y", &T::y, "z", &T::z);
};

suite flag_test = []
{
   "flags"_test = []
   {
      flags_t s{};
      
      std::string b{};
      glz::write_json(s, b);
      
      expect(b == R"(["x","z"])");
      
      s.x = false;
      s.z = false;
      
      expect(glz::read_json(s, b) == glz::error_code::none);
      
      expect(s.x);
      expect(s.z);
   };
};

struct xy_t
{
   int x{};
   int y{};
};

template <>
struct glz::meta<xy_t>
{
   using T = xy_t;
   static constexpr auto value = object("x", &T::x, "y", &T::y);
};

struct bomb_t
{
   xy_t data{};
};

template <>
struct glz::meta<bomb_t>
{
   using T = bomb_t;
   static constexpr auto value = object("action", skip{}, "data", &T::data);
};

suite get_sv = []
{
   "get_sv"_test = []
   {
      std::string s = R"({"obj":{"x":5.5}})";
      const auto x = glz::get_view_json<"/obj/x">(s).value();
      
      auto str = glz::sv{x.data(), x.size()};
      expect(str == "5.5");
      
      double y;
      expect(glz::read_json(y, x) == glz::error_code::none);
      
      auto z = glz::get_as_json<double, "/obj/x">(s);
      
      expect(z == 5.5);
      
      auto view = glz::get_sv_json<"/obj/x">(s);
      
      expect(view == "5.5");
   };
   
   "action"_test = []
   {
      std::string buffer = R"( { "action": "DELETE", "data": { "x": 10, "y": 200 }})";
      
      auto action = glz::get_sv_json<"/action">(buffer);
      
      expect(action == R"("DELETE")");
      if (action == R"("DELETE")") {
         auto bomb = glz::read_json<bomb_t>(buffer);
         expect(bomb->data.x == 10);
         expect(bomb->data.y == 200);
      }
   };
};

suite no_except_tests = []
{
   "no except"_test = []
   {
      my_struct s{};
      std::string b = R"({"i":5,,})";
      auto ec = glz::read_json(s, b);
      expect(ec != glz::error_code::none) << static_cast<uint32_t>(ec);
   };
};

suite validation_tests = [] {
   "validate_json"_test = [] {
      glz::json_t json{};

      //Tests are taken from the https://www.json.org/JSON_checker/ test suite


      // I disagree with this
      //std::string fail1 = R"("A JSON payload should be an object or array, not a string.")";
      //auto ec_fail1 = glz::read<glz::opts{.force_conformance = true}>(json, fail1);
      //expect(ec_fail1 != glz::error_code::none);
      ////expect(glz::validate_json(fail1) != glz::error_code::none);

      std::string fail10 = R"({"Extra value after close": true} "misplaced quoted value")";
      auto ec_fail10 = glz::read<glz::opts{.force_conformance = true}>(json, fail10);
      expect(ec_fail10 != glz::error_code::none);
      expect(glz::validate_json(fail10) != glz::error_code::none);

      std::string fail11 = R"({"Illegal expression": 1 + 2})";
      auto ec_fail11 = glz::read<glz::opts{.force_conformance = true}>(json, fail11);
      expect(ec_fail11 != glz::error_code::none);
      expect(glz::validate_json(fail11) != glz::error_code::none);

      std::string fail12 = R"({"Illegal invocation": alert()})";
      auto ec_fail12 = glz::read<glz::opts{.force_conformance = true}>(json, fail12);
      expect(ec_fail12 != glz::error_code::none);
      expect(glz::validate_json(fail12) != glz::error_code::none);

      std::string fail13 = R"({"Numbers cannot have leading zeroes": 013})";
      auto ec_fail13 = glz::read<glz::opts{.force_conformance = true}>(json, fail13);
      expect(ec_fail13 != glz::error_code::none);
      expect(glz::validate_json(fail13) != glz::error_code::none);

      std::string fail14 = R"({"Numbers cannot be hex": 0x14})";
      auto ec_fail14 = glz::read<glz::opts{.force_conformance = true}>(json, fail14);
      expect(ec_fail14 != glz::error_code::none);
      expect(glz::validate_json(fail14) != glz::error_code::none);

      std::string fail15 = R"(["Illegal backslash escape: \x15"])";
      auto ec_fail15 = glz::read<glz::opts{.force_conformance = true}>(json, fail15);
      expect(ec_fail15 != glz::error_code::none);
      expect(glz::validate_json(fail15) != glz::error_code::none);

      std::string fail16 = R"([\naked])";
      auto ec_fail16 = glz::read<glz::opts{.force_conformance = true}>(json, fail16);
      expect(ec_fail16 != glz::error_code::none);
      expect(glz::validate_json(fail16) != glz::error_code::none);

      std::string fail17 = R"(["Illegal backslash escape: \017"])";
      auto ec_fail17 = glz::read<glz::opts{.force_conformance = true}>(json, fail17);
      expect(ec_fail17 != glz::error_code::none);
      expect(glz::validate_json(fail17) != glz::error_code::none);

      // JSON spec does not specify a nesting limit to my knowledge
      //std::string fail18 = R"([[[[[[[[[[[[[[[[[[[["Too deep"]]]]]]]]]]]]]]]]]]]])";
      //auto ec_fail18 = glz::read<glz::opts{.force_conformance = true}>(json, fail18);
      //expect(ec_fail18 != glz::error_code::none);
      //expect(glz::validate_json(fail18) != glz::error_code::none);

      std::string fail19 = R"({"Missing colon" null})";
      auto ec_fail19 = glz::read<glz::opts{.force_conformance = true}>(json, fail19);
      expect(ec_fail19 != glz::error_code::none);
      expect(glz::validate_json(fail19) != glz::error_code::none);

      std::string fail2 = R"(["Unclosed array")";
      auto ec_fail2 = glz::read<glz::opts{.force_conformance = true}>(json, fail2);
      expect(ec_fail2 != glz::error_code::none);
      expect(glz::validate_json(fail2) != glz::error_code::none);

      std::string fail20 = R"({"Double colon":: null})";
      auto ec_fail20 = glz::read<glz::opts{.force_conformance = true}>(json, fail20);
      expect(ec_fail20 != glz::error_code::none);
      expect(glz::validate_json(fail20) != glz::error_code::none);

      std::string fail21 = R"({"Comma instead of colon", null})";
      auto ec_fail21 = glz::read<glz::opts{.force_conformance = true}>(json, fail21);
      expect(ec_fail21 != glz::error_code::none);
      expect(glz::validate_json(fail21) != glz::error_code::none);

      std::string fail22 = R"(["Colon instead of comma": false])";
      auto ec_fail22 = glz::read<glz::opts{.force_conformance = true}>(json, fail22);
      expect(ec_fail22 != glz::error_code::none);
      expect(glz::validate_json(fail22) != glz::error_code::none);

      std::string fail23 = R"(["Bad value", truth])";
      auto ec_fail23 = glz::read<glz::opts{.force_conformance = true}>(json, fail23);
      expect(ec_fail23 != glz::error_code::none);
      expect(glz::validate_json(fail23) != glz::error_code::none);

      std::string fail24 = R"(['single quote'])";
      auto ec_fail24 = glz::read<glz::opts{.force_conformance = true}>(json, fail24);
      expect(ec_fail24 != glz::error_code::none);
      expect(glz::validate_json(fail24) != glz::error_code::none);

      std::string fail25 = R"(["	tab	character	in	string	"])";
      auto ec_fail25 = glz::read<glz::opts{.force_conformance = true}>(json, fail25);
      expect(ec_fail25 != glz::error_code::none);
      expect(glz::validate_json(fail25) != glz::error_code::none);

      std::string fail26 = R"(["tab\   character\   in\  string\  "])";
      auto ec_fail26 = glz::read<glz::opts{.force_conformance = true}>(json, fail26);
      expect(ec_fail26 != glz::error_code::none);
      expect(glz::validate_json(fail26) != glz::error_code::none);

      std::string fail27 = R"(["line
break"])";
      auto ec_fail27 = glz::read<glz::opts{.force_conformance = true}>(json, fail27);
      expect(ec_fail27 != glz::error_code::none);
      expect(glz::validate_json(fail27) != glz::error_code::none);

      std::string fail28 = R"(["line\
break"])";
      auto ec_fail28 = glz::read<glz::opts{.force_conformance = true}>(json, fail28);
      expect(ec_fail28 != glz::error_code::none);
      expect(glz::validate_json(fail28) != glz::error_code::none);

      std::string fail29 = R"([0e])";
      auto ec_fail29 = glz::read<glz::opts{.force_conformance = true}>(json, fail29);
      expect(ec_fail29 != glz::error_code::none);
      expect(glz::validate_json(fail29) != glz::error_code::none);

      std::string fail3 = R"({unquoted_key: "keys must be quoted"})";
      auto ec_fail3 = glz::read<glz::opts{.force_conformance = true}>(json, fail3);
      expect(ec_fail3 != glz::error_code::none);
      expect(glz::validate_json(fail3) != glz::error_code::none);

      std::string fail30 = R"([0e+])";
      auto ec_fail30 = glz::read<glz::opts{.force_conformance = true}>(json, fail30);
      expect(ec_fail30 != glz::error_code::none);
      expect(glz::validate_json(fail30) != glz::error_code::none);

      std::string fail31 = R"([0e+-1])";
      auto ec_fail31 = glz::read<glz::opts{.force_conformance = true}>(json, fail31);
      expect(ec_fail31 != glz::error_code::none);
      expect(glz::validate_json(fail31) != glz::error_code::none);

      std::string fail32 = R"({"Comma instead if closing brace": true,)";
      auto ec_fail32 = glz::read<glz::opts{.force_conformance = true}>(json, fail32);
      expect(ec_fail32 != glz::error_code::none);
      expect(glz::validate_json(fail32) != glz::error_code::none);

      std::string fail33 = R"(["mismatch"})";
      auto ec_fail33 = glz::read<glz::opts{.force_conformance = true}>(json, fail33);
      expect(ec_fail33 != glz::error_code::none);
      expect(glz::validate_json(fail33) != glz::error_code::none);

      std::string fail4 = R"(["extra comma",])";
      auto ec_fail4 = glz::read<glz::opts{.force_conformance = true}>(json, fail4);
      expect(ec_fail4 != glz::error_code::none);
      expect(glz::validate_json(fail4) != glz::error_code::none);

      std::string fail5 = R"(["double extra comma",,])";
      auto ec_fail5 = glz::read<glz::opts{.force_conformance = true}>(json, fail5);
      expect(ec_fail5 != glz::error_code::none);
      expect(glz::validate_json(fail5) != glz::error_code::none);

      std::string fail6 = R"([   , "<-- missing value"])";
      auto ec_fail6 = glz::read<glz::opts{.force_conformance = true}>(json, fail6);
      expect(ec_fail6 != glz::error_code::none);
      expect(glz::validate_json(fail6) != glz::error_code::none);

      std::string fail7 = R"(["Comma after the close"],)";
      auto ec_fail7 = glz::read<glz::opts{.force_conformance = true}>(json, fail7);
      expect(ec_fail7 != glz::error_code::none);
      expect(glz::validate_json(fail7) != glz::error_code::none);

      std::string fail8 = R"(["Extra close"]])";
      auto ec_fail8 = glz::read<glz::opts{.force_conformance = true}>(json, fail8);
      expect(ec_fail8 != glz::error_code::none);
      expect(glz::validate_json(fail8) != glz::error_code::none);

      std::string fail9 = R"({"Extra comma": true,})";
      auto ec_fail9 = glz::read<glz::opts{.force_conformance = true}>(json, fail9);
      expect(ec_fail9 != glz::error_code::none);
      expect(glz::validate_json(fail9) != glz::error_code::none);

      std::string pass1 = R"([
    "JSON Test Pattern pass1",
    {"object with 1 member":["array with 1 element"]},
    {},
    [],
    -42,
    true,
    false,
    null,
    {
        "integer": 1234567890,
        "real": -9876.543210,
        "e": 0.123456789e-12,
        "E": 1.234567890E+34,
        "":  23456789012E66,
        "zero": 0,
        "one": 1,
        "space": " ",
        "quote": "\"",
        "backslash": "\\",
        "controls": "\b\f\n\r\t",
        "slash": "/ & \/",
        "alpha": "abcdefghijklmnopqrstuvwyz",
        "ALPHA": "ABCDEFGHIJKLMNOPQRSTUVWYZ",
        "digit": "0123456789",
        "0123456789": "digit",
        "special": "`1~!@#$%^&*()_+-={':[,]}|;.</>?",
        "hex": "\u0123\u4567\u89AB\uCDEF\uabcd\uef4A",
        "true": true,
        "false": false,
        "null": null,
        "array":[  ],
        "object":{  },
        "address": "50 St. James Street",
        "url": "http://www.JSON.org/",
        "comment": "// /* <!-- --",
        "# -- --> */": " ",
        " s p a c e d " :[1,2 , 3

,

4 , 5        ,          6           ,7        ],"compact":[1,2,3,4,5,6,7],
        "jsontext": "{\"object with 1 member\":[\"array with 1 element\"]}",
        "quotes": "&#34; \u0022 %22 0x22 034 &#x22;",
        "\/\\\"\uCAFE\uBABE\uAB98\uFCDE\ubcda\uef4A\b\f\n\r\t`1~!@#$%^&*()_+-=[]{}|;:',./<>?"
: "A key can be any string"
    },
    0.5 ,98.6
,
99.44
,

1066,
1e1,
0.1e1,
1e-1,
1e00,2e+00,2e-00
,"rosebud"])";
      auto ec_pass1 = glz::read<glz::opts{.force_conformance = true}>(json, pass1);
      expect(ec_pass1 == glz::error_code::none);
      expect(glz::validate_json(pass1) == glz::error_code::none);

      std::string pass2 = R"([[[[[[[[[[[[[[[[[[["Not too deep"]]]]]]]]]]]]]]]]]]])";
      auto ec_pass2 = glz::read<glz::opts{.force_conformance = true}>(json, pass2);
      expect(ec_pass2 == glz::error_code::none);
      expect(glz::validate_json(pass2) == glz::error_code::none);

      std::string pass3 = R"({
    "JSON Test Pattern pass3": {
        "The outermost value": "must be an object or array.",
        "In this test": "It is an object."
    }
}
)";
      auto ec_pass3 = glz::read<glz::opts{.force_conformance = true}>(json, pass3);
      expect(ec_pass3 == glz::error_code::none);
      expect(glz::validate_json(pass3) == glz::error_code::none);
   };
};

int main()
{
   using namespace boost::ut;
   
   basic_types();
   container_types();
   nullable_types();
   enum_types();
   user_types();
   json_pointer();
   early_end(); 
   bench();
   read_tests();
   write_tests();
   study_tests();
   file_include_test();
   file_include_test_auto();
   nested_file_include_test();
}<|MERGE_RESOLUTION|>--- conflicted
+++ resolved
@@ -1178,16 +1178,6 @@
    };
 
    "Read partial array type"_test = [] {
-<<<<<<< HEAD
-      {
-         std::string in = "    [ 3.25 , null , 3.125 ]   ";
-         v3 v{};
-
-         expect(glz::read_json(v, in) != glz::error_code::none);
-      }
-      
-=======
->>>>>>> 7b7e768c
       // partial reading of fixed sized arrays
       {
          std::string in = "    [ 3.25 , 3.125 ]   ";
@@ -2131,38 +2121,31 @@
       std::string s{};
       glz::write_json(d, s);
       expect(s == "null");
-<<<<<<< HEAD
-      
+
       d = 0.0;
       expect(glz::read_json(d, s) == glz::error_code::none);
-=======
-
-      d = 0.0;
-      glz::read_json(d, s);
       expect(std::isnan(d));
-
-
-   };
+   };
+
    "nan_read_tests"_test = [] {
       double d = 0.0;
       std::string s = "null";
-      glz::read_json(d, s);
+      expect(glz::read_json(d, s) == glz::error_code::none);
       expect(std::isnan(d));
 
       d = 0.0;
       s = "NaN";
-      glz::read_json(d, s);
+      expect(glz::read_json(d, s) == glz::error_code::none);
       expect(std::isnan(d));
 
       d = 0.0;
       s = "nan";
-      glz::read_json(d, s);
->>>>>>> 7b7e768c
+      expect(glz::read_json(d, s) == glz::error_code::none);
       expect(std::isnan(d));
 
       std::array<double, 5> d_array{};
       s = "[null, nan, NaN, -nan, 3.14]";
-      glz::read_json(d_array, s);
+      expect(glz::read_json(d_array, s) == glz::error_code::none);
       expect(std::isnan(d_array[0]));
       expect(std::isnan(d_array[1]));
       expect(std::isnan(d_array[2]));
