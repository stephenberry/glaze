--- conflicted
+++ resolved
@@ -9651,7 +9651,18 @@
    };
 };
 
-<<<<<<< HEAD
+suite parse_ints_as_type_cast_doubles_test = [] {
+   "multiple int from double"_test = [] {
+      std::vector<int> v;
+      std::string buffer = "[1.66, 3.24, 5.555]";
+      expect(not glz::read<glz::opts{.parse_ints_as_type_cast_doubles = true}>(v, buffer));
+      expect(v.size() == 3);
+      expect(v[0] == 1);
+      expect(v[1] == 3);
+      expect(v[2] == 5);
+   };
+};
+
 suite atomics = [] {
    "atomics"_test = [] {
       std::atomic<int> i{};
@@ -9668,17 +9679,6 @@
       
       expect(not glz::write_json(b, buffer));
       expect(buffer == R"(true)");
-=======
-suite parse_ints_as_type_cast_doubles_test = [] {
-   "multiple int from double"_test = [] {
-      std::vector<int> v;
-      std::string buffer = "[1.66, 3.24, 5.555]";
-      expect(not glz::read<glz::opts{.parse_ints_as_type_cast_doubles = true}>(v, buffer));
-      expect(v.size() == 3);
-      expect(v[0] == 1);
-      expect(v[1] == 3);
-      expect(v[2] == 5);
->>>>>>> 4f15e8e4
    };
 };
 
