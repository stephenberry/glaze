// Glaze Library
// For the license information refer to glaze.hpp

#include <any>
#include <bitset>
#include <chrono>
#include <complex>
#include <deque>
#include <forward_list>
#include <initializer_list>
#include <iostream>
#include <list>
#include <map>
#include <random>
#include <ranges>
#if defined(__STDCPP_FLOAT128_T__)
#include <stdfloat>
#endif
#include <tuple>
#include <unordered_map>
#include <variant>

#include "boost/ut.hpp"
#include "glaze/api/impl.hpp"
#include "glaze/file/hostname_include.hpp"
#include "glaze/file/raw_or_file.hpp"
#include "glaze/hardware/volatile_array.hpp"
#include "glaze/json.hpp"
#include "glaze/json/study.hpp"
#include "glaze/record/recorder.hpp"
#include "glaze/util/poly.hpp"
#include "glaze/util/progress_bar.hpp"

using namespace boost::ut;

struct my_struct
{
   int i = 287;
   double d = 3.14;
   std::string hello = "Hello World";
   std::array<uint64_t, 3> arr = {1, 2, 3};
};

template <>
struct glz::meta<my_struct>
{
   static constexpr std::string_view name = "my_struct";
   using T = my_struct;
   static constexpr auto value = object(
      "i", [](auto&& v) { return v.i; }, //
      "d", &T::d, //
      "hello", &T::hello, //
      "arr", &T::arr //
   );
};

static_assert(glz::write_json_supported<my_struct>);
static_assert(glz::read_json_supported<my_struct>);

suite starter = [] {
   "example"_test = [] {
      my_struct s{};
      std::string buffer{};
      glz::write_json(s, buffer);
      expect(buffer == R"({"i":287,"d":3.14,"hello":"Hello World","arr":[1,2,3]})");
      expect(glz::prettify(buffer) == R"({
   "i": 287,
   "d": 3.14,
   "hello": "Hello World",
   "arr": [
      1,
      2,
      3
   ]
})");
   };
};

struct sub_thing
{
   double a{3.14};
   std::string b{"stuff"};
};

template <>
struct glz::meta<sub_thing>
{
   static constexpr std::string_view name = "sub_thing";
   static constexpr auto value = object(
      "a", &sub_thing::a, "Test comment 1"_c, //
      "b", [](auto&& v) -> auto& { return v.b; }, comment("Test comment 2") //
   );
};

struct sub_thing2
{
   double a{3.14};
   std::string b{"stuff"};
   double c{999.342494903};
   double d{0.000000000001};
   double e{203082348402.1};
   float f{89.089f};
   double g{12380.00000013};
   double h{1000000.000001};
};

template <>
struct glz::meta<sub_thing2>
{
   using T = sub_thing2;
   static constexpr std::string_view name = "sub_thing2";
   static constexpr auto value = object("a", &T::a, "Test comment 1", //
                                        "b", &T::b, "Test comment 2", //
                                        "c", &T::c, //
                                        "d", &T::d, //
                                        "e", &T::e, //
                                        "f", &T::f, //
                                        "g", &T::g, //
                                        "h", &T::h //
   );
};

struct V3
{
   double x{3.14};
   double y{2.7};
   double z{6.5};

   bool operator==(const V3& rhs) const { return (x == rhs.x) && (y == rhs.y) && (z == rhs.z); }
};

template <>
struct glz::meta<V3>
{
   static constexpr std::string_view name = "V3";
   static constexpr auto value = array(&V3::x, &V3::y, &V3::z);
};

enum class Color { Red, Green, Blue };

template <>
struct glz::meta<Color>
{
   static constexpr std::string_view name = "Color";
   static constexpr auto value = enumerate("Red", Color::Red, //
                                           "Green", Color::Green, //
                                           "Blue", Color::Blue //
   );
};

static_assert(glz::enum_name_v<Color::Red> == "Red");

static_assert(glz::detail::get_enum_name(Color::Green) == "Green");

suite get_enum_name_tests = [] {
   "get_enum_name"_test = [] {
      auto color = Color::Green;

      const auto name = glz::detail::get_enum_name(color);
      expect(name == "Green");
   };
};

struct var1_t
{
   double x{};
};

template <>
struct glz::meta<var1_t>
{
   using T = var1_t;
   static constexpr std::string_view name = "var1_t";
   static constexpr auto value = object("x", &T::x);
};

struct var2_t
{
   double y{};
};

template <>
struct glz::meta<var2_t>
{
   using T = var2_t;
   static constexpr std::string_view name = "var2_t";
   static constexpr auto value = object("y", &T::y);
};

struct Thing
{
   sub_thing thing{};
   std::array<sub_thing2, 1> thing2array{};
   V3 vec3{};
   std::list<int> list{6, 7, 8, 2};
   std::array<std::string, 4> array = {"as\"df\\ghjkl", "pie", "42", "foo"};
   std::vector<V3> vector = {{9.0, 6.7, 3.1}, {}};
   int i{8};
   double d{2};
   bool b{};
   char c{'W'};
   std::variant<var1_t, var2_t> v{};
   Color color{Color::Green};
   std::vector<bool> vb = {true, false, false, true, true, true, true};
   std::shared_ptr<sub_thing> sptr = std::make_shared<sub_thing>();
   std::optional<V3> optional{};
   std::deque<double> deque = {9.0, 6.7, 3.1};
   std::map<std::string, int> map = {{"a", 4}, {"f", 7}, {"b", 12}};
   std::map<int, double> mapi{{5, 3.14}, {7, 7.42}, {2, 9.63}};
   sub_thing* thing_ptr{};

   Thing() : thing_ptr(&thing){};
};

template <>
struct glz::meta<Thing>
{
   using T = Thing;
   static constexpr std::string_view name = "Thing";
   static constexpr std::array<std::string_view, 2> required = {"thing", "i"};
   static constexpr std::array<std::string_view, 1> examples = {R"({"thing":{},"i":42})"};
   static constexpr auto value = object(
      "thing", &T::thing, //
      "thing2array", &T::thing2array, //
      "vec3", &T::vec3, //
      "list", &T::list, //
      "deque", &T::deque, //
      "vector", [](auto&& v) -> auto& { return v.vector; }, //
      "i", [](auto&& v) -> auto& { return v.i; }, glz::schema{.minimum = 2}, //
      "d", &T::d, "double is the best type", //
      "b", &T::b, //
      "c", &T::c, //
      "v", &T::v, //
      "color", &T::color, //
      "vb", &T::vb, //
      "sptr", &T::sptr, //
      "optional", &T::optional, //
      "array", &T::array, //
      "map", &T::map, //
      "mapi", &T::mapi, //
      "thing_ptr", &T::thing_ptr //
   );
};

struct Escaped
{
   int escaped_key{};
   std::string escaped_key2{"hi"};
   std::string escape_chars{""};
};

template <>
struct glz::meta<Escaped>
{
   static constexpr std::string_view name = "Escaped";
   using T = Escaped;
   static constexpr auto value = object(R"(escaped"key)", &T::escaped_key, //
                                        R"(escaped""key2)", &T::escaped_key2, R"(escape_chars)", &T::escape_chars);
};

suite escaping_tests = [] {
   "escaped_key"_test = [] {
      std::string out;
      Escaped obj{};
      glz::write_json(obj, out);

      expect(out == R"({"escaped\"key":0,"escaped\"\"key2":"hi","escape_chars":""})");

      std::string in = R"({"escaped\"key":5,"escaped\"\"key2":"bye"})";
      expect(glz::read_json(obj, in) == glz::error_code::none);
      expect(obj.escaped_key == 5);
      expect(obj.escaped_key2 == "bye");
   };

   "escaped_characters read"_test = [] {
      std::string in = R"({"escape_chars":"\b\f\n\r\t\u11FF"})";
      Escaped obj{};

      expect(glz::read_json(obj, in) == glz::error_code::none);

      expect(obj.escape_chars == "\b\f\n\r\tᇿ") << obj.escape_chars;
   };

   "escaped_char read"_test = [] {
      std::string in = R"("\b")";
      char c{};
      expect(glz::read_json(c, in) == glz::error_code::none);
      expect(c == '\b');

      in = R"("\f")";
      expect(glz::read_json(c, in) == glz::error_code::none);
      expect(c == '\f');

      in = R"("\n")";
      expect(glz::read_json(c, in) == glz::error_code::none);
      expect(c == '\n');

      in = R"("\r")";
      expect(glz::read_json(c, in) == glz::error_code::none);
      expect(c == '\r');

      in = R"("\t")";
      expect(glz::read_json(c, in) == glz::error_code::none);
      expect(c == '\t');

      in = R"("\u11FF")";
      char32_t c32{};
      expect(glz::read_json(c32, in) == glz::error_code::none);
      expect(static_cast<uint32_t>(c32) == 0x11FF);

      in = R"("\u732B")";
      char16_t c16{};
      expect(glz::read_json(c16, in) == glz::error_code::none);
      char16_t uc = u'\u732b';
      expect(c16 == uc);
   };

   "escaped_characters write"_test = [] {
      std::string str = "\"\\\b\f\n\r\tᇿ";
      std::string buffer{};
      glz::write_json(str, buffer);
      expect(buffer == R"("\"\\\b\f\n\r\tᇿ")");
   };

   "escaped_char write"_test = [] {
      std::string out{};
      char c = '\b';
      glz::write_json(c, out);
      expect(out == R"("\b")");

      c = '\f';
      glz::write_json(c, out);
      expect(out == R"("\f")");

      c = '\n';
      glz::write_json(c, out);
      expect(out == R"("\n")");

      c = '\r';
      glz::write_json(c, out);
      expect(out == R"("\r")");

      c = '\t';
      glz::write_json(c, out);
      expect(out == R"("\t")");
   };
};

suite basic_types = [] {
   using namespace boost::ut;

   "double write"_test = [] {
      std::string buffer{};
      glz::write_json(3.14, buffer);
      expect(buffer == "3.14") << buffer;
      buffer.clear();
      glz::write_json(9.81, buffer);
      expect(buffer == "9.81") << buffer;
      buffer.clear();
      glz::write_json(0.0, buffer);
      expect(buffer == "0") << buffer;
      buffer.clear();
      glz::write_json(-0.0, buffer);
      expect(buffer == "-0") << buffer;
   };

   "double read valid"_test = [] {
      double num{};
      expect(glz::read_json(num, "3.14") == glz::error_code::none);
      expect(num == 3.14);
      expect(glz::read_json(num, "9.81") == glz::error_code::none);
      expect(num == 9.81);
      expect(glz::read_json(num, "0") == glz::error_code::none);
      expect(num == 0);
      expect(glz::read_json(num, "-0") == glz::error_code::none);
      expect(num == -0);
   };

   "int write"_test = [] {
      std::string buffer{};
      glz::write_json(0, buffer);
      expect(buffer == "0");
      buffer.clear();
      glz::write_json(999, buffer);
      expect(buffer == "999");
      buffer.clear();
      glz::write_json(-6, buffer);
      expect(buffer == "-6");
      buffer.clear();
      glz::write_json(10000, buffer);
      expect(buffer == "10000");
   };

   "int read valid"_test = [] {
      int num{};
      expect(glz::read_json(num, "-1") == glz::error_code::none);
      expect(num == -1);
      expect(glz::read_json(num, "0") == glz::error_code::none);
      expect(num == 0);
      expect(glz::read_json(num, "999") == glz::error_code::none);
      expect(num == 999);
      expect(glz::read_json(num, "1e4") == glz::error_code::none);
      expect(num == 10000);
      uint64_t num64{};
      expect(glz::read_json(num64, "32948729483739289") == glz::error_code::none);
      expect(num64 == 32948729483739289);
   };

   "int read invalid"_test = [] {
      int num{33};
      expect(glz::read_json(num, ";adsfa") == glz::error_code::parse_number_failure);
      expect(num == 33);
      expect(glz::read_json(num, "{}") == glz::error_code::parse_number_failure);
      expect(num == 33);
      expect(glz::read_json(num, "[]") == glz::error_code::parse_number_failure);
      expect(num == 33);
      expect(glz::read_json(num, ".") == glz::error_code::parse_number_failure);
      expect(num == 33);
   };

   "bool write"_test = [] {
      std::string buffer{};
      glz::write_json(true, buffer);
      expect(buffer == "true");
      buffer.clear();
      glz::write_json(false, buffer);
      expect(buffer == "false");
   };

   "bool read valid"_test = [] {
      bool val{};
      expect(glz::read_json(val, "true") == glz::error_code::none);
      expect(val == true);
      expect(glz::read_json(val, "false") == glz::error_code::none);
      expect(val == false);
   };

   "bool read invalid"_test = [] {
      bool val{};
      expect(glz::read_json(val, "tru") != glz::error_code::none);
      expect(glz::read_json(val, "alse") != glz::error_code::none);
   };

   "string write"_test = [] {
      std::string buffer{};
      glz::write_json("fish", buffer);
      expect(buffer == "\"fish\"");
      buffer.clear();
      glz::write_json("as\"df\\ghjkl", buffer);
      expect(buffer == "\"as\\\"df\\\\ghjkl\"");

      "empty"_test = [] {
         static constexpr std::string_view expected_empty{"\"\""};
         static constexpr std::string_view expected_nothing{};
         expect(that % glz::write_json(std::string_view{}) == expected_empty);
         expect(that % glz::write_json(std::string{}) == expected_empty);
         expect(that % glz::write_json("") == expected_empty);

         auto write_raw = [](const auto& input) {
            std::string result{};
            glz::write<glz::opts{.raw = true}>(input, result);
            return result;
         };
         expect(that % write_raw(std::string_view{}) == expected_nothing);
         expect(that % write_raw(std::string{}) == expected_nothing);
         expect(that % write_raw("") == expected_nothing);

         auto write_raw_str = [](const auto& input) {
            std::string result{};
            glz::write<glz::opts{.raw_string = true}>(input, result);
            return result;
         };
         expect(that % write_raw_str(std::string_view{}) == expected_empty);
         expect(that % write_raw_str(std::string{}) == expected_empty);
         expect(that % write_raw_str("") == expected_empty);

         auto write_num = [](const auto& input) {
            std::string result{};
            glz::write<glz::opts{.number = true}>(input, result);
            return result;
         };
         expect(that % write_num(std::string_view{}) == expected_nothing);
         expect(that % write_num(std::string{}) == expected_nothing);
         expect(that % write_num("") == expected_nothing);
      };
   };

   "backslash testing"_test = [] {
      std::string val{};
      expect(glz::read_json(val, "\"fish\"") == glz::error_code::none);
      expect(val == "fish");
      expect(glz::read_json(val, "\"as\\\"df\\\\ghjkl\"") == glz::error_code::none);
      expect(val == "as\"df\\ghjkl");
   };

   "string_view read"_test = [] {
      std::string_view val{};
      expect(glz::read_json(val, "\"fish\"") == glz::error_code::none);
      expect(val == "fish");
      expect(glz::read_json(val, "\"as\\\"df\\\\ghjkl\"") == glz::error_code::none);
      expect(val == "as\\\"df\\\\ghjkl");
   };
};

suite container_types = [] {
   using namespace boost::ut;
   "vector int roundtrip"_test = [] {
      std::vector<int> vec(100);
      for (auto& item : vec) item = rand();
      std::string buffer{};
      std::vector<int> vec2{};
      glz::write_json(vec, buffer);
      expect(glz::read_json(vec2, buffer) == glz::error_code::none);
      expect(vec == vec2);
   };
   "vector uint64_t roundtrip"_test = [] {
      std::uniform_int_distribution<uint64_t> dist((std::numeric_limits<uint64_t>::min)(),
                                                   (std::numeric_limits<uint64_t>::max)());
      std::mt19937 gen{};
      std::vector<uint64_t> vec(100);
      for (auto& item : vec) item = dist(gen);
      std::string buffer{};
      std::vector<uint64_t> vec2{};
      glz::write_json(vec, buffer);
      expect(glz::read_json(vec2, buffer) == glz::error_code::none);
      expect(vec == vec2);
   };
   "vector double roundtrip"_test = [] {
      std::vector<double> vec(100);
      for (auto& item : vec) item = rand() / (1.0 + rand());
      std::string buffer{};
      std::vector<double> vec2{};
      glz::write_json(vec, buffer);
      expect(glz::read_json(vec2, buffer) == glz::error_code::none);
      expect(vec == vec2);
   };
   "vector bool roundtrip"_test = [] {
      std::vector<bool> vec(100);
      for (auto&& item : vec) item = rand() / (1.0 + rand());
      std::string buffer{};
      std::vector<bool> vec2{};
      glz::write_json(vec, buffer);
      expect(glz::read_json(vec2, buffer) == glz::error_code::none);
      expect(vec == vec2);
   };
   "vector pair"_test = [] {
      std::vector<std::pair<int, int>> v;
      expect(!glz::read_json(v, R"([{"1":2},{"3":4}])"));
      static_assert(glz::detail::writable_map_t<decltype(v)>);
      const auto s = glz::write_json(v);
      expect(s == R"({"1":2,"3":4})") << s;
   };
   "vector pair roundtrip"_test = [] {
      std::vector<std::pair<int, int>> v;
      expect(!glz::read_json(v, R"([{"1":2},{"3":4}])"));
      const auto s = glz::write<glz::opts{.concatenate = false}>(v);
      expect(s == R"([{"1":2},{"3":4}])") << s;
   };
   "deque roundtrip"_test = [] {
      std::vector<int> deq(100);
      for (auto& item : deq) item = rand();
      std::string buffer{};
      std::vector<int> deq2{};
      glz::write_json(deq, buffer);
      expect(glz::read_json(deq2, buffer) == glz::error_code::none);
      expect(deq == deq2);
   };
   "list roundtrip"_test = [] {
      std::list<int> lis(100);
      for (auto& item : lis) item = rand();
      std::string buffer{};
      std::list<int> lis2{};
      glz::write_json(lis, buffer);
      expect(glz::read_json(lis2, buffer) == glz::error_code::none);
      expect(lis == lis2);
   };
   "forward_list roundtrip"_test = [] {
      std::forward_list<int> lis(100);
      for (auto& item : lis) item = rand();
      std::string buffer{};
      std::forward_list<int> lis2{};
      glz::write_json(lis, buffer);
      expect(glz::read_json(lis2, buffer) == glz::error_code::none);
      expect(lis == lis2);
   };
   "map string keys roundtrip"_test = [] {
      std::map<std::string, int> map;
      std::string str{"0123456789ABCDEFGHIJKLMNOPQRSTUVWXYZabcdefghijklmnopqrstuvwxyz"};
      std::mt19937 g{};
      for (auto i = 0; i < 20; ++i) {
         std::shuffle(str.begin(), str.end(), g);
         map[str] = rand();
      }
      std::string buffer{};
      std::map<std::string, int> map2{};
      glz::write_json(map, buffer);
      expect(glz::read_json(map2, buffer) == glz::error_code::none);
      // expect(map == map2);
      for (auto& it : map) {
         expect(map2[it.first] == it.second);
      }
   };
   "map int keys roundtrip"_test = [] {
      std::map<int, int> map;
      for (auto i = 0; i < 20; ++i) {
         map[rand()] = rand();
      }
      std::string buffer{};
      std::map<int, int> map2{};
      glz::write_json(map, buffer);
      expect(glz::read_json(map2, buffer) == glz::error_code::none);
      // expect(map == map2);
      for (auto& it : map) {
         expect(map2[it.first] == it.second);
      }
   };
   "unordered_map int keys roundtrip"_test = [] {
      std::unordered_map<int, int> map;
      for (auto i = 0; i < 20; ++i) {
         map[rand()] = rand();
      }
      std::string buffer{};
      std::unordered_map<int, int> map2{};
      glz::write_json(map, buffer);
      expect(glz::read_json(map2, buffer) == glz::error_code::none);
      // expect(map == map2);
      for (auto& it : map) {
         expect(map2[it.first] == it.second);
      }
   };
   "tuple roundtrip"_test = [] {
      auto tuple = std::make_tuple(3, 2.7, std::string("curry"));
      decltype(tuple) tuple2{};
      std::string buffer{};
      glz::write_json(tuple, buffer);
      expect(glz::read_json(tuple2, buffer) == glz::error_code::none);
      expect(tuple == tuple2);
   };
   "pair roundtrip"_test = [] {
      auto pair = std::make_pair(std::string("water"), 5.2);
      decltype(pair) pair2{};
      std::string buffer{};
      glz::write_json(pair, buffer);
      expect(glz::read_json(pair2, buffer) == glz::error_code::none);
      expect(pair == pair2);
   };
};

suite nullable_types = [] {
   using namespace boost::ut;
   "optional"_test = [] {
      std::optional<int> oint{};
      std::string buffer{};
      glz::write_json(oint, buffer);
      expect(buffer == "null");

      expect(glz::read_json(oint, "5") == glz::error_code::none);
      expect(bool(oint) && *oint == 5);
      buffer.clear();
      glz::write_json(oint, buffer);
      expect(buffer == "5");

      expect(glz::read_json(oint, "null") == glz::error_code::none);
      expect(!bool(oint));
      buffer.clear();
      glz::write_json(oint, buffer);
      expect(buffer == "null");
   };
   "shared_ptr"_test = [] {
      std::shared_ptr<int> ptr{};
      std::string buffer{};
      glz::write_json(ptr, buffer);
      expect(buffer == "null");

      expect(glz::read_json(ptr, "5") == glz::error_code::none);
      expect(bool(ptr) && *ptr == 5);
      buffer.clear();
      glz::write_json(ptr, buffer);
      expect(buffer == "5");

      expect(glz::read_json(ptr, "null") == glz::error_code::none);
      expect(!bool(ptr));
      buffer.clear();
      glz::write_json(ptr, buffer);
      expect(buffer == "null");
   };
   "unique_ptr"_test = [] {
      std::unique_ptr<int> ptr{};
      std::string buffer{};
      glz::write_json(ptr, buffer);
      expect(buffer == "null");

      expect(glz::read_json(ptr, "5") == glz::error_code::none);
      expect(bool(ptr) && *ptr == 5);
      buffer.clear();
      glz::write_json(ptr, buffer);
      expect(buffer == "5");

      expect(glz::read_json(ptr, "null") == glz::error_code::none);
      expect(!bool(ptr));
      buffer.clear();
      glz::write_json(ptr, buffer);
      expect(buffer == "null");
   };
};

suite enum_types = [] {
   using namespace boost::ut;
   "enum"_test = [] {
      Color color = Color::Red;
      std::string buffer{};
      glz::write_json(color, buffer);
      expect(buffer == "\"Red\"");

      expect(glz::read_json(color, "\"Green\"") == glz::error_code::none);
      expect(color == Color::Green);
      buffer.clear();
      glz::write_json(color, buffer);
      expect(buffer == "\"Green\"");
   };

   "invalid enum"_test = [] {
      Color color = Color::Red;
      expect(glz::read_json(color, "\"Silver\"") == glz::error_code::unexpected_enum);
      expect(color == Color::Red);
   };
};

suite user_types = [] {
   using namespace boost::ut;

   "user array"_test = [] {
      V3 v3{9.1, 7.2, 1.9};
      std::string buffer{};
      glz::write_json(v3, buffer);
      expect(buffer == "[9.1,7.2,1.9]");

      expect(glz::read_json(v3, "[42.1,99.2,55.3]") == glz::error_code::none);
      expect(v3.x == 42.1 && v3.y == 99.2 && v3.z == 55.3);
   };

   "simple user obect"_test = [] {
      sub_thing obj{.a = 77.2, .b = "not a lizard"};
      std::string buffer{};
      glz::write_json(obj, buffer);
      expect(buffer == "{\"a\":77.2,\"b\":\"not a lizard\"}");

      expect(glz::read_json(obj, "{\"a\":999,\"b\":\"a boat of goldfish\"}") == glz::error_code::none);
      expect(obj.a == 999.0 && obj.b == "a boat of goldfish");

      // Should skip invalid keys
      // glaze::read_json(obj,"{/**/ \"b\":\"fox\", \"c\":7.7/**/, \"d\": {\"a\": \"}\"} //\n   /**/, \"a\":322}");
      expect(glz::read<glz::opts{.error_on_unknown_keys = false}>(obj,
                                                                  R"({/**/ "b":"fox", "c":7.7/**/, "d": {"a": "}"} //
/**/, "a":322})") == glz::error_code::none);

      // glaze::read_json(obj,"{/**/ \"b\":\"fox\", \"c\":7.7/**/, \"d\": {\"a\": \"}\"} //\n   /**/, \"a\":322}");
      auto ec = glz::read_json(obj,
                               R"({/**/ "b":"fox", "c":7.7/**/, "d": {"a": "}"} //
   /**/, "a":322})");
      expect(ec != glz::error_code::none);
      expect(obj.a == 322.0 && obj.b == "fox");
   };

   "complex user obect"_test = [] {
      Thing obj{};
      std::string buffer{};
      glz::write_json(obj, buffer);
      expect(
         buffer ==
         R"({"thing":{"a":3.14,"b":"stuff"},"thing2array":[{"a":3.14,"b":"stuff","c":999.342494903,"d":1E-12,"e":203082348402.1,"f":89.089,"g":12380.00000013,"h":1000000.000001}],"vec3":[3.14,2.7,6.5],"list":[6,7,8,2],"deque":[9,6.7,3.1],"vector":[[9,6.7,3.1],[3.14,2.7,6.5]],"i":8,"d":2,"b":false,"c":"W","v":{"x":0},"color":"Green","vb":[true,false,false,true,true,true,true],"sptr":{"a":3.14,"b":"stuff"},"array":["as\"df\\ghjkl","pie","42","foo"],"map":{"a":4,"b":12,"f":7},"mapi":{"2":9.63,"5":3.14,"7":7.42},"thing_ptr":{"a":3.14,"b":"stuff"}})")
         << buffer;

      buffer.clear();
      glz::write<glz::opts{.skip_null_members = false}>(obj, buffer);
      expect(
         buffer ==
         R"({"thing":{"a":3.14,"b":"stuff"},"thing2array":[{"a":3.14,"b":"stuff","c":999.342494903,"d":1E-12,"e":203082348402.1,"f":89.089,"g":12380.00000013,"h":1000000.000001}],"vec3":[3.14,2.7,6.5],"list":[6,7,8,2],"deque":[9,6.7,3.1],"vector":[[9,6.7,3.1],[3.14,2.7,6.5]],"i":8,"d":2,"b":false,"c":"W","v":{"x":0},"color":"Green","vb":[true,false,false,true,true,true,true],"sptr":{"a":3.14,"b":"stuff"},"optional":null,"array":["as\"df\\ghjkl","pie","42","foo"],"map":{"a":4,"b":12,"f":7},"mapi":{"2":9.63,"5":3.14,"7":7.42},"thing_ptr":{"a":3.14,"b":"stuff"}})")
         << buffer;

      expect(glz::read_json(obj, buffer) == glz::error_code::none);

      buffer.clear();
      glz::write_jsonc(obj, buffer);
      expect(
         buffer ==
         R"({"thing":{"a":3.14/*Test comment 1*/,"b":"stuff"/*Test comment 2*/},"thing2array":[{"a":3.14/*Test comment 1*/,"b":"stuff"/*Test comment 2*/,"c":999.342494903,"d":1E-12,"e":203082348402.1,"f":89.089,"g":12380.00000013,"h":1000000.000001}],"vec3":[3.14,2.7,6.5],"list":[6,7,8,2],"deque":[9,6.7,3.1],"vector":[[9,6.7,3.1],[3.14,2.7,6.5]],"i":8,"d":2/*double is the best type*/,"b":false,"c":"W","v":{"x":0},"color":"Green","vb":[true,false,false,true,true,true,true],"sptr":{"a":3.14/*Test comment 1*/,"b":"stuff"/*Test comment 2*/},"array":["as\"df\\ghjkl","pie","42","foo"],"map":{"a":4,"b":12,"f":7},"mapi":{"2":9.63,"5":3.14,"7":7.42},"thing_ptr":{"a":3.14/*Test comment 1*/,"b":"stuff"/*Test comment 2*/}})")
         << buffer;
      expect(glz::read_json(obj, buffer) == glz::error_code::none);
   };

   "complex user obect prettify"_test = [] {
      Thing obj{};
      std::string buffer{};
      glz::write<glz::opts{.prettify = true}>(obj, buffer);
      std::string thing_pretty = R"({
   "thing": {
      "a": 3.14,
      "b": "stuff"
   },
   "thing2array": [
      {
         "a": 3.14,
         "b": "stuff",
         "c": 999.342494903,
         "d": 1E-12,
         "e": 203082348402.1,
         "f": 89.089,
         "g": 12380.00000013,
         "h": 1000000.000001
      }
   ],
   "vec3": [
      3.14,
      2.7,
      6.5
   ],
   "list": [
      6,
      7,
      8,
      2
   ],
   "deque": [
      9,
      6.7,
      3.1
   ],
   "vector": [
      [
         9,
         6.7,
         3.1
      ],
      [
         3.14,
         2.7,
         6.5
      ]
   ],
   "i": 8,
   "d": 2,
   "b": false,
   "c": "W",
   "v": {
      "x": 0
   },
   "color": "Green",
   "vb": [
      true,
      false,
      false,
      true,
      true,
      true,
      true
   ],
   "sptr": {
      "a": 3.14,
      "b": "stuff"
   },
   "array": [
      "as\"df\\ghjkl",
      "pie",
      "42",
      "foo"
   ],
   "map": {
      "a": 4,
      "b": 12,
      "f": 7
   },
   "mapi": {
      "2": 9.63,
      "5": 3.14,
      "7": 7.42
   },
   "thing_ptr": {
      "a": 3.14,
      "b": "stuff"
   }
})";
      expect(thing_pretty == buffer);
   };

   "complex user obect roundtrip"_test = [] {
      std::string buffer{};

      Thing obj{};
      obj.thing.a = 5.7;
      obj.thing2array[0].a = 992;
      obj.vec3.x = 1.004;
      obj.list = {9, 3, 7, 4, 2};
      obj.array = {"life", "of", "pi", "!"};
      obj.vector = {{7, 7, 7}, {3, 6, 7}};
      obj.i = 4;
      obj.d = 0.9;
      obj.b = true;
      obj.c = 'L';
      obj.v = std::variant_alternative_t<1, decltype(obj.v)>{};
      obj.color = Color::Blue;
      obj.vb = {false, true, true, false, false, true, true};
      obj.sptr = nullptr;
      obj.optional = {1, 2, 3};
      obj.deque = {0.0, 2.2, 3.9};
      obj.map = {{"a", 7}, {"f", 3}, {"b", 4}};
      obj.mapi = {{5, 5.0}, {7, 7.1}, {2, 2.22222}};

      // glz::write_json(obj, buffer);
      glz::write<glz::opts{.skip_null_members = false}>(obj, buffer); // Sets sptr to null

      Thing obj2{};
      expect(glz::read_json(obj2, buffer) == glz::error_code::none);

      expect(obj2.thing.a == 5.7);
      expect(obj2.thing.a == 5.7);
      expect(obj2.thing2array[0].a == 992);
      expect(obj2.vec3.x == 1.004);
      expect(obj2.list == decltype(obj2.list){9, 3, 7, 4, 2});
      expect(obj2.array == decltype(obj2.array){"life", "of", "pi", "!"});
      expect(obj2.vector == decltype(obj2.vector){{7, 7, 7}, {3, 6, 7}});
      expect(obj2.i == 4);
      expect(obj2.d == 0.9);
      expect(obj2.b == true);
      expect(obj2.c == 'L');
      expect(obj2.v.index() == 1);
      expect(obj2.color == Color::Blue);
      expect(obj2.vb == decltype(obj2.vb){false, true, true, false, false, true, true});
      expect(obj2.sptr == nullptr);
      expect(obj2.optional == std::make_optional<V3>(V3{1, 2, 3}));
      expect(obj2.deque == decltype(obj2.deque){0.0, 2.2, 3.9});
      expect(obj2.map == decltype(obj2.map){{"a", 7}, {"f", 3}, {"b", 4}});
      expect(obj2.mapi == decltype(obj2.mapi){{5, 5.0}, {7, 7.1}, {2, 2.22222}});
   };

   "complex user obect member names"_test = [] {
      expect(glz::name_v<glz::detail::member_tuple_t<Thing>> ==
             "glz::tuplet::tuple<sub_thing,std::array<sub_thing2,1>,V3,std::list<int32_t>,std::deque<double>,std::"
             "vector<V3>,int32_t,double,bool,char,std::variant<var1_t,var2_t>,Color,std::vector<bool>,std::shared_ptr<"
             "sub_thing>,std::optional<V3>,std::array<std::string,4>,std::map<std::string,int32_t>,std::map<int32_t,"
             "double>,sub_thing*>");
   };
};

struct large_length_range_t
{
   int a{};
   int another_integer_value{};

   struct glaze
   {
      using T = large_length_range_t;
      static constexpr auto value = glz::object(&T::a, &T::another_integer_value);
   };
};

suite large_length_range = [] {
   using namespace boost::ut;

   "large_length_range"_test = [] {
      large_length_range_t obj{};
      std::string_view s = R"({"a":55,"another_integer_value":77})";
      expect(!glz::read_json(obj, s));
      expect(obj.a == 55);
      expect(obj.another_integer_value == 77);
   };
};

suite json_pointer = [] {
   using namespace boost::ut;

   "seek"_test = [] {
      Thing thing{};
      std::any a{};
      glz::seek([&](auto&& val) { a = val; }, thing, "/thing_ptr/a");
      expect(a.has_value() && std::any_cast<double>(a) == thing.thing_ptr->a);
   };

   "seek lambda"_test = [] {
      Thing thing{};
      std::any b{};
      glz::seek([&](auto&& val) { b = val; }, thing, "/thing/b");
      expect(b.has_value() && std::any_cast<std::string>(b) == thing.thing.b);
   };

   "get"_test = [] {
      Thing thing{};
      expect(thing.thing.a == glz::get<double>(thing, "/thing_ptr/a"));
      expect(&thing.map["f"] == glz::get_if<int>(thing, "/map/f"));
      expect(&thing.vector == glz::get_if<std::vector<V3>>(thing, "/vector"));
      expect(&thing.vector[1] == glz::get_if<V3>(thing, "/vector/1"));
      expect(thing.vector[1].x == glz::get<double>(thing, "/vector/1/0"));
      expect(thing.thing_ptr == glz::get<sub_thing*>(thing, "/thing_ptr"));

      // Invalid lookup
      expect(glz::get<char>(thing, "/thing_ptr/a").has_value() == false);
      expect(glz::get_if<char>(thing, "/thing_ptr/a") == nullptr);
      expect(glz::get<double>(thing, "/thing_ptr/c").has_value() == false);
      expect(glz::get_if<double>(thing, "/thing_ptr/c") == nullptr);
   };

   "set"_test = [] {
      Thing thing{};
      glz::set(thing, "/thing_ptr/a", 42.0);
      glz::set(thing, "/thing_ptr/b", "Value was set.");
      expect(thing.thing_ptr->a == 42.0);
      expect(thing.thing_ptr->b == "Value was set.");
   };

   /*"set tuplet"_test = [] {
      auto tuple = glz::tuplet::make_tuple(3, 2.7, std::string("curry"));
      glz::set(tuple, "/0", 5);
      glz::set(tuple, "/1", 42.0);
      glz::set(tuple, "/2", "fish");
      expect(glz::get<0>(tuple) == 5.0);
      expect(glz::get<1>(tuple) == 42.0);
      expect(glz::get<2>(tuple) == "fish");
   };*/

   "set tuple"_test = [] {
      auto tuple = std::make_tuple(3, 2.7, std::string("curry"));
      glz::set(tuple, "/0", 5);
      glz::set(tuple, "/1", 42.0);
      glz::set(tuple, "/2", "fish");
      expect(std::get<0>(tuple) == 5.0);
      expect(std::get<1>(tuple) == 42.0);
      expect(std::get<2>(tuple) == "fish");
   };

   "read_as_json"_test = [] {
      Thing thing{};
      glz::read_as_json(thing, "/vec3", "[7.6, 1292.1, 0.333]");
      expect(thing.vec3.x == 7.6 && thing.vec3.y == 1292.1 && thing.vec3.z == 0.333);

      glz::read_as_json(thing, "/vec3/2", "999.9");
      expect(thing.vec3.z == 999.9);
   };

   "valid"_test = [] {
      [[maybe_unused]] constexpr bool is_valid = glz::valid<Thing, "/thing/a", double>(); // Verify constexpr

      expect(glz::valid<Thing, "/thing_ptr/a", double>() == true);
      expect(glz::valid<Thing, "/thing_ptr/a", int>() == false);
      expect(glz::valid<Thing, "/thing_ptr/b">() == true);
      expect(glz::valid<Thing, "/thing_ptr/z">() == false);

      expect(glz::valid<Thing, "/vec3/2", double>() == true);
      expect(glz::valid<Thing, "/vec3/3", double>() == false);

      expect(glz::valid<Thing, "/map/f", int>() == true);
      expect(glz::valid<Thing, "/vector", std::vector<V3>>() == true);
      expect(glz::valid<Thing, "/vector/1", V3>() == true);
      expect(glz::valid<Thing, "/vector/1/0", double>() == true);
   };
};

suite early_end = [] {
   using namespace boost::ut;

   "early_end"_test = [] {
      Thing obj{};
      glz::json_t json{};
      glz::skip skip_me{};
      std::string buffer_data =
         R"({"thing":{"a":3.14/*Test comment 1*/,"b":"stuff"/*Test comment 2*/},"thing2array":[{"a":3.14/*Test comment 1*/,"b":"stuff"/*Test comment 2*/,"c":999.342494903,"d":1e-12,"e":203082348402.1,"f":89.089,"g":12380.00000013,"h":1000000.000001}],"vec3":[3.14,2.7,6.5],"list":[6,7,8,2],"deque":[9,6.7,3.1],"vector":[[9,6.7,3.1],[3.14,2.7,6.5]],"i":8,"d":2/*double is the best type*/,"b":false,"c":"W","vb":[true,false,false,true,true,true,true],"sptr":{"a":3.14/*Test comment 1*/,"b":"stuff"/*Test comment 2*/},"optional":null,"array":["as\"df\\ghjkl","pie","42","foo"],"map":{"a":4,"b":12,"f":7},"mapi":{"2":9.63,"5":3.14,"7":7.42},"thing_ptr":{"a":3.14/*Test comment 1*/,"b":"stuff"/*Test comment 2*/}})";
      std::string_view buffer = buffer_data;
      while (buffer.size() > 0) {
         buffer_data.pop_back();
         buffer = buffer_data;
         // This is mainly to check if all our end checks are in place.
         auto err = glz::read_json(obj, buffer);
         expect(err != glz::error_code::none);
         expect(err.location <= buffer.size());
         err = glz::read_json(json, buffer);
         expect(err != glz::error_code::none);
         expect(err.location <= buffer.size());
         err = glz::read_json(skip_me, buffer);
         expect(err != glz::error_code::none);
         expect(err.location <= buffer.size());
      }
   };
};

suite minified_custom_object = [] {
   using namespace boost::ut;

   "minified_custom_object"_test = [] {
      Thing obj{};
      std::string buffer = glz::write_json(obj);
      std::string prettified = glz::prettify(buffer);
      std::string minified = glz::minify(prettified);
      expect(glz::read_json(obj, minified) == glz::error_code::none);
      expect(buffer == minified);
   };
};

suite prettified_custom_object = [] {
   using namespace boost::ut;

   "prettified_custom_object"_test = [] {
      Thing obj{};
      std::string buffer = glz::write_json(obj);
      buffer = glz::prettify(buffer);
      expect(glz::read_json(obj, buffer) == glz::error_code::none);
   };
};

suite bench = [] {
   using namespace boost::ut;
   "bench"_test = [] {
      std::cout << "\nPerformance regresion test: \n";
#ifdef NDEBUG
      size_t repeat = 100000;
#else
      size_t repeat = 1000;
#endif
      Thing thing{};

      std::string buffer;
      glz::write_json(thing, buffer);

      auto tstart = std::chrono::high_resolution_clock::now();
      for (size_t i{}; i < repeat; ++i) {
         buffer.clear();
         glz::write_json(thing, buffer);
      }
      auto tend = std::chrono::high_resolution_clock::now();
      auto duration = std::chrono::duration_cast<std::chrono::duration<double>>(tend - tstart).count();
      auto mbytes_per_sec = repeat * buffer.size() / (duration * 1048576);
      std::cout << "write_json size: " << buffer.size() << " bytes\n";
      std::cout << "write_json: " << duration << " s, " << mbytes_per_sec << " MB/s"
                << "\n";

      tstart = std::chrono::high_resolution_clock::now();
      for (size_t i{}; i < repeat; ++i) {
         expect(glz::read_json(thing, buffer) == glz::error_code::none);
      }
      tend = std::chrono::high_resolution_clock::now();
      duration = std::chrono::duration_cast<std::chrono::duration<double>>(tend - tstart).count();
      mbytes_per_sec = repeat * buffer.size() / (duration * 1048576);
      std::cout << "read_json: " << duration << " s, " << mbytes_per_sec << " MB/s"
                << "\n";

      tstart = std::chrono::high_resolution_clock::now();
      for (size_t i{}; i < repeat; ++i) {
         glz::get<std::string>(thing, "/thing_ptr/b");
      }
      tend = std::chrono::high_resolution_clock::now();
      duration = std::chrono::duration_cast<std::chrono::duration<double>>(tend - tstart).count();
      std::cout << "get: " << duration << " s, " << (repeat / duration) << " gets/s"
                << "\n\n";
   };
};

struct v3
{
   double x{}, y{}, z{};

   auto operator<=>(const v3&) const = default;
};

struct oob
{
   v3 v{};
   int n{};
};

template <>
struct glz::meta<v3>
{
   static constexpr std::string_view name = "v3";
   static constexpr auto value = array(&v3::x, &v3::y, &v3::z);
};

static_assert(glz::is_specialization_v<std::decay_t<decltype(glz::meta<v3>::value)>, glz::detail::Array>, "");

template <>
struct glz::meta<oob>
{
   static constexpr std::string_view name = "oob";
   static constexpr auto value = object("v", &oob::v, "n", &oob::n);
};

template <typename Pair_key, typename Pair_value>
struct Read_pair_test_case
{
   Pair_key expected_key{};
   Pair_value expected_value{};
   std::string_view input_json{};
};
template <typename Pair_key, typename Pair_value>
Read_pair_test_case(Pair_key, Pair_value, std::string_view) -> Read_pair_test_case<Pair_key, Pair_value>;

suite read_tests = [] {
   using namespace boost::ut;

   "string read"_test = [] {
      std::string s{"3958713"};
      int i{};
      expect(glz::read_json(i, s) == glz::error_code::none);
      expect(i == 3958713);

      s.clear();
      s = R"({"v":[0.1, 0.2, 0.3]})";
      oob obj{};
      expect(glz::read_json(obj, s) == glz::error_code::none);
      expect(obj.v == v3{0.1, 0.2, 0.3});
   };

   "Read floating point types"_test = [] {
      {
         std::string s = "0.96875";
         float f{};
         expect(glz::read_json(f, s) == glz::error_code::none);
         expect(f == 0.96875f);
      }
      {
         std::string s = "0.96875";
         double f{};
         expect(glz::read_json(f, s) == glz::error_code::none);
         expect(f == 0.96875);
      }
      {
         std::string str = "0.96875";
         std::vector<char> s(str.begin(), str.end());
         s.emplace_back('\0'); // null terminate buffer
         double f{};
         expect(glz::read_json(f, s) == glz::error_code::none);
         expect(f == 0.96875);
      }
   };

   "Read integral types"_test = [] {
      {
         std::string s = "true";
         bool v{};
         expect(glz::read_json(v, s) == glz::error_code::none);
         expect(v);
      }
      {
         std::string s = "1";
         short v{};
         expect(glz::read_json(v, s) == glz::error_code::none);
         expect(v == 1);
      }
      {
         std::string s = "1";
         int v{};
         expect(glz::read_json(v, s) == glz::error_code::none);
         expect(v == 1);
      }
      {
         std::string s = "1";
         long v{};
         expect(glz::read_json(v, s) == glz::error_code::none);
         expect(v == 1);
      }
      {
         std::string s = "1";
         long long v{};
         expect(glz::read_json(v, s) == glz::error_code::none);
         expect(v == 1);
      }
      {
         std::string s = "1";
         unsigned short v{};
         expect(glz::read_json(v, s) == glz::error_code::none);
         expect(v == 1);
      }
      {
         std::string s = "1";
         unsigned int v{};
         expect(glz::read_json(v, s) == glz::error_code::none);
         expect(v == 1);
      }
      {
         std::string s = "1";
         unsigned long v{};
         expect(glz::read_json(v, s) == glz::error_code::none);
         expect(v == 1);
      }
      {
         std::string s = "1";
         unsigned long long v{};
         expect(glz::read_json(v, s) == glz::error_code::none);
         expect(v == 1);
      }
   };

   "multiple int from double text"_test = [] {
      std::vector<int> v;
      std::string buffer = "[1.66, 3.24, 5.555]";
      expect(glz::read_json(v, buffer) == glz::error_code::none);
      expect(v.size() == 3);
      expect(v[0] == 1);
      expect(v[1] == 3);
      expect(v[2] == 5);
   };

   "comments"_test = [] {
      {
         std::string b = "1/*a comment*/00";
         int a{};
         expect(glz::read_json(a, b) == glz::error_code::none);
         expect(a == 1);
      }
      {
         std::string b = R"([100, // a comment
20])";
         std::vector<int> a{};
         expect(glz::read_json(a, b) == glz::error_code::none);
         expect(a[0] == 100);
         expect(a[1] == 20);
      }
   };

   "Failed character read"_test = [] {
      std::string err;
      {
         char b;
         expect(glz::read_json(b, err) != glz::error_code::none);
      }
   };

   "Read array type"_test = [] {
      std::string in = "    [ 3.25 , 1.125 , 3.0625 ]   ";
      v3 v{};
      expect(glz::read_json(v, in) == glz::error_code::none);

      expect(v.x == 3.25);
      expect(v.y == 1.125);
      expect(v.z == 3.0625);
   };

   "Read partial array type"_test = [] {
      // partial reading of fixed sized arrays
      {
         std::string in = "    [ 3.25 , 3.125 ]   ";
         [[maybe_unused]] v3 v{};
         expect(glz::read_json(v, in) == glz::error_code::none);

         expect(v.x == 3.25);
         expect(v.y == 3.125);
         expect(v.z == 0.0);
      }
   };

   "Read object type"_test = [] {
      std::string in = R"(    { "v" :  [ 3.25 , 1.125 , 3.0625 ]   , "n" : 5 } )";
      oob oob{};
      expect(glz::read_json(oob, in) == glz::error_code::none);

      expect(oob.v.x == 3.25);
      expect(oob.v.y == 1.125);
      expect(oob.v.z == 3.0625);
      expect(oob.n == 5);
   };

   "Read partial object type"_test = [] {
      std::string in = R"(    { "v" :  [ 3.25 , null , 3.0625 ]   , "n" : null } )";
      oob oob{};

      expect(glz::read_json(oob, in) != glz::error_code::none);
   };

   "Reversed object"_test = [] {
      std::string in = R"(    {  "n" : 5   ,  "v" :  [ 3.25 , 1.125 , 3.0625 ] } )";
      oob oob{};
      expect(glz::read_json(oob, in) == glz::error_code::none);

      expect(oob.v.x == 3.25);
      expect(oob.v.y == 1.125);
      expect(oob.v.z == 3.0625);
      expect(oob.n == 5);
   };

   "Read list"_test = [] {
      std::string in = "[1, 2, 3, 4]";
      std::list<int> l, lr{1, 2, 3, 4};
      expect(glz::read_json(l, in) == glz::error_code::none);

      expect(l == lr);
   };

   "Read forward list"_test = [] {
      std::string in = "[1, 2, 3, 4]";
      std::forward_list<int> l, lr{1, 2, 3, 4};
      expect(glz::read_json(l, in) == glz::error_code::none);

      expect(l == lr);
   };

   "Read deque"_test = [] {
      {
         std::string in = "[1, 2, 3, 4]";
         std::deque<int> l, lr{1, 2, 3, 4};
         expect(glz::read_json(l, in) == glz::error_code::none);

         expect(l == lr);
      }
      {
         std::string in = "[1, 2, 3, 4]";
         std::deque<int> l{8, 9}, lr{1, 2, 3, 4};
         expect(glz::read_json(l, in) == glz::error_code::none);

         expect(l == lr);
      }
   };

   "Read into returned data"_test = [] {
      const std::string s = "[1, 2, 3, 4, 5, 6]";
      const std::vector<int> v{1, 2, 3, 4, 5, 6};
      std::vector<int> vr;
      expect(glz::read_json(vr, s) == glz::error_code::none);
      expect(vr == v);
   };

   "Read array"_test = [] {
      {
         std::string in = R"(    [1, 5, 232, 75, 123, 54, 89] )";
         std::array<int, 7> v1{}, v2{99}, v3{99, 99, 99, 99, 99}, vr{1, 5, 232, 75, 123, 54, 89};
         expect(glz::read_json(v1, in) == glz::error_code::none);
         expect(glz::read_json(v2, in) == glz::error_code::none);
         expect(glz::read_json(v3, in) == glz::error_code::none);
         expect(v1 == vr);
         expect(v2 == vr);
         expect(v3 == vr);
      }
   };

   "Read vector"_test = [] {
      {
         std::string in = R"(    [1, 5, 232, 75, 123, 54, 89] )";
         std::vector<int> v, vr{1, 5, 232, 75, 123, 54, 89};
         expect(glz::read_json(v, in) == glz::error_code::none);

         expect(v == vr);
      }
      {
         std::string in = R"([true, false, true, false])";
         std::vector<bool> v, vr{true, false, true, false};
         expect(glz::read_json(v, in) == glz::error_code::none);

         expect(v == vr);
      }
      {
         std::string in = R"(    [1, 5, 232, 75, 123, 54, 89] )";
         std::vector<int> v{1, 2, 3, 4}, vr{1, 5, 232, 75, 123, 54, 89};
         expect(glz::read_json(v, in) == glz::error_code::none);

         expect(v == vr);
      }
      {
         std::string in = R"(    [1, 5, 232, 75, 123, 54, 89] )";
         std::vector<int> v{1, 2, 3, 4, 5, 6, 7, 8, 9, 10}, vr{1, 5, 232, 75, 123, 54, 89};
         expect(glz::read_json(v, in) == glz::error_code::none);

         expect(v == vr);
      }
   };

   "Read partial vector"_test = [] {
      std::string in = R"(    [1, 5, 232, 75, null, 54, 89] )";
      std::vector<int> v, vr{1, 5, 232, 75, 0, 54, 89};

      expect(glz::read_json(v, in) != glz::error_code::none);
   };

   "Read pair"_test =
      [](const auto& test_case) {
         const std::pair expected{test_case.expected_key, test_case.expected_value};
         std::remove_cv_t<decltype(expected)> parsed{};
         const auto err = glz::read_json(parsed, test_case.input_json);
         expect(err == glz::error_code::none) << glz::format_error(err, test_case.input_json);
         expect(parsed == expected) << glz::write_json(parsed);
      } |
      std::tuple{
         Read_pair_test_case{1, 2, R"({"1":2})"},
         Read_pair_test_case{std::string{"key"}, 2, R"({"key":2})"},
         Read_pair_test_case{std::string{"key"}, std::string{"value"}, R"({"key":"value"})"},
         Read_pair_test_case{std::array{1, 2, 3}, std::array{4, 5, 6}, R"({"[1,2,3]":[4,5,6]})"},
      };

   "Read map"_test = [] {
      constexpr std::string_view in = R"(   { "as" : 1, "so" : 2, "make" : 3 } )";
      {
         std::map<std::string, int> v, vr{{"as", 1}, {"so", 2}, {"make", 3}};
         expect(glz::read_json(v, in) == glz::error_code::none);
         const bool equal = (v == vr);
         expect(equal);
      }
      {
         std::map<std::string, int> v{{"as", -1}, {"make", 10000}}, vr{{"as", 1}, {"so", 2}, {"make", 3}};
         expect(glz::read_json(v, in) == glz::error_code::none);
         const bool equal = (v == vr);
         expect(equal);
      }
      {
         std::map<std::string_view, int> v, vr{{"as", 1}, {"so", 2}, {"make", 3}};
         expect(glz::read_json(v, in) == glz::error_code::none);
         const bool equal = (v == vr);
         expect(equal);
      }
      {
         std::map<std::string_view, int> v{{"as", -1}, {"make", 10000}}, vr{{"as", 1}, {"so", 2}, {"make", 3}};
         expect(glz::read_json(v, in) == glz::error_code::none);
         const bool equal = (v == vr);
         expect(equal);
      }
      {
         // allow unknown keys
         std::map<std::string_view, int> v{{"as", -1}, {"make", 10000}}, vr{{"as", 1}, {"so", 2}, {"make", 3}};
         const auto err = glz::read<glz::opts{.error_on_unknown_keys = false}>(v, in);
         expect(err == glz::error_code::none);
         const bool equal = (v == vr);
         expect(equal);
      }
   };

   "Read partial map"_test = [] {
      std::string in = R"(   { "as" : 1, "so" : null, "make" : 3 } )";
      std::map<std::string, int> v, vr{{"as", 1}, {"so", 0}, {"make", 3}};

      expect(glz::read_json(v, in) != glz::error_code::none);
   };

   "Read boolean"_test = [] {
      {
         std::string in = R"(true)";
         bool res{};
         expect(glz::read_json(res, in) == glz::error_code::none);

         expect(res == true);
      }
      {
         std::string in = R"(false)";
         bool res{true};
         expect(glz::read_json(res, in) == glz::error_code::none);

         expect(res == false);
      }
      {
         std::string in = R"(null)";
         bool res{false};

         expect(glz::read_json(res, in) != glz::error_code::none);
      }
   };

   "Read integer"_test = [] {
      {
         std::string in = R"(-1224125asdasf)";
         int res{};
         expect(glz::read_json(res, in) == glz::error_code::none);

         expect(res == -1224125);
      }
      {
         std::string in = R"(null)";
         int res{};

         expect(glz::read_json(res, in) == glz::error_code::parse_number_failure);
      }
   };

   "Read double"_test = [] {
      {
         std::string in = R"(0.072265625flkka)";
         double res{};
         expect(glz::read_json(res, in) == glz::error_code::none);
         expect(res == 0.072265625);
      }
      {
         std::string in = R"(1e5das)";
         double res{};
         expect(glz::read_json(res, in) == glz::error_code::none);
         expect(res == 1e5);
      }
      {
         std::string in = R"(-0)";
         double res{};
         expect(glz::read_json(res, in) == glz::error_code::none);
         expect(res == -0.0);
      }
      {
         std::string in = R"(0e5)";
         double res{};
         expect(glz::read_json(res, in) == glz::error_code::none);
         expect(res == 0.0);
      }
      {
         std::string in = R"(0)";
         double res{};
         expect(glz::read_json(res, in) == glz::error_code::none);
         expect(res == 0.0);
      }
      {
         std::string in = R"(11)";
         double res{};
         expect(glz::read_json(res, in) == glz::error_code::none);
         expect(res == 11.0);
      }
      {
         std::string in = R"(0a)";
         double res{};
         expect(glz::read_json(res, in) == glz::error_code::none);
         expect(res == 0.0);
      }
      {
         std::string in = R"(11.0)";
         double res{};
         expect(glz::read_json(res, in) == glz::error_code::none);
         expect(res == 11.0);
      }
      {
         std::string in = R"(11e5)";
         double res{};
         expect(glz::read_json(res, in) == glz::error_code::none);
         expect(res == 11.0e5);
      }
      {
         std::string res = R"(success)";
         double d;
         expect(glz::read_json(d, res) != glz::error_code::none);
      }
      {
         std::string res = R"(-success)";
         double d;
         expect(glz::read_json(d, res) != glz::error_code::none);
      }
      {
         std::string res = R"(1.a)";
         double d;

         expect(glz::read_json(d, res) == glz::error_code::none);
      }
      {
         std::string res = R"()";
         double d;
         expect(glz::read_json(d, res) != glz::error_code::none);
      }
      {
         std::string res = R"(-)";
         double d;
         expect(glz::read_json(d, res) != glz::error_code::none);
      }
      {
         std::string res = R"(1.)";
         double d;

         expect(glz::read_json(d, res) == glz::error_code::none);
      }
      {
         std::string res = R"(1.0e)";
         double d;

         expect(glz::read_json(d, res) == glz::error_code::none);
      }
      {
         std::string res = R"(1.0e-)";
         double d;

         expect(glz::read_json(d, res) == glz::error_code::none);
      }
   };

   "Read string"_test = [] {
      std::string in_nothrow = R"("asljl{}121231212441[]123::,,;,;,,::,Q~123\\a13dqwdwqwq")";
      std::string res{};

      expect(glz::read_json(res, in_nothrow) == glz::error_code::none);
      expect(res == "asljl{}121231212441[]123::,,;,;,,::,Q~123\\a13dqwdwqwq");

      std::string in_throw = R"("asljl{}121231212441[]123::,,;,;,,::,Q~123\a13dqwdwqwq")";
      res.clear();

      expect(glz::read_json(res, in_throw) != glz::error_code::none);
   };

   "Nested array"_test = [] {
      std::vector<v3> v;
      std::string buf = R"([[1.000000,0.000000,3.000000],[2.000000,0.000000,0.000000]])";

      expect(glz::read_json(v, buf) == glz::error_code::none);
      expect(v[0].x == 1.0);
      expect(v[0].z == 3.0);
      expect(v[1].x == 2.0);
   };

   "Nested map"_test = [] {
      std::map<std::string, v3> m;
      std::string buf = R"({"1":[4.000000,0.000000,0.000000],"2":[5.000000,0.000000,0.000000]})";

      expect(glz::read_json(m, buf) == glz::error_code::none);
      expect(m["1"].x == 4.0);
      expect(m["2"].x == 5.0);
   };

   "Nested map 2"_test = [] {
      std::map<std::string, std::vector<double>> m;
      std::string buf = R"({"1":[4.000000,0.000000,0.000000],"2":[5.000000,0.000000,0.000000,4.000000]})";

      expect(glz::read_json(m, buf) == glz::error_code::none);
      expect(m["1"][0] == 4.0);
      expect(m["2"][0] == 5.0);
      expect(m["2"][3] == 4.0);
   };

   "Integer keyed map"_test = [] {
      std::map<int, std::vector<double>> m;
      std::string buf = R"({"1":[4.000000,0.000000,0.000000],"2":[5.000000,0.000000,0.000000,4.000000]})";

      expect(glz::read_json(m, buf) == glz::error_code::none);
      expect(m[1][0] == 4.0);
      expect(m[2][0] == 5.0);
      expect(m[2][3] == 4.0);
   };
};

using Geodetic = v3;

struct ThreeODetic
{
   Geodetic g1{};
   int x1;
};

struct NineODetic
{
   ThreeODetic t1{};
   Geodetic g1;
};

struct Named
{
   std::string name;
   NineODetic value;
};

template <>
struct glz::meta<ThreeODetic>
{
   static constexpr std::string_view name = "ThreeODetic";
   using t = ThreeODetic;
   static constexpr auto value = array("geo", &t::g1, "int", &t::x1);
};

template <>
struct glz::meta<NineODetic>
{
   static constexpr std::string_view name = "NineODetic";
   using n = NineODetic;
   static constexpr auto value = array(&n::t1, &n::g1);
};

template <>
struct glz::meta<Named>
{
   static constexpr std::string_view name = "Named";
   using n = Named;
   static constexpr auto value = glz::object("name", &n::name, "value", &n::value);
};

struct EmptyArray
{};

template <>
struct glz::meta<EmptyArray>
{
   static constexpr std::string_view name = "EmptyArray";
   static constexpr auto value = array();
};

struct EmptyObject
{};

//* Empty object not allowed
template <>
struct glz::meta<EmptyObject>
{
   static constexpr std::string_view name = "EmptyObject";
   static constexpr auto value = object();
};

template <typename Pair_key, typename Pair_value>
struct Write_pair_test_case
{
   Pair_key key{};
   Pair_value value{};
   std::string_view expected_json{};
};
template <typename Pair_key, typename Pair_value>
Write_pair_test_case(Pair_key, Pair_value, std::string_view) -> Write_pair_test_case<Pair_key, Pair_value>;

suite write_tests = [] {
   using namespace boost::ut;

   "Write floating point types"_test = [] {
      {
         std::string s;
         float f{0.96875f};
         glz::write_json(f, s);
         expect(s == "0.96875") << s;
      }
      {
         std::string s;
         double f{0.96875};
         glz::write_json(f, s);
         expect(s == "0.96875") << s;
      }
   };

   "Write integral types"_test = [] {
      {
         std::string s;
         bool v{1};
         glz::write_json(v, s);
         expect(s == "true");
      }
      //* Two test below fail, unless changed to the following:
      {
         std::string s;
         char v{'a'};
         glz::write_json(v, s);
         // Is this what we want instead?
         expect(s == R"("a")"); // std::to_string(static_cast<int>('a')));
      }
      {
         std::string s;
         wchar_t v{'a'};
         glz::write_json(v, s); // This line gives warning about converting wchar to char, is that fine? Should we
                                // write a to_buffer template to handle type wchar?
         // Is the below what we actually expect?
         expect(s == R"("a")"); // std::to_string(static_cast<int>('a')));
      }
      {
         std::string s;
         short v{1};
         glz::write_json(v, s);
         expect(s == "1");
      }
      {
         std::string s;
         int v{1};
         glz::write_json(v, s);
         expect(s == "1");
      }
      {
         std::string s;
         long v{1};
         glz::write_json(v, s);
         expect(s == "1");
      }
      {
         std::string s;
         long long v{-193582804324766};
         glz::write_json(v, s);
         expect(s == "-193582804324766");
      }
      {
         std::string s;
         unsigned short v{1};
         glz::write_json(v, s);
         expect(s == "1");
      }
      {
         std::string s;
         unsigned int v{1};
         glz::write_json(v, s);
         expect(s == "1");
      }
      {
         std::string s;
         unsigned long v{1};
         glz::write_json(v, s);
         expect(s == "1");
      }
      {
         std::string s;
         unsigned long long v{193582804324766};
         glz::write_json(v, s);
         expect(s == "193582804324766");
      }
   };

   "Write variant"_test = [] {
      std::variant<int, double, Geodetic> var;

      var = 1;
      std::string ibuf{};
      glz::write_json(var, ibuf);
      expect(ibuf == R"(1)");

      var = 2.2;
      std::string dbuf{};
      glz::write_json(var, dbuf);
      expect(dbuf == R"(2.2)");

      var = Geodetic{1.0, 2.0, 5.0};
      std::string gbuf{};
      glz::write_json(var, gbuf);
      expect(gbuf == R"([1,2,5])") << gbuf;
   };

   "Write empty array structure"_test = [] {
      EmptyArray e;
      std::string buf;
      glz::write_json(e, buf);
      expect(buf == R"([])");
   };

   "Read empty array structure"_test = [] {
      EmptyArray e;
      expect(glz::read_json(e, "[]") == glz::error_code::none);
      expect(glz::read_json(e, " [   ] ") == glz::error_code::none);
      expect(glz::read_json(e, "[1,2,3]") == glz::error_code::syntax_error);
   };

   //* Empty object not allowed
   "Write empty object structure"_test = [] {
      EmptyObject e;
      std::string buf;
      glz::write_json(e, buf);
      expect(buf == R"({})");
   };

   "Read empty object structure"_test = [] {
      EmptyObject e;
      static_assert(glz::detail::glaze_object_t<EmptyObject>);
      expect(glz::read_json(e, "{}") == glz::error_code::none);
      expect(glz::read_json(e, " {    } ") == glz::error_code::none);
      expect(glz::read_json(e, "{ \"reject\": 44 }") == glz::error_code::unknown_key);
      expect(glz::read<glz::opts{.error_on_unknown_keys = false}>(e, "{ \"skipped\": 44 }") == glz::error_code::none);
   };

   "Write c-string"_test = [] {
      const char* const c = "aasdf";
      std::string buf;
      glz::write_json(c, buf);
      expect(buf == R"("aasdf")");
   };

   "Write constant double"_test = [] {
      const double d = 6.125;
      std::string buf;
      glz::write_json(d, buf);
      expect(buf == R"(6.125)");
   };

   "Write constant bool"_test = [] {
      const bool b = true;
      std::string buf;
      glz::write_json(b, buf);
      expect(buf == R"(true)");
   };

   "Write constant int"_test = [] {
      const int i = 505;
      std::string buf;
      glz::write_json(i, buf);
      expect(buf == R"(505)");
   };

   "Write vector"_test = [] {
      {
         std::vector<double> v{1.1, 2.2, 3.3, 4.4};
         std::string s;
         glz::write_json(v, s);

         expect(s == "[1.1,2.2,3.3,4.4]");
      }
      {
         std::vector<bool> v{true, false, true, false};
         std::string s;
         glz::write_json(v, s);

         expect(s == "[true,false,true,false]");
      }
   };

   "Write list"_test = [] {
      std::string in, inr = "[1,2,3,4]";
      std::list<int> l{1, 2, 3, 4};
      glz::write_json(l, in);

      expect(in == inr);
   };

   "Write forward list"_test = [] {
      std::string in, inr = "[1,2,3,4]";
      std::forward_list<int> l{1, 2, 3, 4};
      glz::write_json(l, in);

      expect(in == inr);
   };

   "Write deque"_test = [] {
      std::string in, inr = "[1,2,3,4]";
      std::deque<int> l{1, 2, 3, 4};
      glz::write_json(l, in);

      expect(in == inr);
   };

   "Write array"_test = [] {
      std::string s;
      std::array<double, 4> v{1.1, 2.2, 3.3, 4.4};
      glz::write_json(v, s);
      expect(s == "[1.1,2.2,3.3,4.4]");
   };

   "Write array-like input range"_test = [] {
#ifdef __cpp_lib_ranges
      "sized range"_test = [] { expect(glz::write_json(std::views::iota(0, 3)) == glz::sv{R"([0,1,2])"}); };

      "unsized range"_test = [] {
         auto unsized_range = std::views::iota(0, 5) //
                              | std::views::filter([](const auto i) { return i % 2 == 0; });
         static_assert(!std::ranges::sized_range<decltype(unsized_range)>);
         expect(glz::write_json(unsized_range) == glz::sv{"[0,2,4]"});
      };

      "uncommon range"_test = [] {
         auto uncommon_range = std::views::iota(0) //
                               | std::views::take(5) //
                               | std::views::filter([](const auto i) { return i % 2 == 0; });
         static_assert(!std::ranges::common_range<decltype(uncommon_range)>);
         expect(glz::write_json(uncommon_range) == glz::sv{"[0,2,4]"});
      };
#endif

      "initializer list"_test = [] {
         auto init_list = {0, 1, 2};
         expect(glz::write_json(init_list) == glz::sv{R"([0,1,2])"});
      };
   };

   "Write map"_test = [] {
      std::string s;
      const std::map<std::string, double> m{{"a", 2.2}, {"b", 11.111}, {"c", 211.2}};
      glz::write_json(m, s);
      expect(s == R"({"a":2.2,"b":11.111,"c":211.2})");

      const std::map<std::string, std::optional<double>> nullable{
         {"a", std::nullopt}, {"b", 13.4}, {"c", std::nullopt}, {"d", 211.2}, {"e", std::nullopt}};
      glz::write_json(nullable, s);
      expect(s == glz::sv{R"({"b":13.4,"d":211.2})"});
   };

   "Write pair"_test =
      [](const auto& test_case) {
         const std::pair value{test_case.key, test_case.value};
         expect(glz::write_json(value) == test_case.expected_json);
      } |
      std::tuple{
         Write_pair_test_case{"key", "value", R"({"key":"value"})"},
         Write_pair_test_case{0, "value", R"({"0":"value"})"},
         Write_pair_test_case{0.78, std::array{1, 2, 3}, R"({"0.78":[1,2,3]})"},
         Write_pair_test_case{"k", glz::obj{"in1", 1, "in2", "v"}, R"({"k":{"in1":1,"in2":"v"}})"},
         Write_pair_test_case{std::array{1, 2}, 99, R"({"[1,2]":99})"},
         Write_pair_test_case{std::array{"one", "two"}, 99, R"({"[\"one\",\"two\"]":99})"},
         Write_pair_test_case{"knot", std::nullopt, "{}"}, // nullopt_t, not std::optional
         Write_pair_test_case{"kmaybe", std::optional<int>{}, "{}"},
      };

#ifdef __cpp_lib_ranges
   "Write map-like input range"_test = [] {
      "input range of pairs"_test = [] {
         auto num_view =
            std::views::iota(-2, 3) | std::views::transform([](const auto i) { return std::pair(i, i * i); });
         expect(glz::write_json(num_view) == glz::sv{R"({"-2":4,"-1":1,"0":0,"1":1,"2":4})"});

         auto str_view = std::views::iota(-2, 3) |
                         std::views::transform([](const auto i) { return std::pair(i, std::to_string(i * i)); });
         expect(glz::write_json(str_view) == glz::sv{R"({"-2":"4","-1":"1","0":"0","1":"1","2":"4"})"});
      };

      "unsized range of pairs"_test = [] {
         auto base_rng = std::views::iota(-2, 3) | std::views::filter([](const auto i) { return i < 0; });

         auto num_view = base_rng | std::views::transform([](const auto i) { return std::pair(i, i * i); });
         static_assert(!std::ranges::sized_range<decltype(num_view)>);
         expect(glz::write_json(num_view) == glz::sv{R"({"-2":4,"-1":1})"});

         auto str_view =
            base_rng | std::views::transform([](const auto i) { return std::pair(i, std::to_string(i * i)); });
         static_assert(!std::ranges::sized_range<decltype(str_view)>);
         expect(glz::write_json(str_view) == glz::sv{R"({"-2":"4","-1":"1"})"});
      };

      "initializer list w/ ranges"_test = [] {
         auto remap_user_port = [](const auto port) { return port + 1024; };
         auto user_ports = {std::pair("tcp", std::views::iota(80, 83) | std::views::transform(remap_user_port)),
                            std::pair("udp", std::views::iota(21, 25) | std::views::transform(remap_user_port))};
         expect(glz::write_json(user_ports) == glz::sv{R"({"tcp":[1104,1105,1106],"udp":[1045,1046,1047,1048]})"});
      };

      "single pair view"_test = [] {
         const auto single_pair = std::ranges::single_view{std::pair{false, true}};
         expect(glz::write_json(single_pair) == glz::sv{R"({"false":true})"});
      };
   };
#endif

   "Write integer map"_test = [] {
      std::map<int, double> m{{3, 2.2}, {5, 211.2}, {7, 11.111}};
      std::string s;
      glz::write_json(m, s);

      expect(s == R"({"3":2.2,"5":211.2,"7":11.111})");
   };

   "Write object"_test = [] {
      ThreeODetic t{};

      std::string s;
      s.reserve(1000);
      glz::write_json(t, s);
      expect(s == R"(["geo",[0,0,0],"int",0])") << s;

      Named n{"Hello, world!", {{{21, 15, 13}, 0}, {0}}};
      glz::write_json(n, s);

      expect(s == R"({"name":"Hello, world!","value":[["geo",[21,15,13],"int",0],[0,0,0]]})") << s;
   };

   "Write boolean"_test = [] {
      {
         bool b = true;
         std::string s;
         glz::write_json(b, s);

         expect(s == R"(true)");
      }
      {
         bool b = false;
         std::string s;
         glz::write_json(b, s);

         expect(s == R"(false)");
      }
   };

   "Hello World"_test = [] {
      std::unordered_map<std::string, std::string> m;
      m["Hello"] = "World";
      std::string buf;
      glz::write_json(m, buf);

      expect(buf == R"({"Hello":"World"})");
   };

   "Number"_test = [] {
      std::unordered_map<std::string, double> x;
      x["number"] = 5.55;

      std::string jx;
      glz::write_json(x, jx);

      expect(jx == R"({"number":5.55})");
   };

   "Nested array"_test = [] {
      std::vector<Geodetic> v(2);
      std::string buf;

      glz::write_json(v, buf);
      expect(buf == R"([[0,0,0],[0,0,0]])");
   };

   "Nested map"_test = [] {
      std::map<std::string, Geodetic> m;
      m["1"];
      m["2"];
      std::string buf;

      glz::write_json(m, buf);
      expect(buf == R"({"1":[0,0,0],"2":[0,0,0]})");
   };

   "Nested map 2"_test = [] {
      std::map<std::string, std::vector<double>> m;
      m["1"] = {4.0, 0.0, 0.0};
      m["2"] = {5.0, 0.0, 0.0, 4.0};
      std::string buf;

      glz::write_json(m, buf);
      expect(buf == R"({"1":[4,0,0],"2":[5,0,0,4]})");
   };
};

struct error_comma_obj
{
   struct error_comma_data
   {
      std::string instId;
   };

   std::string code;
   std::string msg;
   std::vector<error_comma_data> data;
};

suite error_outputs = [] {
   "invalid character"_test = [] {
      std::string s = R"({"Hello":"World"x, "color": "red"})";
      std::map<std::string, std::string> m;
      auto pe = glz::read_json(m, s);
      expect(pe != glz::error_code::none);
      auto err = glz::format_error(pe, s);
      expect(err == "1:17: syntax_error\n   {\"Hello\":\"World\"x, \"color\": \"red\"}\n                   ^") << err;
   };

   "invalid character with tabs in json"_test = [] {
      std::string s = R"({"Hello":	" 	World"x, "color": 	"red"})";
      std::map<std::string, std::string> m;
      auto pe = glz::read_json(m, s);
      expect(pe != glz::error_code::none);
      auto err = glz::format_error(pe, s);
      expect(err == "1:20: syntax_error\n   {\"Hello\": \"  World\"x, \"color\":  \"red\"}\n                      ^")
         << err;
   };

   "extra comma"_test = [] {
      std::string s = R"({
      "code": "0",
      "msg": "",
      "data": [ {
          "instId": "USDT"
        },
        {
          "instId": "BTC"
        },
     ]
  })";
      auto ex = glz::read_json<error_comma_obj>(s);
      expect(!ex.has_value());
      auto err = glz::format_error(ex.error(), s);
      expect(err == "10:6: syntax_error\n        ]\n        ^") << err;
   };
};

#include "glaze/json/study.hpp"

struct study_obj
{
   size_t x{};
   size_t y{};
};

template <>
struct glz::meta<study_obj>
{
   static constexpr std::string_view name = "study_obj";
   using T = study_obj;
   static constexpr auto value = object("x", &T::x, "y", &T::y);
};

suite study_tests = [] {
   "study"_test = [] {
      glz::study::design design;
      design.params = {{.ptr = "/x", .distribution = "linspace", .range = {"0", "1", "10"}}};

      glz::study::full_factorial generator{study_obj{}, design};

      std::vector<size_t> results;
      std::mutex mtx{};
      glz::study::run_study(generator, [&](const auto& point, [[maybe_unused]] const auto job_num) {
         std::unique_lock lock{mtx};
         results.emplace_back(point.value().x);
      });

      std::sort(results.begin(), results.end());

      expect(results[0] == 0);
      expect(results[10] == 10);
   };

   "doe"_test = [] {
      glz::study::design design;
      design.params = {{"/x", "linspace", {"0", "1", "3"}}, {"/y", "linspace", {"0", "1", "2"}}};

      glz::study::full_factorial g{study_obj{}, design};

      std::vector<std::string> results;
      for (size_t i = 0; i < g.size(); ++i) {
         const auto point = g.generate(i).value();
         results.emplace_back(std::to_string(point.x) + "|" + std::to_string(point.y));
      }

      std::sort(results.begin(), results.end());

      std::vector<std::string> results2;
      std::mutex mtx{};
      glz::study::run_study(g, [&](const auto& point, [[maybe_unused]] const auto job_num) {
         std::unique_lock lock{mtx};
         results2.emplace_back(std::to_string(point.value().x) + "|" + std::to_string(point.value().y));
      });

      std::sort(results2.begin(), results2.end());

      expect(results == results2);
   };
};

suite thread_pool = [] {
   "thread pool"_test = [] {
      glz::pool pool(2);

      std::atomic<int> x = 0;

      auto f = [&](auto /*thread_number*/) { ++x; };

      for (auto i = 0; i < 1000; ++i) {
         pool.emplace_back(f);
      }

      pool.wait();

      expect(x == 1000);
   };

   "thread pool no thread number"_test = [] {
      glz::pool pool(4);

      std::atomic<int> x = 0;

      auto f = [&] { ++x; };

      for (auto i = 0; i < 1000; ++i) {
         pool.emplace_back(f);
      }

      pool.wait();

      expect(x == 1000);
   };

   "generate_random_numbers"_test = [] {
      glz::pool pool;

      auto f = [] {
         std::mt19937_64 generator{};
         std::uniform_int_distribution<size_t> dist{0, 100};

         return dist(generator);
      };

      std::vector<std::future<size_t>> numbers;

      for (auto i = 0; i < 1000; ++i) {
         numbers.emplace_back(pool.emplace_back(f));
      }

      pool.wait();

      expect(numbers.size() == 1000);
   };
};

suite progress_bar_tests = [] {
   "progress bar 30%"_test = [] {
      glz::progress_bar bar{.width = 12, .completed = 3, .total = 10, .time_taken = 30.0};
      expect(bar.string() == "[===-------] 30% | ETA: 1m 10s | 3/10") << bar.string();
   };

   "progress bar 100%"_test = [] {
      glz::progress_bar bar{.width = 12, .completed = 10, .total = 10, .time_taken = 30.0};
      expect(bar.string() == "[==========] 100% | ETA: 0m 0s | 10/10") << bar.string();
   };
};

struct local_meta
{
   double x{};
   int y{};

   struct glaze
   {
      static constexpr std::string_view name = "local_meta";
      using T = local_meta;
      static constexpr auto value = glz::object("x", &T::x, "A comment for x", //
                                                "y", &T::y, "A comment for y");
   };
};

static_assert(glz::detail::glaze_t<local_meta>);
static_assert(glz::detail::glaze_object_t<local_meta>);
static_assert(glz::detail::local_meta_t<local_meta>);

suite local_meta_tests = [] {
   "local_meta"_test = [] {
      std::string out;
      local_meta m{};
      glz::write_json(m, out);
      expect(out == R"({"x":0,"y":0})");
      expect(glz::named<local_meta> == true);
      expect(glz::name_v<local_meta> == "local_meta");
   };
};

suite raw_json_tests = [] {
   "round_trip_raw_json"_test = [] {
      std::vector<glz::raw_json> v{"0", "1", "2"};
      std::string s;
      glz::write_json(v, s);
      expect(s == R"([0,1,2])");
      expect(glz::read_json(v, s) == glz::error_code::none);
   };
   "raw_json_view_read"_test = [] {
      std::vector<glz::raw_json_view> v{};
      std::string s = R"([0,1,2])";
      expect(glz::read_json(v, s) == glz::error_code::none);
      expect(v[0].str == "0");
      expect(v[1].str == "1");
      expect(v[2].str == "2");
   };
};

suite json_helpers = [] {
   "json_helpers"_test = [] {
      my_struct v{};
      auto json = glz::write_json(v);
      expect(json == R"({"i":287,"d":3.14,"hello":"Hello World","arr":[1,2,3]})");

      v = glz::read_json<my_struct>(json).value();
   };
};

suite allocated_write = [] {
   "allocated_write"_test = [] {
      my_struct v{};
      std::string s{};
      s.resize(100);
      auto length = glz::write_json(v, s.data());
      s.resize(length);
      expect(s == R"({"i":287,"d":3.14,"hello":"Hello World","arr":[1,2,3]})");
   };
};

suite nan_tests = [] {
   "nan_write_tests"_test = [] {
      double d = NAN;
      std::string s{};
      glz::write_json(d, s);
      expect(s == "null");

      d = 0.0;
      expect(glz::read_json(d, s) == glz::error_code::none);
      expect(std::isnan(d));
   };

   "nan_read_tests"_test = [] {
      double d = 0.0;
      std::string s = "null";
      expect(glz::read_json(d, s) == glz::error_code::none);
      expect(std::isnan(d));

      d = 0.0;
      s = "NaN";
      expect(glz::read_json(d, s) == glz::error_code::none);
      expect(std::isnan(d));

      d = 0.0;
      s = "nan";
      expect(glz::read_json(d, s) == glz::error_code::none);
      expect(std::isnan(d));

      std::array<double, 5> d_array{};
      s = "[null, nan, NaN, -nan, 3.14]";
      expect(glz::read_json(d_array, s) == glz::error_code::none);
      expect(std::isnan(d_array[0]));
      expect(std::isnan(d_array[1]));
      expect(std::isnan(d_array[2]));
      expect(std::isnan(d_array[3]));
      expect(d_array[4] == 3.14);
   };
};

struct put_action
{
   std::map<std::string, int> data{};
   [[nodiscard]] bool operator==(const put_action&) const = default;
};

template <>
struct glz::meta<put_action>
{
   using T = put_action;
   static constexpr std::string_view name = "put_action";
   static constexpr auto value = object("data", &T::data);
};

struct delete_action
{
   std::string data{};
   [[nodiscard]] bool operator==(const delete_action&) const = default;
};

template <>
struct glz::meta<delete_action>
{
   using T = delete_action;
   static constexpr std::string_view name = "delete_action";
   static constexpr auto value = object("data", &T::data);
};

using tagged_variant = std::variant<put_action, delete_action>;

template <>
struct glz::meta<tagged_variant>
{
   static constexpr std::string_view tag = "action";
   static constexpr auto ids = std::array{"PUT", "DELETE"}; // Defaults to glz::name_v of the type
};

// Test automatic ids
using tagged_variant2 = std::variant<put_action, delete_action, std::monostate>;
template <>
struct glz::meta<tagged_variant2>
{
   static constexpr std::string_view tag = "type";
   // ids defaults to glz::name_v of the type
};

// Test array based variant (experimental, not meant for external usage since api might change)
using num_variant = std::variant<double, int32_t, uint64_t, int8_t, float>;
struct holds_some_num
{
   num_variant num{};
};
template <>
struct glz::meta<holds_some_num>
{
   using T = holds_some_num;
   static constexpr auto value = object("num", glz::detail::array_variant{&T::num});
};

suite tagged_variant_tests = [] {
   "tagged_variant_read_tests"_test = [] {
      tagged_variant var{};
      expect(glz::read_json(var, R"({"action":"DELETE","data":"the_internet"})") == glz::error_code::none);
      expect(std::holds_alternative<delete_action>(var));
      expect(std::get<delete_action>(var).data == "the_internet");

      // tag at end
      expect(glz::read_json(var, R"({"data":"the_internet","action":"DELETE"})") == glz::error_code::none);
      expect(std::holds_alternative<delete_action>(var));
      expect(std::get<delete_action>(var).data == "the_internet");

      tagged_variant2 var2{};
      expect(glz::read_json(var2, R"({"type":"put_action","data":{"x":100,"y":200}})") == glz::error_code::none);
      expect(std::holds_alternative<put_action>(var2));
      expect(std::get<put_action>(var2).data["x"] == 100);
      expect(std::get<put_action>(var2).data["y"] == 200);

      // tag at end
      expect(glz::read_json(var2, R"({"data":{"x":100,"y":200},"type":"put_action"})") == glz::error_code::none);
      expect(std::holds_alternative<put_action>(var2));
      expect(std::get<put_action>(var2).data["x"] == 100);
      expect(std::get<put_action>(var2).data["y"] == 200);

      //
      const auto err = glz::read<glz::opts{.error_on_unknown_keys = false}>(
         var2, R"({"type":"put_action","data":{"x":100,"y":200}})");
      expect(err == glz::error_code::none);
      expect(std::holds_alternative<put_action>(var2));
      expect(std::get<put_action>(var2).data["x"] == 100);
      expect(std::get<put_action>(var2).data["y"] == 200);
   };

   "tagged_variant_write_tests"_test = [] {
      // custom tagged discriminator ids
      tagged_variant var = delete_action{{"the_internet"}};
      std::string s{};
      glz::write_json(var, s);
      expect(s == R"({"action":"DELETE","data":"the_internet"})");
      s.clear();

      // Automatic tagged discriminator ids
      tagged_variant2 var2 = put_action{{{"x", 100}, {"y", 200}}};
      glz::write_json(var2, s);
      expect(s == R"({"type":"put_action","data":{"x":100,"y":200}})");
      s.clear();

      // prettifies valid JSON
      glz::write<glz::opts{.prettify = true}>(var, s);
      tagged_variant parsed_var;
      expect(glz::read_json(parsed_var, s) == glz::error_code::none);
      expect(parsed_var == var);
   };

   "tagged_variant_schema_tests"_test = [] {
      auto s = glz::write_json_schema<tagged_variant>();
      expect(
         s ==
         R"({"type":["object"],"$defs":{"int32_t":{"type":["integer"]},"std::map<std::string,int32_t>":{"type":["object"],"additionalProperties":{"$ref":"#/$defs/int32_t"}},"std::string":{"type":["string"]}},"oneOf":[{"type":["object"],"properties":{"action":{"const":"PUT"},"data":{"$ref":"#/$defs/std::map<std::string,int32_t>"}},"additionalProperties":false,"required":["action"]},{"type":["object"],"properties":{"action":{"const":"DELETE"},"data":{"$ref":"#/$defs/std::string"}},"additionalProperties":false,"required":["action"]}]})")
         << s;
   };

   "array_variant_tests"_test = [] {
      // Test array based variant (experimental, not meant for external usage since api might change)

      holds_some_num obj{};
      auto ec = glz::read_json(obj, R"({"num":["float", 3.14]})");
      std::string b = R"({"num":["float", 3.14]})";
      expect(ec == glz::error_code::none) << glz::format_error(ec, b);
      expect(std::get<float>(obj.num) == 3.14f);
      expect(glz::read_json(obj, R"({"num":["uint64_t", 5]})") == glz::error_code::none);
      expect(std::get<uint64_t>(obj.num) == 5);
      expect(glz::read_json(obj, R"({"num":["int8_t", -3]})") == glz::error_code::none);
      expect(std::get<int8_t>(obj.num) == -3);
      expect(glz::read_json(obj, R"({"num":["int32_t", -2]})") == glz::error_code::none);
      expect(std::get<int32_t>(obj.num) == -2);

      obj.num = 5.0;
      std::string s{};
      glz::write_json(obj, s);
      expect(s == R"({"num":["double",5]})");
      obj.num = uint64_t{3};
      glz::write_json(obj, s);
      expect(s == R"({"num":["uint64_t",3]})");
      obj.num = int8_t{-5};
      glz::write_json(obj, s);
      expect(s == R"({"num":["int8_t",-5]})");
   };

   "shared_ptr variant schema"_test = [] {
      const auto schema = glz::write_json_schema<std::shared_ptr<tagged_variant2>>();
      expect(
         schema ==
         R"({"type":["object","null"],"$defs":{"int32_t":{"type":["integer"]},"std::map<std::string,int32_t>":{"type":["object"],"additionalProperties":{"$ref":"#/$defs/int32_t"}},"std::string":{"type":["string"]}},"oneOf":[{"type":["object"],"properties":{"data":{"$ref":"#/$defs/std::map<std::string,int32_t>"},"type":{"const":"put_action"}},"additionalProperties":false,"required":["type"]},{"type":["object"],"properties":{"data":{"$ref":"#/$defs/std::string"},"type":{"const":"delete_action"}},"additionalProperties":false,"required":["type"]},{"type":["null"]}]})")
         << schema;
   };
};

struct variant_obj
{
   std::variant<double, std::string> v{};
};

template <>
struct glz::meta<variant_obj>
{
   static constexpr std::string_view name = "variant_obj";
   using T = variant_obj;
   static constexpr auto value = object("v", &T::v);
};

suite variant_tests = [] {
   "variant_write_tests"_test = [] {
      std::variant<double, std::string> d = "not_a_fish";
      std::string s{};

      glz::write_json(d, s);
      expect(s == R"("not_a_fish")");

      d = 5.7;
      s.clear();
      glz::write_json(d, s);
      expect(s == "5.7");

      std::variant<std::monostate, int, std::string> m{};
      glz::write_json(m, s);
      expect(s == "null") << s;
   };

   "variant_read_"_test = [] {
      std::variant<int32_t, double> x = 44;
      expect(glz::read_json(x, "33") == glz::error_code::none);
      expect(std::get<int32_t>(x) == 33);
   };

   "variant_read_auto"_test = [] {
      // Auto deduce variant with no conflicting basic types
      std::variant<std::monostate, int, std::string, bool, std::map<std::string, double>, std::vector<std::string>> m{};
      expect(glz::read_json(m, R"("Hello World")") == glz::error_code::none);
      expect(std::holds_alternative<std::string>(m) >> fatal);
      expect(std::get<std::string>(m) == "Hello World");

      expect(glz::read_json(m, R"(872)") == glz::error_code::none);
      expect(std::holds_alternative<int>(m) >> fatal);
      expect(std::get<int>(m) == 872);

      expect(glz::read_json(m, R"({"pi":3.14})") == glz::error_code::none);
      expect(std::holds_alternative<std::map<std::string, double>>(m) >> fatal);
      expect(std::get<std::map<std::string, double>>(m)["pi"] == 3.14);

      expect(glz::read_json(m, R"(true)") == glz::error_code::none);
      expect(std::holds_alternative<bool>(m) >> fatal);
      expect(std::get<bool>(m) == true);

      expect(glz::read_json(m, R"(["a", "b", "c"])") == glz::error_code::none);
      expect(std::holds_alternative<std::vector<std::string>>(m) >> fatal);
      expect(std::get<std::vector<std::string>>(m)[1] == "b");

      expect(glz::read_json(m, "null") == glz::error_code::none);
      expect(std::holds_alternative<std::monostate>(m) >> fatal);
   };

   "variant_read_obj"_test = [] {
      variant_obj obj{};

      obj.v = double{};
      expect(glz::read_json(obj, R"({"v": 5.5})") == glz::error_code::none);

      expect(std::get<double>(obj.v) == 5.5);
   };

   "variant_request"_test = [] {
      std::map<std::string, std::variant<std::string, int, bool>> request;

      request["username"] = "paulo";
      request["password"] = "123456";
      request["remember"] = true;

      auto str = glz::write_json(request);

      expect(str == R"({"password":"123456","remember":true,"username":"paulo"})") << str;
   };

   "variant write/read enum"_test = [] {
      std::variant<Color, std::uint16_t> var{Color::Red};
      auto res{glz::write_json(var)};
      expect(res == "\"Red\"") << res;
      auto read{glz::read_json<std::variant<Color, std::uint16_t>>(res)};
      expect(read.has_value());
      expect(std::holds_alternative<Color>(read.value()));
      expect(std::get<Color>(read.value()) == Color::Red);
   };
};

suite generic_json_tests = [] {
   "generic_json_write"_test = [] {
      glz::json_t json = {{"pi", 3.141},
                          {"happy", true},
                          {"name", "Niels"},
                          {"nothing", nullptr},
                          {"answer", {{"everything", 42.0}}},
                          {"list", {1.0, 0.0, 2.0}},
                          {"object", {{"currency", "USD"}, {"value", 42.99}}}};
      std::string buffer{};
      glz::write_json(json, buffer);
      expect(
         buffer ==
         R"({"answer":{"everything":42},"happy":true,"list":[1,0,2],"name":"Niels","nothing":null,"object":{"currency":"USD","value":42.99},"pi":3.141})")
         << buffer;
   };

   "generic_json_read"_test = [] {
      glz::json_t json{};
      std::string buffer = R"([5,"Hello World",{"pi":3.14},null])";
      expect(glz::read_json(json, buffer) == glz::error_code::none);
      expect(json[0].get<double>() == 5.0);
      expect(json[1].get<std::string>() == "Hello World");
      expect(json[2]["pi"].get<double>() == 3.14);
      expect(json[3].holds<glz::json_t::null_t>());
   };

   "generic_json_roundtrip"_test = [] {
      glz::json_t json{};
      std::string buffer = R"([5,"Hello World",{"pi":3.14},null])";
      expect(glz::read_json(json, buffer) == glz::error_code::none);
      expect(glz::write_json(json) == buffer);
   };

   "generic_json_const"_test = [] {
      auto foo = [](const glz::json_t& json) { return json["s"].get<std::string>(); };
      glz::json_t json = {{"s", "hello world"}};
      expect(foo(json) == "hello world");
   };

   "generic_json_int"_test = [] {
      glz::json_t json = {{"i", 1}};
      expect(json["i"].get<double>() == 1);
   };

   "generic_json_as"_test = [] {
      glz::json_t json = {{"pi", 3.141},
                          {"happy", true},
                          {"name", "Niels"},
                          {"nothing", nullptr},
                          {"answer", {{"everything", 42.0}}},
                          {"list", {1.0, 0.0, 2.0}},
                          {"object", {{"currency", "USD"}, {"value", 42.99}}}};
      expect(json["list"][2].as<int>() == 2);
      expect(json["pi"].as<double>() == 3.141);
      expect(json["name"].as<std::string_view>() == "Niels");
   };

   "generic_json_nested_initialization"_test = [] {
      static const glz::json_t messageSchema = {{"type", "struct"},
                                                {"fields",
                                                 {
                                                    {{"field", "branch"}, {"type", "string"}},
                                                 }}};
      std::string buffer{};
      glz::write_json(messageSchema, buffer);
      expect(buffer == R"({"fields":[{"field":"branch","type":"string"}],"type":"struct"})") << buffer;
   };

   "json_t_contains"_test = [] {
      auto json = glz::read_json<glz::json_t>(R"({"foo":"bar"})");
      expect(!json->contains("id"));
      expect(json->contains("foo"));
   };

   "buffer underrun"_test = [] {
      std::string buffer{"000000000000000000000"};
      glz::json_t json{};
      expect(glz::read_json(json, buffer) == glz::error_code::parse_number_failure);
   };
};

struct holder0_t
{
   int i{};
};

template <>
struct glz::meta<holder0_t>
{
   static constexpr std::string_view name = "holder0_t";
   using T = holder0_t;
   static constexpr auto value = object("i", &T::i);
};

struct holder1_t
{
   holder0_t a{};
};

template <>
struct glz::meta<holder1_t>
{
   static constexpr std::string_view name = "holder1_t";
   using T = holder1_t;
   static constexpr auto value = object("a", &T::a);
};

struct holder2_t
{
   std::vector<holder1_t> vec{};
};

template <>
struct glz::meta<holder2_t>
{
   static constexpr std::string_view name = "holder2_t";
   using T = holder2_t;
   static constexpr auto value = object("vec", &T::vec);
};

suite array_of_objects = [] {
   "array_of_objects_tests"_test = [] {
      std::string s = R"({"vec": [{"a": {"i":5}}, {"a":{ "i":2 }}]})";
      holder2_t arr{};
      expect(glz::read_json(arr, s) == glz::error_code::none);
   };
};

struct file_struct
{
   std::string name;
   std::string label;

   struct glaze
   {
      using T = file_struct;
      static constexpr auto value = glz::object("name", &T::name, "label", &T::label);
   };
};

suite read_file_test = [] {
   "read_file valid"_test = [] {
      std::string filename = "../file.json";
      {
         std::ofstream out(filename);
         expect(bool(out));
         if (out) {
            out << R"({
     "name": "my",
     "label": "label"
   })";
         }
      }

      file_struct s;
      std::string buffer{};
      expect(glz::read_file_json(s, filename, buffer) == glz::error_code::none);
   };

   "read_file invalid"_test = [] {
      file_struct s;
      expect(glz::read_file_json(s, "../nonexsistant_file.json", std::string{}) != glz::error_code::none);
   };
};

struct includer_struct
{
   glz::file_include include{};
   std::string str = "Hello";
   int i = 55;
};

suite file_include_test = [] {
   "file_include"_test = [] {
      includer_struct obj{};

      expect(glz::write_file_json(obj, "../alabastar.json", std::string{}) == glz::error_code::none);

      obj.str = "";

      std::string s = R"({"include": "../alabastar.json", "i": 100})";
      expect(glz::read_json(obj, s) == glz::error_code::none);

      expect(obj.str == "Hello") << obj.str;
      expect(obj.i == 100) << obj.i;

      obj.str = "";

      std::string buffer{};
      glz::read_file_json(obj, "../alabastar.json", buffer);
      expect(obj.str == "Hello") << obj.str;
      expect(obj.i == 55) << obj.i;
   };

   "file_include error handling"_test = [] {
      includer_struct obj{};

      auto output = glz::write_json(obj);
      output.erase(0, 1); // create an error

      expect(glz::buffer_to_file(output, "../alabastar.json") == glz::error_code::none);

      obj.str = "";

      std::string s = R"({"include": "../alabastar.json", "i": 100})";
      const auto ec = glz::read_json(obj, s);
      expect(bool(ec));
   };

   "file_include error handling"_test = [] {
      includer_struct obj{};

      auto output = glz::write_json(obj);

      expect(glz::buffer_to_file(output, "../alabastar.json") == glz::error_code::none);

      obj.str = "";

      // make the path incorrect
      std::string s = R"({"include": "../abs.json", "i": 100})";
      const auto ec = glz::read_json(obj, s);
      expect(bool(ec));
   };
};

suite file_include_test_auto = [] {
   "file_include_test_auto"_test = [] {
      includer_struct obj{};

      expect(glz::write_file_json(obj, "./auto.json", std::string{}) == false);

      obj.str = "";

      std::string s = R"({"include": "./auto.json", "i": 100})";
      expect(glz::read_json(obj, s) == glz::error_code::none);

      expect(obj.str == "Hello") << obj.str;
      expect(obj.i == 100) << obj.i;

      obj.str = "";

      glz::read_file_json(obj, "./auto.json", std::string{});
      expect(obj.str == "Hello") << obj.str;
      expect(obj.i == 55) << obj.i;
   };
};

struct nested0
{
   includer_struct a{};
   includer_struct b{};
};

template <>
struct glz::meta<nested0>
{
   static constexpr std::string_view name = "nested0";
   using T = nested0;
   static constexpr auto value = object("include", glz::file_include{}, "a", &T::a, "b", &T::b);
};

suite nested_file_include_test = [] {
   "nested_file_include"_test = [] {
      nested0 obj;

      std::string a = R"({"include": "../b/b.json"})";
      {
         std::filesystem::create_directory("a");
         std::ofstream a_file{"./a/a.json"};

         a_file << a;
      }

      {
         std::filesystem::create_directory("b");

         obj.b.i = 13;

         expect(glz::write_file_json(obj.b, "./b/b.json", std::string{}) == glz::error_code::none);
      }

      obj.b.i = 0;

      std::string s = R"({ "a": { "include": "./a/a.json" }, "b": { "include": "./b/b.json" } })";

      expect(glz::read_json(obj, s) == glz::error_code::none);

      expect(obj.a.i == 13);
   };
};

// Shrink to fit is nonbinding and cannot be properly tested
/*suite shrink_to_fit = [] {
   "shrink_to_fit"_test = [] {
      std::vector<int> v = { 1, 2, 3, 4, 5, 6 };
      std::string b = R"([1,2,3])";
      expect(glz::read_json(v, b) == glz::error_code::none);

      expect(v.size() == 3);
      expect(v.capacity() > 3);

      v = { 1, 2, 3, 4, 5, 6 };

      expect(glz::read<glz::opts{.shrink_to_fit = true}>(v, b) == glz::error_code::none);
      expect(v.size() == 3);
      expect(v.capacity() == 3);
   };
};*/

suite recorder_test = [] {
   "recorder_to_file"_test = [] {
      glz::recorder<double, float> rec;

      double x = 0.0;
      float y = 0.f;

      rec["x"] = x;
      rec["y"] = y;

      for (int i = 0; i < 100; ++i) {
         x += 1.5;
         y += static_cast<float>(i);
         rec.update();
      }

      std::string s{};
      glz::write_json(rec, s);

      expect(glz::read_json(rec, s) == glz::error_code::none);

      expect(glz::write_file_json(rec, "recorder_out.json", std::string{}) == glz::error_code::none);
   };
};

suite reference_wrapper_test = [] {
   "reference_wrapper"_test = [] {
      int x = 55;
      std::reference_wrapper<int> ref = x;

      std::string s = glz::write_json(ref);

      expect(s == "55");

      expect(glz::read_json(ref, R"(66)") == glz::error_code::none);
      expect(x == 66);
   };
};

suite small_chars = [] {
   "small_chars"_test = [] {
      uint8_t x = 5;
      std::string s = glz::write_json(x);

      expect(s == "5");

      expect(glz::read_json(x, "10") == glz::error_code::none);
      expect(x == 10);
   };
};

suite char16_test = [] {
   "char16_test"_test = [] {
      {
         char16_t c{};
         expect(glz::read_json(c, R"("H")") == glz::error_code::none);

         expect(c == u'H');
      }

      {
         // TODO: Support non-ascii
         /*char16_t c{};
         glz::read_json(c, R"("∆")");

         expect(c == u'∆');*/
      }

      /*std::basic_string<char16_t> x;
      glz::read_json(x, "Hello World");

      expect(x == u"Hello World");*/
   };
};

suite ndjson_test = [] {
   "ndjson"_test = [] {
      std::vector<std::string> x = {"Hello", "World", "Ice", "Cream"};
      std::string s = glz::write_ndjson(x);

      expect(s ==
             R"("Hello"
"World"
"Ice"
"Cream")");

      x.clear();

      expect(glz::read_ndjson(x, s) == glz::error_code::none);
      expect(x[0] == "Hello");
      expect(x[1] == "World");
      expect(x[2] == "Ice");
      expect(x[3] == "Cream");
   };

   "ndjson_list"_test = [] {
      std::list<std::string> x = {"Hello", "World", "Ice", "Cream"};
      std::string s = glz::write_ndjson(x);

      expect(s ==
             R"("Hello"
"World"
"Ice"
"Cream")");

      x.clear();

      expect(glz::read_ndjson(x, s) == glz::error_code::none);
      auto it = x.begin();
      expect(*it == "Hello");
      ++it;
      expect(*it == "World");
      ++it;
      expect(*it == "Ice");
      ++it;
      expect(*it == "Cream");
   };

   "ndjson_object"_test = [] {
      std::tuple<my_struct, sub_thing> x{};

      std::string s = glz::write_ndjson(x);

      expect(s ==
             R"({"i":287,"d":3.14,"hello":"Hello World","arr":[1,2,3]}
{"a":3.14,"b":"stuff"})");

      auto& first = std::get<0>(x);
      auto& second = std::get<1>(x);

      first.hello.clear();
      first.arr[0] = 0;
      second.a = 0.0;
      second.b.clear();

      expect(glz::read_ndjson(x, s) == glz::error_code::none);

      expect(first.hello == "Hello World");
      expect(first.arr[0] = 1);
      expect(second.a == 3.14);
      expect(second.b == "stuff");
   };
};

suite std_function_handling = [] {
   "std_function"_test = [] {
      int x = 1;
      std::function<void()> increment = [&] { ++x; };
      std::string s{};
      glz::write_json(increment, s);

      expect(s == R"("std::function<void()>")") << s;

      expect(glz::read_json(increment, s) == glz::error_code::none);
   };
};

struct hide_struct
{
   int i = 287;
   double d = 3.14;
   std::string hello = "Hello World";
};

template <>
struct glz::meta<hide_struct>
{
   static constexpr std::string_view name = "hide_struct";
   using T = hide_struct;
   static constexpr auto value = object("i", &T::i, //
                                        "d", &T::d, //
                                        "hello", hide{&T::hello});
};

suite hide_tests = [] {
   "hide_write"_test = [] {
      hide_struct s{};
      std::string b{};
      glz::write_json(s, b);

      expect(b == R"({"i":287,"d":3.14})");
   };

   "hide_read"_test = [] {
      std::string b = R"({"i":287,"d":3.14,"hello":"Hello World"})";

      hide_struct s{};

      expect(glz::read_json(s, b) != glz::error_code::none);
   };
};

struct mem_f_struct
{
   int i = 0;
   int& access() { return i; }
};

template <>
struct glz::meta<mem_f_struct>
{
   static constexpr std::string_view name = "mem_f_struct";
   using T = mem_f_struct;
   static constexpr auto value = object("i", &T::i, //
                                        "access", &T::access);
};

suite member_function_tests = [] {
   "member_function2"_test = [] {
      mem_f_struct s{};

      auto i = glz::call<int&>(s, "/access");
      ++i.value();

      expect(s.i == 1);
   };
};

struct dog
{
   int age{};
   void eat() { ++age; };
};

template <>
struct glz::meta<dog>
{
   static constexpr std::string_view name = "dog";
   using T = dog;
   static constexpr auto value = object("age", &T::age, "eat", &T::eat);
};

struct cat
{
   int age{};
   void eat() { ++age; };

   void purr() {}
};

template <>
struct glz::meta<cat>
{
   static constexpr std::string_view name = "cat";
   using T = cat;
   static constexpr auto value = object("age", &T::age, "eat", &T::eat, "purr", &T::purr);
};

struct person
{
   void eat(const std::string&){};
};

template <>
struct glz::meta<person>
{
   static constexpr std::string_view name = "person";
   static constexpr auto value = object("eat", &person::eat);
};

struct animal
{
   int age{};
   void eat() {}
};

template <>
struct glz::meta<animal>
{
   static constexpr std::string_view name = "animal";
   using T = animal;
   static constexpr auto value = object("age", &T::age, "eat", &T::eat);
};

struct complex_function_call_t
{
   std::string string(const std::string_view s, const int y) { return std::string(s) + ":" + std::to_string(y); }
};

template <>
struct glz::meta<complex_function_call_t>
{
   static constexpr std::string_view name = "complex_function_call_t";
   using T = complex_function_call_t;
   static constexpr auto value = object("string", &T::string);
};

struct string_t
{
   std::string string(const std::string_view, const int) { return ""; }
};

template <>
struct glz::meta<string_t>
{
   static constexpr std::string_view name = "string_t";
   using T = string_t;
   static constexpr auto value = object("string", &T::string);
};

suite poly_tests = [] {
   "poly"_test = [] {
      std::array<glz::poly<animal>, 2> a{dog{}, cat{}};

      a[0].call<"eat">();
      a[1].call<"eat">();

      expect(a[0].get<"age">() == 1);
   };

   "poly person"_test = [] {
      // std::array<glz::poly<animal>, 2> a{ dog{}, person{} };
      //  This should static_assert
   };

   "poly pointer"_test = [] {
      dog d{};
      glz::poly<animal> a{&d};

      a.call<"eat">();

      expect(d.age == 1);
      expect(&a.get<"age">() == &d.age);
   };

   "complex_function"_test = [] {
      glz::poly<string_t> p{complex_function_call_t{}};

      expect(p.call<"string">("x", 5) == "x:5");
   };
};

suite any_tests = [] {
   "any"_test = [] {
      glz::any a = 5.5;

      expect(glz::any_cast<double>(a) == 5.5);

      auto* data = a.data();
      *static_cast<double*>(data) = 6.6;

      expect(glz::any_cast<double>(a) == 6.6);
   };
};

static constexpr std::string_view json0 = R"(
{
   "fixed_object": {
      "int_array": [0, 1, 2, 3, 4, 5, 6],
      "float_array": [0.1, 0.2, 0.3, 0.4, 0.5, 0.6],
      "double_array": [3288398.238, 233e22, 289e-1, 0.928759872, 0.22222848, 0.1, 0.2, 0.3, 0.4]
   },
   "fixed_name_object": {
      "name0": "James",
      "name1": "Abraham",
      "name2": "Susan",
      "name3": "Frank",
      "name4": "Alicia"
   },
   "another_object": {
      "string": "here is some text",
      "another_string": "Hello World",
      "boolean": false,
      "nested_object": {
         "v3s": [[0.12345, 0.23456, 0.001345],
                  [0.3894675, 97.39827, 297.92387],
                  [18.18, 87.289, 2988.298]],
         "id": "298728949872"
      }
   },
   "string_array": ["Cat", "Dog", "Elephant", "Tiger"],
   "string": "Hello world",
   "number": 3.14,
   "boolean": true,
   "another_bool": false
}
)";

struct fixed_object_t
{
   std::vector<int> int_array;
   std::vector<float> float_array;
   std::vector<double> double_array;
};

struct fixed_name_object_t
{
   std::string name0{};
   std::string name1{};
   std::string name2{};
   std::string name3{};
   std::string name4{};
};

struct nested_object_t
{
   std::vector<std::array<double, 3>> v3s{};
   std::string id{};
};

struct another_object_t
{
   std::string string{};
   std::string another_string{};
   bool boolean{};
   nested_object_t nested_object{};
};

struct obj_t
{
   fixed_object_t fixed_object{};
   fixed_name_object_t fixed_name_object{};
   another_object_t another_object{};
   std::vector<std::string> string_array{};
   std::string string{};
   double number{};
   bool boolean{};
   bool another_bool{};
};

template <>
struct glz::meta<fixed_object_t>
{
   static constexpr std::string_view name = "fixed_object_t";
   using T = fixed_object_t;
   static constexpr auto value =
      object("int_array", &T::int_array, "float_array", &T::float_array, "double_array", &T::double_array);
};

template <>
struct glz::meta<fixed_name_object_t>
{
   static constexpr std::string_view name = "fixed_name_object_t";
   using T = fixed_name_object_t;
   static constexpr auto value =
      object("name0", &T::name0, "name1", &T::name1, "name2", &T::name2, "name3", &T::name3, "name4", &T::name4);
};

template <>
struct glz::meta<nested_object_t>
{
   static constexpr std::string_view name = "nested_object_t";
   using T = nested_object_t;
   static constexpr auto value = object("v3s", &T::v3s, "id", &T::id);
};

template <>
struct glz::meta<another_object_t>
{
   static constexpr std::string_view name = "another_object_t";
   using T = another_object_t;
   static constexpr auto value = object("string", &T::string, "another_string", &T::another_string, "boolean",
                                        &T::boolean, "nested_object", &T::nested_object);
};

template <>
struct glz::meta<obj_t>
{
   static constexpr std::string_view name = "obj_t";
   using T = obj_t;
   static constexpr auto value =
      object("fixed_object", &T::fixed_object, "fixed_name_object", &T::fixed_name_object, "another_object",
             &T::another_object, "string_array", &T::string_array, "string", &T::string, "number", &T::number,
             "boolean", &T::boolean, "another_bool", &T::another_bool);
};

suite json_performance = [] {
   "json performance"_test = [] {
      std::string buffer{json0};

      obj_t obj{};

      expect(glz::read_json(obj, buffer) == glz::error_code::none);
      buffer.clear();

      glz::write_json(obj, buffer);

      expect(
         buffer ==
         R"({"fixed_object":{"int_array":[0,1,2,3,4,5,6],"float_array":[0.1,0.2,0.3,0.4,0.5,0.6],"double_array":[3288398.238,2.33E24,28.9,0.928759872,0.22222848,0.1,0.2,0.3,0.4]},"fixed_name_object":{"name0":"James","name1":"Abraham","name2":"Susan","name3":"Frank","name4":"Alicia"},"another_object":{"string":"here is some text","another_string":"Hello World","boolean":false,"nested_object":{"v3s":[[0.12345,0.23456,0.001345],[0.3894675,97.39827,297.92387],[18.18,87.289,2988.298]],"id":"298728949872"}},"string_array":["Cat","Dog","Elephant","Tiger"],"string":"Hello world","number":3.14,"boolean":true,"another_bool":false})")
         << buffer;
   };
};

suite json_schema = [] {
   "json schema"_test = [] {
      Thing obj{};
      std::string schema = glz::write_json_schema<Thing>();
      // Note: Check schema and sample output against a json schema validator like https://www.jsonschemavalidator.net/
      // when you update this string
      expect(
         schema ==
         R"({"type":["object"],"properties":{"array":{"$ref":"#/$defs/std::array<std::string,4>"},"b":{"$ref":"#/$defs/bool"},"c":{"$ref":"#/$defs/char"},"color":{"$ref":"#/$defs/Color"},"d":{"$ref":"#/$defs/double","description":"double is the best type"},"deque":{"$ref":"#/$defs/std::deque<double>"},"i":{"$ref":"#/$defs/int32_t","minimum":2},"list":{"$ref":"#/$defs/std::list<int32_t>"},"map":{"$ref":"#/$defs/std::map<std::string,int32_t>"},"mapi":{"$ref":"#/$defs/std::map<int32_t,double>"},"optional":{"$ref":"#/$defs/std::optional<V3>"},"sptr":{"$ref":"#/$defs/std::shared_ptr<sub_thing>"},"thing":{"$ref":"#/$defs/sub_thing"},"thing2array":{"$ref":"#/$defs/std::array<sub_thing2,1>"},"thing_ptr":{"$ref":"#/$defs/sub_thing*"},"v":{"$ref":"#/$defs/std::variant<var1_t,var2_t>"},"vb":{"$ref":"#/$defs/std::vector<bool>"},"vec3":{"$ref":"#/$defs/V3"},"vector":{"$ref":"#/$defs/std::vector<V3>"}},"additionalProperties":false,"$defs":{"Color":{"type":["string"],"oneOf":[{"const":"Red"},{"const":"Green"},{"const":"Blue"}]},"V3":{"type":["array"]},"bool":{"type":["boolean"]},"char":{"type":["string"]},"double":{"type":["number"]},"float":{"type":["number"]},"int32_t":{"type":["integer"]},"std::array<std::string,4>":{"type":["array"],"items":{"$ref":"#/$defs/std::string"}},"std::array<sub_thing2,1>":{"type":["array"],"items":{"$ref":"#/$defs/sub_thing2"}},"std::deque<double>":{"type":["array"],"items":{"$ref":"#/$defs/double"}},"std::list<int32_t>":{"type":["array"],"items":{"$ref":"#/$defs/int32_t"}},"std::map<int32_t,double>":{"type":["object"],"additionalProperties":{"$ref":"#/$defs/double"}},"std::map<std::string,int32_t>":{"type":["object"],"additionalProperties":{"$ref":"#/$defs/int32_t"}},"std::optional<V3>":{"type":["array","null"]},"std::shared_ptr<sub_thing>":{"type":["object","null"],"properties":{"a":{"$ref":"#/$defs/double","description":"Test comment 1"},"b":{"$ref":"#/$defs/std::string","description":"Test comment 2"}},"additionalProperties":false},"std::string":{"type":["string"]},"std::variant<var1_t,var2_t>":{"type":["object"],"oneOf":[{"type":["object"],"properties":{"x":{"$ref":"#/$defs/double"}},"additionalProperties":false},{"type":["object"],"properties":{"y":{"$ref":"#/$defs/double"}},"additionalProperties":false}]},"std::vector<V3>":{"type":["array"],"items":{"$ref":"#/$defs/V3"}},"std::vector<bool>":{"type":["array"],"items":{"$ref":"#/$defs/bool"}},"sub_thing":{"type":["object"],"properties":{"a":{"$ref":"#/$defs/double","description":"Test comment 1"},"b":{"$ref":"#/$defs/std::string","description":"Test comment 2"}},"additionalProperties":false},"sub_thing*":{"type":["object","null"],"properties":{"a":{"$ref":"#/$defs/double","description":"Test comment 1"},"b":{"$ref":"#/$defs/std::string","description":"Test comment 2"}},"additionalProperties":false},"sub_thing2":{"type":["object"],"properties":{"a":{"$ref":"#/$defs/double","description":"Test comment 1"},"b":{"$ref":"#/$defs/std::string","description":"Test comment 2"},"c":{"$ref":"#/$defs/double"},"d":{"$ref":"#/$defs/double"},"e":{"$ref":"#/$defs/double"},"f":{"$ref":"#/$defs/float"},"g":{"$ref":"#/$defs/double"},"h":{"$ref":"#/$defs/double"}},"additionalProperties":false}},"required":["thing","i"],"examples":[{"thing":{},"i":42}]})")
         << schema;
   };
};

// custom type handling
struct date
{
   uint64_t data;
   std::string human_readable;
};

template <>
struct glz::meta<date>
{
   using T = date;
   static constexpr auto value = object("date", &T::human_readable);
};

namespace glz::detail
{
   template <>
   struct from_json<date>
   {
      template <auto Opts>
      static void op(date& value, auto&&... args)
      {
         read<json>::op<Opts>(value.human_readable, args...);
         value.data = std::stoi(value.human_readable);
      }
   };

   template <>
   struct to_json<date>
   {
      template <auto Opts>
      static void op(date& value, auto&&... args) noexcept
      {
         value.human_readable = std::to_string(value.data);
         write<json>::op<Opts>(value.human_readable, args...);
      }
   };
}

suite date_test = [] {
   "date"_test = [] {
      date d{};
      d.data = 55;

      std::string s{};
      glz::write_json(d, s);

      expect(s == R"("55")");

      d.data = 0;
      expect(glz::read_json(d, s) == glz::error_code::none);
      expect(d.data == 55);
   };
};

struct unicode_keys_t
{
   std::string happy{};
};

template <>
struct glz::meta<unicode_keys_t>
{
   using T = unicode_keys_t;
   static constexpr auto value = object("😀", &T::happy);
};

struct question_t
{
   std::string text{};
};

template <>
struct glz::meta<question_t>
{
   using T = question_t;
   static constexpr auto value = object("ᇿ", &T::text);
};

suite unicode_tests = [] {
   "unicode"_test = [] {
      std::string str = "😀😃😄🍌💐🌹🥀🌺🌷🌸💮🏵️🌻🌼";

      std::string buffer{};
      glz::write_json(str, buffer);

      str.clear();
      expect(glz::read_json(str, buffer) == glz::error_code::none);

      expect(str == "😀😃😄🍌💐🌹🥀🌺🌷🌸💮🏵️🌻🌼");
   };

   "unicode_unescaped_smile"_test = [] {
      std::string str = R"({"😀":"smile"})";
      unicode_keys_t obj{};
      expect(glz::read_json(obj, str) == glz::error_code::none);

      expect(obj.happy == "smile");
   };

   "unicode_escaped_smile"_test = [] {
      // more than 4 characters in unicode is not valid JSON
      std::string str = R"({"\u1F600":"smile"})";
      unicode_keys_t obj{};
      expect(glz::read_json(obj, str) != glz::error_code::none);
   };

   "unicode_unescaped"_test = [] {
      std::string str = R"({"ᇿ":"ᇿ"})";
      question_t obj{};
      expect(glz::read_json(obj, str) == glz::error_code::none);

      expect(obj.text == "ᇿ");
   };

   "unicode_escaped"_test = [] {
      std::string str = R"({"\u11FF":"\u11FF"})";
      question_t obj{};
      expect(glz::read_json(obj, str) == glz::error_code::none);

      expect(obj.text == "ᇿ");
   };
};

struct value_t
{
   int x{};
};

template <>
struct glz::meta<value_t>
{
   using T = value_t;
   static constexpr auto value{&T::x};
};

struct lambda_value_t
{
   int x{};
};

template <>
struct glz::meta<lambda_value_t>
{
   static constexpr auto value = [](auto&& self) -> auto& { return self.x; };
};

suite value_test = [] {
   "value"_test = [] {
      std::string s = "5";
      value_t v{};

      expect(glz::read_json(v, s) == glz::error_code::none);
      expect(v.x == 5);

      s.clear();
      glz::write_json(v, s);
      expect(s == "5");
   };

   "lambda value"_test = [] {
      std::string s = "5";
      lambda_value_t v{};

      expect(glz::read_json(v, s) == glz::error_code::none);
      expect(v.x == 5);

      s.clear();
      glz::write_json(v, s);
      expect(s == "5");
   };
};

struct TestMsg
{
   uint64_t id{};
   std::string val{};
};

template <>
struct glz::meta<TestMsg>
{
   static constexpr std::string_view name = "TestMsg";
   using T = TestMsg;
   static constexpr auto value = object("id", &T::id, "val", &T::val);
};

suite byte_buffer = [] {
   "uint8_t buffer"_test = [] {
      TestMsg msg{};
      msg.id = 5;
      msg.val = "hello";
      std::vector<uint8_t> buffer{};
      glz::write_json(msg, buffer);

      buffer.emplace_back('\0');

      msg.id = 0;
      msg.val = "";

      expect(glz::read_json(msg, buffer) == glz::error_code::none);
      expect(msg.id == 5);
      expect(msg.val == "hello");
   };

   "std::byte buffer"_test = [] {
      TestMsg msg{};
      msg.id = 5;
      msg.val = "hello";
      std::vector<std::byte> buffer{};
      glz::write_json(msg, buffer);

      buffer.emplace_back(static_cast<std::byte>('\0'));

      msg.id = 0;
      msg.val = "";

      expect(glz::read_json(msg, buffer) == glz::error_code::none);
      expect(msg.id == 5);
      expect(msg.val == "hello");
   };

   "char8_t buffer"_test = [] {
      TestMsg msg{};
      msg.id = 5;
      msg.val = "hello";
      std::vector<char8_t> buffer{};
      glz::write_json(msg, buffer);

      buffer.emplace_back('\0');

      msg.id = 0;
      msg.val = "";

      expect(glz::read_json(msg, buffer) == glz::error_code::none);
      expect(msg.id == 5);
      expect(msg.val == "hello");
   };
};

template <class T>
struct custom_unique
{
   std::unique_ptr<T> x{};

   custom_unique(std::unique_ptr<T>&& in) : x(std::move(in)) {}

   operator bool() { return bool(x); }

   T& operator*() { return *x; }

   void reset() { x.reset(); }
};

template <class T, class... Args>
inline auto make_custom_unique(Args&&... args)
{
   return custom_unique{std::make_unique<T>(std::forward<Args>(args)...)};
}

template <class T>
struct glz::meta<custom_unique<T>>
{
   static constexpr auto construct = [] { return make_custom_unique<T>(); };
};

suite custom_unique_tests = [] {
   "custom unique"_test = [] {
      auto c = make_custom_unique<int>(5);

      std::string s = "5";
      expect(glz::read_json(c, s) == glz::error_code::none);

      expect(*c.x == 5);

      s.clear();
      glz::write_json(c, s);
      expect(s == "5");

      s = "null";
      expect(glz::read_json(c, s) == glz::error_code::none);
      expect(!c);

      s = "5";
      expect(glz::read_json(c, s) == glz::error_code::none);

      expect(*c.x == 5);
   };
};

#include <set>
#include <unordered_set>

static_assert(glz::detail::emplaceable<std::set<std::string>>);

suite sets = [] {
   "std::unordered_set"_test = [] {
      std::unordered_set<std::string> set;
      expect(glz::read_json(set, "[]") == glz::error_code::none);
      expect(set.empty());

      set = {"hello", "world"};
      std::string b{};
      glz::write_json(set, b);

      expect(b == R"(["hello","world"])" || b == R"(["world","hello"])");

      set.clear();

      expect(glz::read_json(set, b) == glz::error_code::none);

      expect(set.count("hello") == 1);
      expect(set.count("world") == 1);
   };

   "std::set<int>"_test = [] {
      std::set<int> set;
      expect(glz::read_json(set, "[]") == glz::error_code::none);
      expect(set.empty());

      set = {5, 4, 3, 2, 1};
      std::string b{};
      glz::write_json(set, b);

      expect(b == R"([1,2,3,4,5])");

      set.clear();

      expect(glz::read_json(set, b) == glz::error_code::none);

      expect(set.count(1) == 1);
      expect(set.count(2) == 1);
      expect(set.count(3) == 1);
      expect(set.count(4) == 1);
      expect(set.count(5) == 1);

      b = "[6,7,8,9,10]";
      expect(!glz::read_json(set, b)); // second reading
      expect(set.size() == 5);
   };

   "std::set<std::string>"_test = [] {
      std::set<std::string> set;
      expect(glz::read_json(set, "[]") == glz::error_code::none);
      expect(set.empty());

      set = {"a", "b", "c", "d", "e"};
      std::string b{};
      glz::write_json(set, b);

      expect(b == R"(["a","b","c","d","e"])");

      set.clear();

      expect(glz::read_json(set, b) == glz::error_code::none);

      expect(set.count("a") == 1);
      expect(set.count("b") == 1);
      expect(set.count("c") == 1);
      expect(set.count("d") == 1);
      expect(set.count("e") == 1);

      b = R"(["f","g","h","i","j"])";
      expect(!glz::read_json(set, b)); // second reading
      expect(set.size() == 5);
   };

   "std::multiset"_test = [] {
      std::multiset<int> set;
      expect(glz::read_json(set, "[]") == glz::error_code::none);
      expect(set.empty());

      set = {5, 4, 3, 2, 1, 4, 1};
      std::string b{};
      glz::write_json(set, b);

      expect(b == R"([1,1,2,3,4,4,5])");

      set.clear();

      expect(glz::read_json(set, b) == glz::error_code::none);

      expect(set.count(1) == 2);
      expect(set.count(2) == 1);
      expect(set.count(3) == 1);
      expect(set.count(4) == 2);
      expect(set.count(5) == 1);
   };

   "std::set<std::map<>>"_test = [] {
      // test is important: map is amended in its parsing, not replaced like other entry types
      using Entry = std::map<std::string, int>;
      std::set<Entry> things;
      const auto input_string = R"([
        {"one": 1},
        {"two": 2},
        {"three": 3},
        {"four": 4},
        {"five": 5}
      ])";
      expect(!glz::read_json(things, input_string));
      auto s = glz::write_json(things);
      expect(s == R"([{"five":5},{"four":4},{"one":1},{"three":3},{"two":2}])") << s;
   };
};

struct flags_t
{
   bool x{true};
   bool y{};
   bool z{true};
};

template <>
struct glz::meta<flags_t>
{
   using T = flags_t;
   static constexpr auto value = flags("x", &T::x, "y", &T::y, "z", &T::z);
};

suite flag_test = [] {
   "flags"_test = [] {
      flags_t s{};

      std::string b{};
      glz::write_json(s, b);

      expect(b == R"(["x","z"])");

      s.x = false;
      s.z = false;

      expect(glz::read_json(s, b) == glz::error_code::none);

      expect(s.x);
      expect(s.z);
   };
};

struct xy_t
{
   int x{};
   int y{};
};

template <>
struct glz::meta<xy_t>
{
   using T = xy_t;
   static constexpr auto value = object("x", &T::x, "y", &T::y);
};

struct bomb_t
{
   xy_t data{};
};

template <>
struct glz::meta<bomb_t>
{
   using T = bomb_t;
   static constexpr auto value = object("action", skip{}, "data", &T::data);
};

suite get_sv = [] {
   "get_sv"_test = [] {
      std::string s = R"({"obj":{"x":5.5}})";
      const auto x = glz::get_view_json<"/obj/x">(s).value();

      auto str = glz::sv{x.data(), x.size()};
      expect(str == "5.5");

      double y;
      expect(glz::read_json(y, x) == glz::error_code::none);

      auto z = glz::get_as_json<double, "/obj/x">(s);

      expect(z == 5.5);

      auto view = glz::get_sv_json<"/obj/x">(s);

      expect(view == "5.5");
   };

   "get_sv_arry"_test = [] {
      std::string s = R"({"obj":{"x":[0,1,2]}})";

      auto x = glz::get_as_json<std::vector<int>, "/obj/x">(s);
      expect(x == std::vector<int>{0, 1, 2});
      auto x0 = glz::get_as_json<int, "/obj/x/0">(s);
      expect(x0 == 0);
   };

   "action"_test = [] {
      std::string buffer = R"( { "action": "DELETE", "data": { "x": 10, "y": 200 }})";

      auto action = glz::get_sv_json<"/action">(buffer);

      expect(action == R"("DELETE")");
      if (action == R"("DELETE")") {
         auto bomb = glz::read_json<bomb_t>(buffer);
         expect(bomb->data.x == 10);
         expect(bomb->data.y == 200);
      }
   };
};

suite no_except_tests = [] {
   "no except"_test = [] {
      my_struct s{};
      std::string b = R"({"i":5,,})";
      auto ec = glz::read_json(s, b);
      expect(ec != glz::error_code::none) << static_cast<uint32_t>(ec);
   };
};

suite validation_tests = [] {
   "validate_json"_test = [] {
      glz::json_t json{};

      // Tests are taken from the https://www.json.org/JSON_checker/ test suite

      // I disagree with this
      // std::string fail1 = R"("A JSON payload should be an object or array, not a string.")";
      // auto ec_fail1 = glz::read<glz::opts{.force_conformance = true}>(json, fail1);
      // expect(ec_fail1 != glz::error_code::none);
      ////expect(glz::validate_json(fail1) != glz::error_code::none);

      std::string fail10 = R"({"Extra value after close": true} "misplaced quoted value")";
      auto ec_fail10 = glz::read<glz::opts{.force_conformance = true}>(json, fail10);
      expect(ec_fail10 != glz::error_code::none);
      expect(glz::validate_json(fail10) != glz::error_code::none);

      std::string fail11 = R"({"Illegal expression": 1 + 2})";
      auto ec_fail11 = glz::read<glz::opts{.force_conformance = true}>(json, fail11);
      expect(ec_fail11 != glz::error_code::none);
      expect(glz::validate_json(fail11) != glz::error_code::none);

      std::string fail12 = R"({"Illegal invocation": alert()})";
      auto ec_fail12 = glz::read<glz::opts{.force_conformance = true}>(json, fail12);
      expect(ec_fail12 != glz::error_code::none);
      expect(glz::validate_json(fail12) != glz::error_code::none);

      std::string fail13 = R"({"Numbers cannot have leading zeroes": 013})";
      auto ec_fail13 = glz::read<glz::opts{.force_conformance = true}>(json, fail13);
      expect(ec_fail13 != glz::error_code::none);
      expect(glz::validate_json(fail13) != glz::error_code::none);

      std::string fail14 = R"({"Numbers cannot be hex": 0x14})";
      auto ec_fail14 = glz::read<glz::opts{.force_conformance = true}>(json, fail14);
      expect(ec_fail14 != glz::error_code::none);
      expect(glz::validate_json(fail14) != glz::error_code::none);

      std::string fail15 = R"(["Illegal backslash escape: \x15"])";
      auto ec_fail15 = glz::read<glz::opts{.force_conformance = true}>(json, fail15);
      expect(ec_fail15 != glz::error_code::none);
      expect(glz::validate_json(fail15) != glz::error_code::none);

      std::string fail16 = R"([\naked])";
      auto ec_fail16 = glz::read<glz::opts{.force_conformance = true}>(json, fail16);
      expect(ec_fail16 != glz::error_code::none);
      expect(glz::validate_json(fail16) != glz::error_code::none);

      std::string fail17 = R"(["Illegal backslash escape: \017"])";
      auto ec_fail17 = glz::read<glz::opts{.force_conformance = true}>(json, fail17);
      expect(ec_fail17 != glz::error_code::none);
      expect(glz::validate_json(fail17) != glz::error_code::none);

      // JSON spec does not specify a nesting limit to my knowledge
      // std::string fail18 = R"([[[[[[[[[[[[[[[[[[[["Too deep"]]]]]]]]]]]]]]]]]]]])";
      // auto ec_fail18 = glz::read<glz::opts{.force_conformance = true}>(json, fail18);
      // expect(ec_fail18 != glz::error_code::none);
      // expect(glz::validate_json(fail18) != glz::error_code::none);

      std::string fail19 = R"({"Missing colon" null})";
      auto ec_fail19 = glz::read<glz::opts{.force_conformance = true}>(json, fail19);
      expect(ec_fail19 != glz::error_code::none);
      expect(glz::validate_json(fail19) != glz::error_code::none);

      std::string fail2 = R"(["Unclosed array")";
      auto ec_fail2 = glz::read<glz::opts{.force_conformance = true}>(json, fail2);
      expect(ec_fail2 != glz::error_code::none);
      expect(glz::validate_json(fail2) != glz::error_code::none);

      std::string fail20 = R"({"Double colon":: null})";
      auto ec_fail20 = glz::read<glz::opts{.force_conformance = true}>(json, fail20);
      expect(ec_fail20 != glz::error_code::none);
      expect(glz::validate_json(fail20) != glz::error_code::none);

      std::string fail21 = R"({"Comma instead of colon", null})";
      auto ec_fail21 = glz::read<glz::opts{.force_conformance = true}>(json, fail21);
      expect(ec_fail21 != glz::error_code::none);
      expect(glz::validate_json(fail21) != glz::error_code::none);

      std::string fail22 = R"(["Colon instead of comma": false])";
      auto ec_fail22 = glz::read<glz::opts{.force_conformance = true}>(json, fail22);
      expect(ec_fail22 != glz::error_code::none);
      expect(glz::validate_json(fail22) != glz::error_code::none);

      std::string fail23 = R"(["Bad value", truth])";
      auto ec_fail23 = glz::read<glz::opts{.force_conformance = true}>(json, fail23);
      expect(ec_fail23 != glz::error_code::none);
      expect(glz::validate_json(fail23) != glz::error_code::none);

      std::string fail24 = R"(['single quote'])";
      auto ec_fail24 = glz::read<glz::opts{.force_conformance = true}>(json, fail24);
      expect(ec_fail24 != glz::error_code::none);
      expect(glz::validate_json(fail24) != glz::error_code::none);

      std::string fail25 = R"(["	tab	character	in	string	"])";
      auto ec_fail25 = glz::read<glz::opts{.force_conformance = true}>(json, fail25);
      expect(ec_fail25 != glz::error_code::none);
      expect(glz::validate_json(fail25) != glz::error_code::none);

      std::string fail26 = R"(["tab\   character\   in\  string\  "])";
      auto ec_fail26 = glz::read<glz::opts{.force_conformance = true}>(json, fail26);
      expect(ec_fail26 != glz::error_code::none);
      expect(glz::validate_json(fail26) != glz::error_code::none);

      std::string fail27 = R"(["line
break"])";
      auto ec_fail27 = glz::read<glz::opts{.force_conformance = true}>(json, fail27);
      expect(ec_fail27 != glz::error_code::none);
      expect(glz::validate_json(fail27) != glz::error_code::none);

      std::string fail28 = R"(["line\
break"])";
      auto ec_fail28 = glz::read<glz::opts{.force_conformance = true}>(json, fail28);
      expect(ec_fail28 != glz::error_code::none);
      expect(glz::validate_json(fail28) != glz::error_code::none);

      std::string fail29 = R"([0e])";
      auto ec_fail29 = glz::read<glz::opts{.force_conformance = true}>(json, fail29);
      expect(ec_fail29 != glz::error_code::none);
      expect(glz::validate_json(fail29) != glz::error_code::none);

      std::string fail3 = R"({unquoted_key: "keys must be quoted"})";
      auto ec_fail3 = glz::read<glz::opts{.force_conformance = true}>(json, fail3);
      expect(ec_fail3 != glz::error_code::none);
      expect(glz::validate_json(fail3) != glz::error_code::none);

      std::string fail30 = R"([0e+])";
      auto ec_fail30 = glz::read<glz::opts{.force_conformance = true}>(json, fail30);
      expect(ec_fail30 != glz::error_code::none);
      expect(glz::validate_json(fail30) != glz::error_code::none);

      std::string fail31 = R"([0e+-1])";
      auto ec_fail31 = glz::read<glz::opts{.force_conformance = true}>(json, fail31);
      expect(ec_fail31 != glz::error_code::none);
      expect(glz::validate_json(fail31) != glz::error_code::none);

      std::string fail32 = R"({"Comma instead if closing brace": true,)";
      auto ec_fail32 = glz::read<glz::opts{.force_conformance = true}>(json, fail32);
      expect(ec_fail32 != glz::error_code::none);
      expect(glz::validate_json(fail32) != glz::error_code::none);

      std::string fail33 = R"(["mismatch"})";
      auto ec_fail33 = glz::read<glz::opts{.force_conformance = true}>(json, fail33);
      expect(ec_fail33 != glz::error_code::none);
      expect(glz::validate_json(fail33) != glz::error_code::none);

      std::string fail4 = R"(["extra comma",])";
      auto ec_fail4 = glz::read<glz::opts{.force_conformance = true}>(json, fail4);
      expect(ec_fail4 != glz::error_code::none);
      expect(glz::validate_json(fail4) != glz::error_code::none);

      std::string fail5 = R"(["double extra comma",,])";
      auto ec_fail5 = glz::read<glz::opts{.force_conformance = true}>(json, fail5);
      expect(ec_fail5 != glz::error_code::none);
      expect(glz::validate_json(fail5) != glz::error_code::none);

      std::string fail6 = R"([   , "<-- missing value"])";
      auto ec_fail6 = glz::read<glz::opts{.force_conformance = true}>(json, fail6);
      expect(ec_fail6 != glz::error_code::none);
      expect(glz::validate_json(fail6) != glz::error_code::none);

      std::string fail7 = R"(["Comma after the close"],)";
      auto ec_fail7 = glz::read<glz::opts{.force_conformance = true}>(json, fail7);
      expect(ec_fail7 != glz::error_code::none);
      expect(glz::validate_json(fail7) != glz::error_code::none);

      std::string fail8 = R"(["Extra close"]])";
      auto ec_fail8 = glz::read<glz::opts{.force_conformance = true}>(json, fail8);
      expect(ec_fail8 != glz::error_code::none);
      expect(glz::validate_json(fail8) != glz::error_code::none);

      std::string fail9 = R"({"Extra comma": true,})";
      auto ec_fail9 = glz::read<glz::opts{.force_conformance = true}>(json, fail9);
      expect(ec_fail9 != glz::error_code::none);
      expect(glz::validate_json(fail9) != glz::error_code::none);

      std::string pass1 = R"([
    "JSON Test Pattern pass1",
    {"object with 1 member":["array with 1 element"]},
    {},
    [],
    -42,
    true,
    false,
    null,
    {
        "integer": 1234567890,
        "real": -9876.543210,
        "e": 0.123456789e-12,
        "E": 1.234567890E+34,
        "":  23456789012E66,
        "zero": 0,
        "one": 1,
        "space": " ",
        "quote": "\"",
        "backslash": "\\",
        "controls": "\b\f\n\r\t",
        "slash": "/ & \/",
        "alpha": "abcdefghijklmnopqrstuvwyz",
        "ALPHA": "ABCDEFGHIJKLMNOPQRSTUVWYZ",
        "digit": "0123456789",
        "0123456789": "digit",
        "special": "`1~!@#$%^&*()_+-={':[,]}|;.</>?",
        "hex": "\u0123\u4567\u89AB\uCDEF\uabcd\uef4A",
        "true": true,
        "false": false,
        "null": null,
        "array":[  ],
        "object":{  },
        "address": "50 St. James Street",
        "url": "http://www.JSON.org/",
        "comment": "// /* <!-- --",
        "# -- --> */": " ",
        " s p a c e d " :[1,2 , 3

,

4 , 5        ,          6           ,7        ],"compact":[1,2,3,4,5,6,7],
        "jsontext": "{\"object with 1 member\":[\"array with 1 element\"]}",
        "quotes": "&#34; \u0022 %22 0x22 034 &#x22;",
        "\/\\\"\uCAFE\uBABE\uAB98\uFCDE\ubcda\uef4A\b\f\n\r\t`1~!@#$%^&*()_+-=[]{}|;:',./<>?"
: "A key can be any string"
    },
    0.5 ,98.6
,
99.44
,

1066,
1e1,
0.1e1,
1e-1,
1e00,2e+00,2e-00
,"rosebud"])";
      auto ec_pass1 = glz::read<glz::opts{.force_conformance = true}>(json, pass1);
      expect(ec_pass1 == glz::error_code::none);
      expect(glz::validate_json(pass1) == glz::error_code::none);

      std::string pass2 = R"([[[[[[[[[[[[[[[[[[["Not too deep"]]]]]]]]]]]]]]]]]]])";
      auto ec_pass2 = glz::read<glz::opts{.force_conformance = true}>(json, pass2);
      expect(ec_pass2 == glz::error_code::none);
      expect(glz::validate_json(pass2) == glz::error_code::none);

      std::string pass3 = R"({
    "JSON Test Pattern pass3": {
        "The outermost value": "must be an object or array.",
        "In this test": "It is an object."
    }
}
)";
      auto ec_pass3 = glz::read<glz::opts{.force_conformance = true}>(json, pass3);
      expect(ec_pass3 == glz::error_code::none);
      expect(glz::validate_json(pass3) == glz::error_code::none);
   };
};

// TODO: Perhaps add bit field support
/*struct bit_field_t
{
   uint32_t x : 27;
   unsigned char : 0;
   bool b : 1;
   uint64_t i : 63;
};

template <>
struct glz::meta<bit_field_t>
{
   using T = bit_field_t;
   static constexpr auto value = object("x", getset{ [](auto& s) { return s.x; }, [](auto& s, auto value) { s.x = value;
} });
};

suite bit_field_test = []
{
   "bit field"_test = []
   {
      bit_field_t s{};
      std::string b = R"({"x":19,"b":true,"i":5})";
      auto ec = glz::read_json(s, b);
      expect(ec == glz::error_code::none);
      expect(s.x == 19);
      expect(s.b);
      expect(s.i == 5);
   };
};*/

struct StructE
{
   std::string e;
};

struct Sample
{
   int a;
   StructE d;
};

suite invalid_keys = [] {
   "invalid_keys"_test = [] {
      std::string test_str = R"({"a":1,"bbbbbb":"0","c":"Hello World","d":{"e":"123"} })";
      auto s = Sample{};

      expect(glz::read<glz::opts{.error_on_unknown_keys = true}>(s, test_str) != glz::error_code::none);
      expect(glz::read<glz::opts{.error_on_unknown_keys = false}>(s, test_str) == glz::error_code::none);
   };
};

struct yz_t
{
   int y{};
   int z{};
};

template <>
struct glz::meta<yz_t>
{
   using T = yz_t;
   static constexpr auto value = object("y", &T::y, "z", &T::z);
};

struct xz_t
{
   int x{};
   int z{};
};

template <>
struct glz::meta<xz_t>
{
   using T = xz_t;
   static constexpr auto value = object("x", &T::x, "z", &T::z);
};

suite metaobject_variant_auto_deduction = [] {
   "metaobject_variant_auto_deduction"_test = [] {
      std::variant<xy_t, yz_t, xz_t> var{};

      std::string b = R"({"y":1,"z":2})";
      expect(glz::read_json(var, b) == glz::error_code::none);
      expect(std::holds_alternative<yz_t>(var));
      expect(std::get<yz_t>(var).y == 1);
      expect(std::get<yz_t>(var).z == 2);

      b = R"({"x":5,"y":7})";
      expect(glz::read_json(var, b) == glz::error_code::none);
      expect(std::holds_alternative<xy_t>(var));
      expect(std::get<xy_t>(var).x == 5);
      expect(std::get<xy_t>(var).y == 7);

      b = R"({"z":3,"x":4})";
      expect(glz::read_json(var, b) == glz::error_code::none);
      expect(std::holds_alternative<xz_t>(var));
      expect(std::get<xz_t>(var).z == 3);
      expect(std::get<xz_t>(var).x == 4);
   };
};

struct my_struct2
{
   std::string string1;
   std::string string2;
   struct glaze
   {
      using T = my_struct2;
      static constexpr auto value = glz::object("jsonrpc", &T::string1, "method", &T::string2);
   };
};

suite invalid_array_as_object = [] {
   "invalid_array_as_object"_test = [] {
      {
         std::string raw_json = R"([1])";
         my_struct2 request_object;
         expect(glz::read_json<my_struct2>(request_object, raw_json) != glz::error_code::none);
      }
      {
         const std::string raw_json = R"(
          [1]
        )";
         my_struct2 request_object;
         expect(glz::read_json<my_struct2>(request_object, raw_json) != glz::error_code::none);
      }
   };
};

struct OKX_OrderBook_Data
{
   std::string alias;
   std::string baseCcy;
   std::string category;
   std::string ctMult;
   std::string ctType;
   std::string ctVal;
   std::string ctValCcy;
   std::string expTime;
   std::string instFamily;
   std::string instId;
   std::string instType;
   std::string lever;
   std::string listTime;
   std::string lotSz;
   std::string maxIcebergSz;
   std::string maxLmtSz;
   std::string maxMktSz;
   std::string maxStopSz;
   std::string maxTriggerSz;
   std::string maxTwapSz;
   std::string minSz;

   std::string optType;
   std::string quoteCcy;
   std::string settleCcy;
   std::string state;
   std::string stk;
   std::string tickSz;
   std::string uly;
};

struct OKX_OrderBook
{
   std::string code;
   std::vector<OKX_OrderBook_Data> data;
   std::string msg;
};

template <>
struct glz::meta<OKX_OrderBook>
{
   using T = OKX_OrderBook;
   static constexpr auto value = object("code", &T::code, "data", &T::data, "msg", &T::msg);
};

suite long_object = [] {
   "long_object"_test = [] {
      std::string_view order_book_str = R"(
    {"code":"0","data":[{"alias":"","baseCcy":"BTC","category":"1","ctMult":"","ctType":"","ctVal":"",
    "ctValCcy":"","expTime":"","instFamily":"","instId":"BTC-USDT",
    "instType":"SPOT","lever":"10","listTime":"1548133413000","lotSz":"0.00000001","maxIcebergSz":"9999999999",
    "maxLmtSz":"9999999999","maxMktSz":"1000000","maxStopSz":"1000000","maxTriggerSz":"9999999999","maxTwapSz":"9999999999",
    "minSz":"0.00001","optType":"","quoteCcy":"USDT","settleCcy":"","state":"live","stk":"","tickSz":"0.1","uly":""}],
    "msg":""}
)";

      OKX_OrderBook order_book{};
      auto ec = glz::read<glz::opts{.error_on_unknown_keys = false}>(order_book, order_book_str);
      expect(ec == glz::error_code::none);

      std::string buffer{};
      glz::write_json(order_book, buffer);
      expect(order_book.data[0].instType == "SPOT");
   };
};

struct A
{
   double x;
   std::vector<uint32_t> y;
   std::vector<std::vector<uint32_t>> z;
};

template <>
struct glz::meta<A>
{
   static constexpr auto value =
      object("x", glz::quoted_num<&A::x>, "y", glz::quoted_num<&A::y>, "z", glz::quoted_num<&A::z>);
};

suite lamda_wrapper = [] {
   "lamda_wrapper"_test = [] {
      A a{3.14, {1, 2, 3}, {{1, 2, 3}}};
      std::string buffer{};
      glz::write_json(a, buffer);
      expect(buffer == R"({"x":"3.14","y":["1","2","3"],"z":[["1","2","3"]]})");

      buffer = R"({"x":"999.2","y":["4","5","6"],"z":[["4","5"]]})";
      expect(glz::read_json(a, buffer) == glz::error_code::none);
      expect(a.x == 999.2);
      expect(a.y == std::vector<uint32_t>{4, 5, 6});
      expect(a.z == std::vector<std::vector<uint32_t>>{{4, 5}});
   };
   "lamda_wrapper_error_on_missing_keys"_test = [] {
      A a{3.14, {1, 2, 3}, {{1, 2, 3}}};
      std::string buffer{};
      glz::write_json(a, buffer);
      expect(buffer == R"({"x":"3.14","y":["1","2","3"],"z":[["1","2","3"]]})");

      buffer = R"({"x":"999.2","y":["4","5","6"],"z":[["4","5"]]})";
      expect(glz::read<glz::opts{.error_on_missing_keys = true}>(a, buffer) == glz::error_code::none);
      expect(a.x == 999.2);
      expect(a.y == std::vector<uint32_t>{4, 5, 6});
      expect(a.z == std::vector<std::vector<uint32_t>>{{4, 5}});
   };
};

struct map_quoted_num
{
   std::map<uint32_t, uint64_t> x;
};

template <>
struct glz::meta<map_quoted_num>
{
   static constexpr auto value = object("x", glz::quoted_num<&map_quoted_num::x>);
};

suite quote_map = [] {
   "map_quoted_num"_test = [] {
      map_quoted_num a{{{1, 2}}};
      std::string buffer{};
      glz::write_json(a, buffer);
      expect(buffer == R"({"x":{"1":"2"}})");

      a = {};
      buffer = R"({"x":{"3":"4"}})";
      expect(glz::read_json(a, buffer) == glz::error_code::none);
      expect(a.x == std::map<uint32_t, uint64_t>{{3, 4}});
   };
};

struct bool_map
{
   std::map<bool, std::string> x;
};

template <>
struct glz::meta<bool_map>
{
   static constexpr auto value = object("x", &bool_map::x);
};

suite map_with_bool_key = [] {
   "bool_map"_test = [] {
      bool_map a{{{true, "true"}}};
      std::string buffer{};
      glz::write_json(a, buffer);
      expect(buffer == R"({"x":{"true":"true"}})");

      a = {};
      buffer = R"({"x":{"false":"false"}})";
      expect(glz::read_json(a, buffer) == glz::error_code::none);
      expect(a.x == std::map<bool, std::string>{{false, "false"}});
   };
};

struct array_map
{
   std::map<std::array<int, 3>, std::string> x;
};

template <>
struct glz::meta<array_map>
{
   static constexpr auto value = object("x", &array_map::x);
};

struct custom_key_map
{
   struct key_type
   {
      int field1{};
      std::string field2{};

      [[nodiscard]] std::strong_ordering operator<=>(const key_type&) const noexcept = default;

      struct glaze
      {
         static constexpr auto value = glz::object("field1", &key_type::field1, "field2", &key_type::field2);
      };
   };

   std::map<key_type, std::string> x;
};

template <>
struct glz::meta<custom_key_map>
{
   static constexpr auto value = object("x", &custom_key_map::x);
};

template <typename Map>
struct Arbitrary_key_test_case
{
   std::string_view name{};
   Map input{};
   std::string_view serialized{};
};

suite arbitrary_key_maps = [] {
   using namespace boost::ut;
   using namespace boost::ut::operators;
   "arbitrary_key_maps"_test =
      [](const auto& test_case) {
         const auto& [name, input, serialized] = test_case;
         std::string buffer{};
         glz::write_json(input, buffer);
         expect(buffer == serialized);

         std::decay_t<decltype(input)> parsed{};
         expect(glz::read_json(parsed, serialized) == glz::error_code::none);
         expect(parsed.x == input.x);
      } |
      std::tuple{Arbitrary_key_test_case<array_map>{.name = "array_map",
                                                    .input = {.x = {{{1, 2, 3}, "hello"}, {{4, 5, 6}, "goodbye"}}},
                                                    .serialized = R"({"x":{"[1,2,3]":"hello","[4,5,6]":"goodbye"}})"},
                 Arbitrary_key_test_case<custom_key_map>{
                    .name = "custom_key_map",
                    .input = {.x = {{{-1, "k.2"}, "value"}}},
                    .serialized = R"({"x":{"{\"field1\":-1,\"field2\":\"k.2\"}":"value"}})",
                 }};
};

suite char_array = [] {
   "char array write"_test = [] {
      char arr[12] = "Hello World";

      std::string s{};
      glz::write_json(arr, s);
      expect(s == R"("Hello World")");

      char arr2[12] = "Hello\0World";

      glz::write_json(arr2, s);
      expect(s == R"("Hello")");
   };

   "char array read"_test = [] {
      char arr[12];
      std::string s = R"("Hello World")";
      expect(glz::read_json(arr, s) == glz::error_code::none);
      expect(std::string(arr) == "Hello World");

      s = R"("Hello")";
      expect(glz::read_json(arr, s) == glz::error_code::none);
      expect(std::string(arr) == "Hello");

      s = R"("Text that is too long")";
      expect(glz::read_json(arr, s) != glz::error_code::none);

      s = R"("Hello WorldX")";
      expect(glz::read_json(arr, s) != glz::error_code::none);
   };
};

struct nullable_keys
{
   double req{};
   std::optional<double> opt{};
   double req2{};
   std::optional<double> opt2{};
};

template <>
struct glz::meta<nullable_keys>
{
   using T = nullable_keys;
   static constexpr auto value = object("req", &T::req, "opt", &T::opt, "req2", &T::req2, "opt2", &T::opt2);
};

suite required_keys = [] {
   "required_keys"_test = [] {
      std::string buffer{};
      my_struct obj{};

      buffer = R"({"i":287,"d":3.14,"hello":"Hello World","arr":[1,2,3]})";
      expect(glz::read_json(obj, buffer) == glz::error_code::none);
      expect(glz::read<glz::opts{.error_on_missing_keys = true}>(obj, buffer) == glz::error_code::none);
      buffer = R"({"d":3.14,"arr":[1,2,3],"hello":"Hello World","i":287})";
      expect(glz::read_json(obj, buffer) == glz::error_code::none);
      expect(glz::read<glz::opts{.error_on_missing_keys = true}>(obj, buffer) == glz::error_code::none);
      buffer = R"({"d":3.14,"hello":"Hello World","arr":[1,2,3]})";
      expect(glz::read_json(obj, buffer) == glz::error_code::none);
      expect(glz::read<glz::opts{.error_on_missing_keys = true}>(obj, buffer) != glz::error_code::none);
      buffer = R"({"i":287,"hello":"Hello World","arr":[1,2,3]})";
      expect(glz::read_json(obj, buffer) == glz::error_code::none);
      expect(glz::read<glz::opts{.error_on_missing_keys = true}>(obj, buffer) != glz::error_code::none);
      buffer = R"({"i":287,"d":3.14,"arr":[1,2,3]})";
      expect(glz::read_json(obj, buffer) == glz::error_code::none);
      expect(glz::read<glz::opts{.error_on_missing_keys = true}>(obj, buffer) != glz::error_code::none);
      buffer = R"({"i":287,"d":3.14,"hello":"Hello World"})";
      expect(glz::read_json(obj, buffer) == glz::error_code::none);
      expect(glz::read<glz::opts{.error_on_missing_keys = true}>(obj, buffer) != glz::error_code::none);
   };

   "required_keys_with_nullable"_test = [] {
      std::string buffer{};
      nullable_keys obj{};

      buffer = R"({"req": 0, "opt": null, "req2": 0, "opt2": 0})";
      expect(glz::read_json(obj, buffer) == glz::error_code::none);
      expect(glz::read<glz::opts{.error_on_missing_keys = true}>(obj, buffer) == glz::error_code::none);
      buffer = R"({"req": 0, "opt": null, "opt2": 0})";
      expect(glz::read_json(obj, buffer) == glz::error_code::none);
      expect(glz::read<glz::opts{.error_on_missing_keys = true}>(obj, buffer) == glz::error_code::missing_key);
      buffer = R"({"opt": null, "req2": 0, "opt2": 0})";
      expect(glz::read_json(obj, buffer) == glz::error_code::none);
      expect(glz::read<glz::opts{.error_on_missing_keys = true}>(obj, buffer) == glz::error_code::missing_key);
      buffer = R"({"req": 0, "req2": 0, "opt2": 0})";
      expect(glz::read_json(obj, buffer) == glz::error_code::none);
      expect(glz::read<glz::opts{.error_on_missing_keys = true}>(obj, buffer) == glz::error_code::none);
      buffer = R"({"req": 0, "req2": 0})";
      expect(glz::read_json(obj, buffer) == glz::error_code::none);
      expect(glz::read<glz::opts{.error_on_missing_keys = true}>(obj, buffer) == glz::error_code::none);
   };

   "required_keys_long_object"_test = [] {
      std::string_view order_book_str = R"(
         {"code":"0","data":[{"alias":"","baseCcy":"BTC","category":"1","ctMult":"","ctType":"","ctVal":"",
         "ctValCcy":"","expTime":"","instFamily":"","instId":"BTC-USDT",
         "instType":"SPOT","lever":"10","listTime":"1548133413000","lotSz":"0.00000001","maxIcebergSz":"9999999999",
         "maxLmtSz":"9999999999","maxMktSz":"1000000","maxStopSz":"1000000","maxTriggerSz":"9999999999","maxTwapSz":"9999999999",
         "minSz":"0.00001","optType":"","quoteCcy":"USDT","settleCcy":"","state":"live","stk":"","tickSz":"0.1","uly":""}],
         "msg":""}
      )";

      OKX_OrderBook order_book{};
      auto ec = glz::read<glz::opts{.error_on_unknown_keys = false, .error_on_missing_keys = true}>(order_book,
                                                                                                    order_book_str);
      expect(ec == glz::error_code::none);

      std::string_view order_book_str_missing = R"(
         {"code":"0","data":[{"alias":"","baseCcy":"BTC","ctMult":"","ctType":"","ctVal":"",
         "ctValCcy":"","expTime":"","instFamily":"","instId":"BTC-USDT",
         "instType":"SPOT","lever":"10","listTime":"1548133413000","lotSz":"0.00000001","maxIcebergSz":"9999999999",
         "maxLmtSz":"9999999999","maxMktSz":"1000000","maxStopSz":"1000000","maxTriggerSz":"9999999999","maxTwapSz":"9999999999",
         "minSz":"0.00001","optType":"","quoteCcy":"USDT","settleCcy":"","state":"live","stk":"","tickSz":"0.1","uly":""}],
         "msg":""}
      )";
      ec = glz::read<glz::opts{.error_on_unknown_keys = false, .error_on_missing_keys = true}>(order_book,
                                                                                               order_book_str_missing);
      expect(ec == glz::error_code::missing_key);
   };

   "required_keys_format_error"_test = [] {
      my_struct obj{};
      std::string buffer = R"({"i":287,"hello":"Hello World","arr":[1,2,3]})";
      auto err = glz::read<glz::opts{.error_on_missing_keys = true}>(obj, buffer);
      expect(err != glz::error_code::none);
      expect(glz::format_error(err, buffer) == "missing_key");
   };
};

struct numbers_as_strings
{
   std::string x{};
   std::string y{};
};

template <>
struct glz::meta<numbers_as_strings>
{
   using T = numbers_as_strings;
   static constexpr auto value = object("x", glz::number<&T::x>, "y", glz::number<&T::y>);
};

suite numbers_as_strings_suite = [] {
   "numbers_as_strings"_test = [] {
      numbers_as_strings obj{};

      std::string input = R"({"x":555,"y":3.14})";
      expect(glz::read_json(obj, input) == glz::error_code::none);
      expect(obj.x == "555");
      expect(obj.y == "3.14");

      std::string output;
      glz::write_json(obj, output);
      expect(input == output);
   };
};

enum struct MyEnum { VALUE_1 = 200, VALUE_2 = 300, VALUE_3 = 400, UNUSED_VALUE = 500 };

suite numeric_enums_suite = [] {
   "numeric_enums"_test = [] {
      std::vector<MyEnum> v{};

      std::string input = R"([200, 300, 400])";
      expect(glz::read_json(v, input) == glz::error_code::none);
      expect(v[0] == MyEnum::VALUE_1);
      expect(v[1] == MyEnum::VALUE_2);
      expect(v[2] == MyEnum::VALUE_3);
   };
};

suite json_logging = [] {
   "json_logging"_test = [] {
      glz::arr vec = {1, 2, 3};
      glz::obj map = {"a", 1, "b", 2, "c", 3};
      auto obj = glz::obj{
         "pi", 3.141, "happy", true, "name", "Stephen", "map", map, "arr", glz::arr{"Hello", "World", 2}, "vec", vec};

      glz::get<0>(map.value) = "aa"; // testing lvalue reference storage

      std::string s{};
      glz::write_json(obj, s);

      expect(
         s ==
         R"({"pi":3.141,"happy":true,"name":"Stephen","map":{"aa":1,"b":2,"c":3},"arr":["Hello","World",2],"vec":[1,2,3]})")
         << s;
   };

   "json_custom_logging"_test = [] {
      std::vector vec = {1, 2, 3};
      std::map<std::string_view, int> map = {{"a", 1}, {"b", 2}, {"c", 3}};
      auto obj =
         glz::obj{"pi", 3.141, "happy", true, "name", "Stephen", "map", map, "vec", vec, "my_struct", my_struct{}};

      map["a"] = 0; // testing lvalue reference storage

      std::string s{};
      glz::write_json(obj, s);

      expect(
         s ==
         R"({"pi":3.141,"happy":true,"name":"Stephen","map":{"a":0,"b":2,"c":3},"vec":[1,2,3],"my_struct":{"i":287,"d":3.14,"hello":"Hello World","arr":[1,2,3]}})")
         << s;
   };

   "merge_obj"_test = [] {
      glz::obj obj0{"pi", 3.141};
      glz::obj obj1{"happy", true};
      auto merged = glz::merge{obj0, obj1, glz::obj{"arr", glz::arr{"Hello", "World", 2}}};
      glz::get<0>(obj0.value) = "pie"; // testing that we have an lvalue reference
      std::string s{};
      glz::write_json(merged, s);

      expect(s == R"({"pie":3.141,"happy":true,"arr":["Hello","World",2]})") << s;
   };

   "merge_custom"_test = [] {
      glz::obj obj0{"pi", 3.141};
      std::map<std::string_view, int> map = {{"a", 1}, {"b", 2}, {"c", 3}};
      auto merged = glz::merge{obj0, map, my_struct{}};
      map["a"] = 0; // testing lvalue reference storage
      std::string s{};
      glz::write_json(merged, s);

      expect(s == R"({"pi":3.141,"a":0,"b":2,"c":3,"i":287,"d":3.14,"hello":"Hello World","arr":[1,2,3]})") << s;
   };
};

struct non_cx_values
{
   std::string_view info{"information"};
   int index{42};
   std::string value{};
};

static_assert(std::is_same_v<glz::detail::member_t<non_cx_values, decltype(&non_cx_values::info)>, std::string_view&>);

struct cx_values
{
   static constexpr std::string_view info{"information"};
   static constexpr auto index{42};
   std::string value{};
};

static_assert(std::is_same_v<glz::detail::member_t<cx_values, decltype(&cx_values::info)>, const std::string_view&>);

template <>
struct glz::meta<cx_values>
{
   using T = cx_values;
   static constexpr auto value{glz::object("info", &T::info, "index", &T::index, "value", &T::value)};
};

struct direct_cx_value_conversion
{
   static constexpr std::uint64_t const_v{42};
   struct glaze
   {
      static constexpr auto value{&direct_cx_value_conversion::const_v};
   };
};
static_assert(glz::detail::glaze_const_value_t<direct_cx_value_conversion>);

struct direct_cx_value_conversion_different_value
{
   static constexpr std::uint64_t const_v{1337};
   struct glaze
   {
      static constexpr auto value{&direct_cx_value_conversion_different_value::const_v};
   };
};
static_assert(glz::detail::glaze_const_value_t<direct_cx_value_conversion_different_value>);

struct string_direct_cx_value_conversion
{
   static constexpr std::string_view const_v{"other"};
   struct glaze
   {
      static constexpr auto value{&string_direct_cx_value_conversion::const_v};
   };
};
static_assert(glz::detail::glaze_const_value_t<string_direct_cx_value_conversion>);

struct string_two_direct_cx_value_conversion
{
   static constexpr std::string_view const_v{"two"};
   struct glaze
   {
      static constexpr auto value{&string_two_direct_cx_value_conversion::const_v};
   };
};
static_assert(glz::detail::glaze_const_value_t<string_two_direct_cx_value_conversion>);

struct array_direct_cx_value_conversion
{
   static constexpr std::array<std::string_view, 2> const_v{"one", "two"};
   struct glaze
   {
      static constexpr auto value{&array_direct_cx_value_conversion::const_v};
   };
};
static_assert(glz::detail::glaze_const_value_t<array_direct_cx_value_conversion>);

struct array_two_direct_cx_value_conversion
{
   static constexpr std::array<std::string_view, 2> const_v{"two", "one"};
   struct glaze
   {
      static constexpr auto value{&array_two_direct_cx_value_conversion::const_v};
   };
};
static_assert(glz::detail::glaze_const_value_t<array_two_direct_cx_value_conversion>);

struct non_cx_direct_value_conversion
{
   std::string some_other{"other"};
   struct glaze
   {
      static constexpr auto value{&non_cx_direct_value_conversion::some_other};
   };
};
static_assert(!glz::detail::glaze_const_value_t<non_cx_direct_value_conversion>);

struct const_red
{
   static constexpr auto const_v{Color::Red};
   struct glaze
   {
      static constexpr auto value{&const_red::const_v};
   };
};

struct const_green
{
   static constexpr auto const_v{Color::Green};
   struct glaze
   {
      static constexpr auto value{&const_green::const_v};
   };
};

template <typename T>
struct variant_to_tuple;
template <typename... Ts>
struct variant_to_tuple<std::variant<Ts...>>
{
   using type = std::tuple<Ts...>;
};
suite constexpr_values_test = [] {
   "constexpr_values_write"_test = [] {
      cx_values obj{};
      std::string s{};
      glz::write_json(obj, s);
      expect(s == R"({"info":"information","index":42,"value":""})");
   };

   "constexpr_values_read"_test = [] {
      cx_values obj{};
      std::string s = R"({"info":"hello","index":2,"value":"special"})";
      expect(!glz::read_json(obj, s));
      expect(obj.info == "information");
      expect(obj.index == 42);
      expect(obj.value == "special");
   };

   using const_only_variant =
      std::variant<direct_cx_value_conversion_different_value, direct_cx_value_conversion,
                   string_direct_cx_value_conversion, string_two_direct_cx_value_conversion,
                   array_direct_cx_value_conversion, array_two_direct_cx_value_conversion, const_red, const_green>;
   "constexpr blend with non constexpr variant string"_test = []<typename const_t>() {
      const_only_variant var{const_t{}};
      std::string s{};
      glz::write_json(var, s);
      std::string expected{};
      glz::write_json(const_t::const_v, expected);
      expect(s == expected) << s;
      auto parse_err{glz::read_json(var, s)};
      expect(parse_err == glz::error_code::none) << glz::format_error(parse_err, s);
      expect(std::holds_alternative<const_t>(var));
   } | variant_to_tuple<const_only_variant>::type{};

   "parse error direct_conversion_variant cx int"_test = [] {
      const_only_variant var{direct_cx_value_conversion{}};
      auto const parse_err{glz::read_json(var, R"(33)")};
      expect(parse_err == glz::error_code::no_matching_variant_type);
   };

   "constexpr blend with non constexpr variant"_test = [] {
      std::variant<std::monostate, direct_cx_value_conversion_different_value, direct_cx_value_conversion,
                   std::uint64_t>
         var{std::uint64_t{111}};
      std::string s{};
      glz::write_json(var, s);
      expect(s == R"(111)");
      auto parse_err{glz::read_json(var, s)};
      expect(parse_err == glz::error_code::none) << glz::format_error(parse_err, s);
      expect(std::holds_alternative<std::uint64_t>(var));
   };
};

enum class my_enum_type { value_0, value_1 };

struct test_enum_struct
{
   my_enum_type type = my_enum_type::value_1;
};

template <>
struct glz::meta<test_enum_struct>
{
   using T = test_enum_struct;
   static constexpr auto value = object("type", &T::type);
};

suite numeric_enum_tests = [] {
   "numeric_enum"_test = [] {
      test_enum_struct obj{};
      std::string s{};
      glz::write_json(obj, s);
      expect(s == R"({"type":1})");

      obj.type = my_enum_type::value_0;
      expect(!glz::read_json(obj, s));
      expect(obj.type == my_enum_type::value_1);
   };
};

suite optional_optional = [] {
   "optional_optional"_test = [] {
      std::optional<std::optional<int>> o = std::optional<int>{};
      std::string s{};
      glz::write_json(o, s);
      expect(s == "null");

      o = {};
      glz::write_json(o, s);
      expect(s == "null");

      expect(!glz::read_json(o, s));
      expect(!o);

      s = "5";
      expect(!glz::read_json(o, s));
      expect(o.value().value() == 5);
   };
};

struct invoke_struct
{
   int y{};
   std::function<void(int x)> square{};
   void add_one() { ++y; }

   // MSVC requires this constructor for 'this' to be captured
   invoke_struct()
   {
      square = [&](int x) { y = x * x; };
   }
};

template <>
struct glz::meta<invoke_struct>
{
   using T = invoke_struct;
   static constexpr auto value = object("square", invoke<&T::square>, "add_one", invoke<&T::add_one>);
};

suite invoke_test = [] {
   "invoke"_test = [] {
      invoke_struct obj{};
      std::string s = R"(
{
   "square":[5],
   "add_one":[]
})";
      expect(!glz::read_json(obj, s));
      expect(obj.y == 26); // 5 * 5 + 1
   };
};

suite char_buffer = [] {
   "null char*"_test = [] {
      char* str{};
      std::string s{};
      glz::write_json(str, s);
      expect(s == R"("")");
   };

   "char*"_test = [] {
      std::string str = "Spiders";
      char* ptr = str.data();
      std::string s{};
      glz::write_json(ptr, s);
      expect(s == R"("Spiders")");
   };
};

static_assert(!glz::detail::char_array_t<char*>);

suite enum_map = [] {
   "enum map"_test = [] {
      std::map<Color, std::string> color_map;
      color_map[Color::Red] = "red";
      color_map[Color::Green] = "green";
      color_map[Color::Blue] = "blue";

      std::string s{};
      glz::write_json(color_map, s);

      expect(s == R"({"Red":"red","Green":"green","Blue":"blue"})");

      color_map.clear();
      expect(!glz::read_json(color_map, s));
      expect(color_map.at(Color::Red) == "red");
      expect(color_map.at(Color::Green) == "green");
      expect(color_map.at(Color::Blue) == "blue");
   };
};

suite obj_handling = [] {
   "obj handling"_test = [] {
      size_t cnt = 0;
      glz::obj o{"count", size_t{cnt}};
      std::vector<std::decay_t<decltype(o)>> vec;
      for (; cnt < 10; ++cnt) {
         vec.emplace_back(glz::obj{"count", size_t{cnt}});
      }
      for (size_t i = 0; i < vec.size(); ++i) {
         expect(i == glz::get<1>(vec[i].value));
      }
   };

   "obj_copy handling"_test = [] {
      size_t cnt = 0;
      glz::obj_copy o{"cnt", cnt};
      std::vector<std::decay_t<decltype(o)>> vec;
      for (; cnt < 5; ++cnt) {
         vec.emplace_back(glz::obj_copy{"cnt", cnt});
      }
      for (size_t i = 0; i < vec.size(); ++i) {
         expect(i == glz::get<1>(vec[i].value));
      }

      auto s = glz::write_json(vec);
      expect(s == R"([{"cnt":0},{"cnt":1},{"cnt":2},{"cnt":3},{"cnt":4}])") << s;
   };
};

suite obj_nested_merge = [] {
   "obj_nested_merge"_test = [] {
      glz::obj o{"not", "important"};
      glz::obj o2{"map", glz::obj{"a", 1, "b", 2, "c", 3}};
      auto merged = glz::merge{o, o2};
      std::string s{};
      glz::write_json(merged, s);
      expect(s == R"({"not":"important","map":{"a":1,"b":2,"c":3}})") << s;
   };

   "obj_json_t_merge"_test = [] {
      glz::json_t json;
      expect(
         !glz::read_json(json, "{\"key1\":42,\"key2\":\"hello world\",\"v\":[1,2,3],\"m\":{\"a\":1,\"b\":2,\"c\":3}}"));
      glz::obj obj{"not", "important"};
      auto s = glz::write_json(glz::merge{obj, json});
      expect(s == R"({"not":"important","key1":42,"key2":"hello world","m":{"a":1,"b":2,"c":3},"v":[1,2,3]})") << s;
   };
};

suite write_to_map = [] {
   "write_obj_to_map"_test = [] {
      std::map<std::string, glz::raw_json> map;
      glz::obj obj{"arr", glz::arr{1, 2, 3}, "hello", "world"};
      using T = std::decay_t<decltype(obj.value)>;
      glz::for_each<std::tuple_size_v<T>>([&](auto I) {
         if constexpr (I % 2 == 0) {
            map[std::string(glz::get<I>(obj.value))] = glz::write_json(glz::get<I + 1>(obj.value));
         }
      });

      auto s = glz::write_json(map);
      expect(s == R"({"arr":[1,2,3],"hello":"world"})") << s;
   };

   "write_json_t_to_map"_test = [] {
      std::map<std::string, glz::raw_json> map;

      glz::json_t obj{{"arr", {1, 2, 3}}, {"hello", "world"}};
      auto& o = obj.get<glz::json_t::object_t>();
      for (auto& [key, value] : o) {
         map[key] = glz::write_json(value);
      }

      auto s = glz::write_json(map);
      expect(s == R"({"arr":[1,2,3],"hello":"world"})") << s;
   };
};

suite negatives_with_unsiged = [] {
   "negatives_with_unsiged"_test = [] {
      uint8_t x8{};
      std::string s = "-8";
      expect(glz::read_json(x8, s) == glz::error_code::parse_number_failure);

      uint16_t x16{};
      expect(glz::read_json(x16, s) == glz::error_code::parse_number_failure);

      uint32_t x32{};
      expect(glz::read_json(x32, s) == glz::error_code::parse_number_failure);

      uint64_t x64{};
      expect(glz::read_json(x64, s) == glz::error_code::parse_number_failure);

      s = "  -8";
      expect(glz::read_json(x64, s) == glz::error_code::parse_number_failure);

      s = "  -  8";
      expect(glz::read_json(x64, s) == glz::error_code::parse_number_failure);
   };
};

suite integer_over_under_flow = [] {
   "integer_over_under_flow"_test = [] {
      int8_t x8{};
      std::string s = "300";
      expect(glz::read_json(x8, s) == glz::error_code::parse_number_failure);

      s = "-300";
      expect(glz::read_json(x8, s) == glz::error_code::parse_number_failure);

      int16_t x16{};
      s = "209380980";
      expect(glz::read_json(x16, s) == glz::error_code::parse_number_failure);

      s = "-209380980";
      expect(glz::read_json(x16, s) == glz::error_code::parse_number_failure);

      int32_t x32{};
      s = "4294967297";
      expect(glz::read_json(x32, s) == glz::error_code::parse_number_failure);

      s = "-4294967297";
      expect(glz::read_json(x32, s) == glz::error_code::parse_number_failure);
   };
};

suite number_reading = [] {
   "long float"_test = [] {
      std::string_view buffer{"0.00666666666666666600"};
      int i{5};
      expect(!glz::read_json(i, buffer));
      expect(i == 0);

      buffer = "0.0000666666666666666600";
      i = 5;
      expect(!glz::read_json(i, buffer));
      expect(i == 0);

      buffer = "0.00000000000000000000000";
      i = 5;
      expect(!glz::read_json(i, buffer));
      expect(i == 0);

      buffer = "6E19";
      expect(glz::read_json(i, buffer) == glz::error_code::parse_number_failure);

      buffer = "e5555511116";
      expect(glz::read_json(i, buffer) == glz::error_code::parse_number_failure);
   };

   "long float uint64_t"_test = [] {
      std::string_view buffer{"0.00666666666666666600"};
      uint64_t i{5};
      expect(!glz::read_json(i, buffer));
      expect(i == 0);

      buffer = "0.0000666666666666666600";
      i = 5;
      expect(!glz::read_json(i, buffer));
      expect(i == 0);

      buffer = "0.00000000000000000000000";
      i = 5;
      expect(!glz::read_json(i, buffer));
      expect(i == 0);

      buffer = "6E19";
      expect(glz::read_json(i, buffer) == glz::error_code::parse_number_failure);

      buffer = "0.1e999999999999999999";
      expect(glz::read_json(i, buffer) == glz::error_code::parse_number_failure);

      buffer = "0.1e-999999999999999999";
      expect(!glz::read_json(i, buffer));
      expect(i == 0);
   };

   "long float double"_test = [] {
      std::string_view buffer{"0.00000000000000000000000"};
      double d{3.14};
      expect(!glz::read_json(d, buffer));
      expect(d == 0.0);
   };

   "minimum int32_t"_test = [] {
      std::string buffer{"-2147483648"};
      int32_t i{};
      expect(!glz::read_json(i, buffer));
      expect(i == (std::numeric_limits<int32_t>::min)());

      glz::write_json(i, buffer);
      expect(buffer == "-2147483648");
   };

   "minimum int64_t"_test = [] {
      std::string buffer{"-9223372036854775808"};
      int64_t i{};
      expect(!glz::read_json(i, buffer));
      expect(i == (std::numeric_limits<int64_t>::min)());

      glz::write_json(i, buffer);
      expect(buffer == "-9223372036854775808");
   };
};

suite whitespace_testing = [] {
   "whitespace error"_test = [] {
      std::string_view buffer{"{\"0\"/\n/"};
      my_struct value{};
      glz::context ctx{};
      expect(glz::read_json(value, buffer) == glz::error_code::unknown_key);
   };
};

suite write_as_json_raw = [] {
   "write_as_json_raw"_test = [] {
      static std::array<char, 128> b{};
      my_struct obj{};
      expect(glz::write_as_json(obj, "/i", b.data()));
      expect(std::string_view{b.data()} == "287");
   };
};

suite const_read_error = [] {
   "const_read_error"_test = [] {
      const std::string hello = "world";
      std::string s = R"(explode)";
      constexpr glz::opts opts{.error_on_const_read = true};
      expect(glz::read<opts>(hello, s) == glz::error_code::attempt_const_read);
   };
};

struct test_mapping_t
{
   int64_t id;
   double latitude;
   double longitude;
};

struct coordinates_t
{
   double* latitude;
   double* longitude;
};

template <>
struct glz::meta<coordinates_t>
{
   using T = coordinates_t;
   static constexpr auto value = object("latitude", &T::latitude, "longitude", &T::longitude);
};

template <>
struct glz::meta<test_mapping_t>
{
   using T = test_mapping_t;
   static constexpr auto value = object("id", &T::id, "coordinates", [](auto& self) {
      return coordinates_t{&self.latitude, &self.longitude};
   });
};

suite mapping_struct = [] {
   "mapping_struct"_test = [] {
      test_mapping_t obj{};
      std::string s = R"({
  "id": 12,
  "coordinates": {
    "latitude": 1.23456789,
    "longitude": 9.87654321
  }
})";
      expect(!glz::read_json(obj, s));
      expect(obj.id == 12);
      expect(obj.latitude == 1.23456789);
      expect(obj.longitude == 9.87654321);
   };
};

struct name_t
{
   std::string first{};
   std::string last{};
};

suite error_message_test = [] {
   "error_message"_test = [] {
      std::vector<name_t> arr{};
      std::string s =
         R"([{"first":"George","last":"Martin"},{"first":"Sally","last":"Adams"},{"first":"Caleb","middle":"Patrick","last":"Boardwalk"},{"first":"James","last":"Brown"}])";
      const auto error = glz::read_json(arr, s);
      expect(error == glz::error_code::unknown_key) << glz::format_error(error, s);
   };
};

struct Person
{
   std::string name{};
   int age{};
   std::string city{};
   std::string residence{};

   void getAge(const std::string /*birthdateStr*/)
   {
      // Example code is commented out to avoid unit tests breaking as the date changes
      /*std::tm birthdate = {};
      std::istringstream ss(birthdateStr);
      ss >> std::get_time(&birthdate, "%d/%m/%Y");

      if (ss.fail()) {
         std::cout << "Failed to parse birthdate: " << birthdateStr << "\n";
      }

      const auto birth = std::chrono::system_clock::from_time_t(std::mktime(&birthdate));
      const auto age_seconds =
         std::chrono::duration_cast<std::chrono::seconds>(std::chrono::system_clock::now() - birth);

      age = static_cast<int>(age_seconds.count()) / (60 * 60 * 24 * 365);*/
      age = 33;
   }
};

template <>
struct glz::meta<Person>
{
   using T = Person;
   static constexpr auto value =
      glz::object("name", &T::name, "full_name", &T::name, "age", &T::age, "years_old", &T::age, "date_of_birth",
                  invoke<&T::getAge>, "city", &T::city, "residence", &T::residence);
};

suite function_call = [] {
   "function_call"_test = [] {
      Person obj{};
      std::string s = R"({
            "full_name": "Brian Smith",
            "date_of_birth": ["01/01/1990"],
            "residence": "San Francisco"
        })";
      expect(!glz::read_json(obj, s));
      expect(obj.age == 33);
   };
};

struct named_always_null : std::monostate
{};
template <>
struct glz::meta<named_always_null>
{
   static constexpr std::string_view name = "named_always_null";
};
suite nullable_type = [] { "named_always_null"_test = [] { expect("null" == glz::write_json(named_always_null{})); }; };

struct pointer_wrapper
{
   std::unique_ptr<int> x = std::make_unique<int>(5);

   struct glaze
   {
      using T = pointer_wrapper;
      static constexpr auto value = glz::object("x", [](auto& self) { return self.x.get(); });
   };
};

suite pointer_wrapper_test = [] {
   "pointer_wrapper"_test = [] {
      pointer_wrapper obj{};
      std::string s = R"({"x": 3})";
      expect(!glz::read_json(obj, s));
      expect(*obj.x == 3);
   };
};

struct custom_encoding
{
   uint64_t x{};
   std::string y{};
   std::array<uint32_t, 3> z{};

   void read_x(const std::string& s) { x = std::stoi(s); }

   uint64_t write_x() { return x; }

   void read_y(const std::string& s) { y = "hello" + s; }

   auto& write_z()
   {
      z[0] = 5;
      return z;
   }
};

template <>
struct glz::meta<custom_encoding>
{
   using T = custom_encoding;
   static constexpr auto value = object("x", custom<&T::read_x, &T::write_x>, //
                                        "y", custom<&T::read_y, &T::y>, //
                                        "z", custom<&T::z, &T::write_z>);
};

suite custom_encoding_test = [] {
   "custom_reading"_test = [] {
      custom_encoding obj{};
      std::string s = R"({"x":"3","y":"world","z":[1,2,3]})";
      expect(!glz::read_json(obj, s));
      expect(obj.x == 3);
      expect(obj.y == "helloworld");
      expect(obj.z == std::array<uint32_t, 3>{1, 2, 3});
   };

   "custom_writing"_test = [] {
      custom_encoding obj{};
      std::string s = R"({"x":"3","y":"world","z":[1,2,3]})";
      expect(!glz::read_json(obj, s));
      std::string out{};
      glz::write_json(obj, out);
      expect(out == R"({"x":3,"y":"helloworld","z":[5,2,3]})");
   };
};

struct custom_load_t
{
   std::vector<int> x{};
   std::vector<int> y{};

   struct glaze
   {
      static constexpr auto read_x = [](auto& s) -> auto& { return s.x; };
      static constexpr auto write_x = [](auto& s) -> auto& { return s.y; };
      static constexpr auto value = glz::object("x", glz::custom<read_x, write_x>);
   };
};

suite custom_load_test = [] {
   "custom_load"_test = [] {
      custom_load_t obj{};
      std::string s = R"({"x":[1,2,3]})";
      expect(!glz::read_json(obj, s));
      expect(obj.x[0] == 1);
      expect(obj.x[1] == 2);
      expect(obj.x[2] == 3);
      s.clear();
      glz::write_json(obj, s);
      expect(s == R"({"x":[]})");
      expect(obj.x[0] == 1);
      expect(obj.x[1] == 2);
      expect(obj.x[2] == 3);
   };
};

struct custom_buffer_input
{
   std::string str{};
};

template <>
struct glz::meta<custom_buffer_input>
{
   static constexpr auto read_x = [](custom_buffer_input& s, const std::string& input) { s.str = input; };
   static constexpr auto write_x = [](auto& s) -> auto& { return s.str; };
   static constexpr auto value = glz::object("str", glz::custom<read_x, write_x>);
};

suite custom_buffer_input_test = [] {
   "custom_buffer_input"_test = [] {
      custom_buffer_input obj{};
      std::string s = R"({"str":"Hello!"})";
      expect(!glz::read_json(obj, s));
      expect(obj.str == "Hello!");
      s.clear();
      glz::write_json(obj, s);
      expect(s == R"({"str":"Hello!"})");
      expect(obj.str == "Hello!");
   };
};

class class_with_const_mem_func
{
  public:
   int get_i() const { return i; }
   void set_i(int I) { i = I; }

  private:
   int i = 0;
};

template <>
struct glz::meta<class_with_const_mem_func>
{
   using T = class_with_const_mem_func;
   static constexpr auto value = object("i", custom<&T::set_i, &T::get_i>);
};

suite const_mem_func_tests = [] {
   "const_mem_func"_test = [] {
      class_with_const_mem_func obj{};
      std::string s = R"({"i":55})";
      expect(!glz::read_json(obj, s));
      expect(obj.get_i() == 55);
      s.clear();
      glz::write_json(obj, s);
      expect(s == R"({"i":55})");
   };
};

struct client_state
{
   uint64_t id{};
   std::map<std::string, std::vector<std::string>> layouts{};
};

template <>
struct glz::meta<client_state>
{
   using T = client_state;
   static constexpr auto value = object("id", &T::id, "layouts", quoted<&T::layouts>);
};

suite unquote_test = [] {
   "unquote"_test = [] {
      client_state obj{};
      std::string s = R"({
  "id": 4848,
  "layouts": "{\"first layout\": [ \"inner1\", \"inner2\" ] }"
})";
      expect(!glz::read_json(obj, s));
      expect(obj.id == 4848);
      expect(obj.layouts.at("first layout") == std::vector<std::string>{"inner1", "inner2"});

      std::string out{};
      glz::write_json(obj, out);
      expect(out == R"({"id":4848,"layouts":"{\"first layout\":[\"inner1\",\"inner2\"]}"})");
   };
};

suite complex_test = [] {
   "complex"_test = [] {
      std::complex<double> cx{};
      std::string s = R"([1,2])";
      expect(!glz::read_json(cx, s));
      expect(cx.real() == 1.0);
      expect(cx.imag() == 2.0);

      s.clear();
      glz::write_json(cx, s);
      expect(s == R"([1,2])");

      cx = {};
      s = R"([
1,
2
])";
      expect(!glz::read_json(cx, s));
      expect(cx.real() == 1.0);
      expect(cx.imag() == 2.0);
   };

   "vector_complex"_test = [] {
      constexpr std::string_view s = //
         R"([
  [
    1,
    2
  ],
  [
    3,
    4
  ]
])";
      std::vector<std::complex<int16_t>> cx{};
      expect(!glz::read_json(cx, s));
      expect(cx[0].real() == 1);
      expect(cx[0].imag() == 2);
      expect(cx[1].real() == 3);
      expect(cx[1].imag() == 4);
   };
};

struct manage_x
{
   std::vector<int> x{};
   std::vector<int> y{};

   bool read_x()
   {
      y = x;
      return true;
   }

   bool write_x()
   {
      x = y;
      return true;
   }
};

template <>
struct glz::meta<manage_x>
{
   using T = manage_x;
   static constexpr auto value = object("x", manage<&T::x, &T::read_x, &T::write_x>);
};

struct manage_x_lambda
{
   std::vector<int> x{};
   std::vector<int> y{};
};

template <>
struct glz::meta<manage_x_lambda>
{
   using T = manage_x_lambda;
   static constexpr auto read_x = [](auto& s) {
      s.y = s.x;
      return true;
   };
   static constexpr auto write_x = [](auto& s) {
      s.x = s.y;
      return true;
   };
   [[maybe_unused]] static constexpr auto value = object("x", manage<&T::x, read_x, write_x>);
};

struct manage_test_struct
{
   std::string a{};
   std::string b{};

   bool read_a() { return true; }
   bool write_a() { return false; }
};

template <>
struct glz::meta<manage_test_struct>
{
   using T = manage_test_struct;
   static constexpr auto value = object("a", manage<&T::a, &T::read_a, &T::write_a>, "b", &T::b);
};

suite manage_test = [] {
   "manage"_test = [] {
      manage_x obj{};
      std::string s = R"({"x":[1,2,3]})";
      expect(!glz::read_json(obj, s));
      expect(obj.y[0] == 1);
      expect(obj.y[1] == 2);
      expect(obj.y[2] == 3);
      obj.x.clear();
      s.clear();
      glz::write_json(obj, s);
      expect(s == R"({"x":[1,2,3]})");
      expect(obj.x[0] == 1);
      expect(obj.x[1] == 2);
      expect(obj.x[2] == 3);
   };

   "manage_lambdas"_test = [] {
      manage_x_lambda obj{};
      std::string s = R"({"x":[1,2,3]})";
      expect(!glz::read_json(obj, s));
      expect(obj.y[0] == 1);
      expect(obj.y[1] == 2);
      expect(obj.y[2] == 3);
      obj.x.clear();
      s.clear();
      glz::write_json(obj, s);
      expect(s == R"({"x":[1,2,3]})");
      expect(obj.x[0] == 1);
      expect(obj.x[1] == 2);
      expect(obj.x[2] == 3);
   };

   "manage_test_struct"_test = [] {
      // manage_test_struct obj{.a="aaa", .b="bbb"};
      // std::string s{};
      //  TODO: We need write error support
      // glz::write<glz::opts{}>(obj, s);
      // expect(s == R"({"a":"aaa","b":"bbb"})") << s;
   };
};

struct varx
{
   struct glaze
   {
      static constexpr std::string_view name = "varx";
      static constexpr auto value = glz::object();
   };
};
static_assert(glz::name_v<varx> == "varx");
struct vary
{
   struct glaze
   {
      static constexpr std::string_view name = "vary";
      static constexpr auto value = glz::object();
   };
};

using vari = std::variant<varx, vary>;

template <>
struct glz::meta<vari>
{
   static constexpr std::string_view name = "vari";
   static constexpr std::string_view tag = "type";
};

static_assert(glz::named<vari>);
static_assert(glz::name_v<vari> == "vari");

struct var_schema
{
   std::string schema{};
   vari variant{};

   struct glaze
   {
      using T = var_schema;
      static constexpr auto value = glz::object("$schema", &T::schema, &T::variant);
   };
};

suite empty_variant_objects = [] {
   "empty_variant_objects"_test = [] {
      vari v = varx{};
      std::string s;
      glz::write_json(v, s);
      expect(s == R"({"type":"varx"})");

      v = vary{};

      expect(!glz::read_json(v, s));
      expect(std::holds_alternative<varx>(v));
   };

   "empty_variant_objects schema"_test = [] {
      const auto s = glz::write_json_schema<var_schema>();
      expect(
         s ==
         R"({"type":["object"],"properties":{"$schema":{"$ref":"#/$defs/std::string"},"variant":{"$ref":"#/$defs/vari"}},"additionalProperties":false,"$defs":{"std::string":{"type":["string"]},"vari":{"type":["object"],"oneOf":[{"type":["object"],"properties":{"type":{"const":"varx"}},"additionalProperties":false,"required":["type"]},{"type":["object"],"properties":{"type":{"const":"vary"}},"additionalProperties":false,"required":["type"]}]}}})")
         << s;
   };
};

template <typename PARAMS>
struct request_t
{
   int id = -1;
   std::optional<bool> proxy;
   std::string method;
   PARAMS params;

   // meta
   struct glaze
   {
      using T = request_t<PARAMS>;
      static constexpr auto value =
         glz::object("id", &T::id, "proxy", &T::proxy, "method", &T::method, "params", &T::params);
   };
};

struct QuoteData
{
   // session
   uint64_t time;
   std::string action; // send, recv
   std::string quote; // order, kill
   std::string account;
   uint32_t uid;
   uint32_t session_id;
   uint32_t request_id;
   // order
   int state = 0;
   std::string order_id = "";
   std::string exchange = "";
   std::string type = "";
   std::string tif = "";
   std::string offset = "";
   std::string side = "";
   std::string symbol = "";
   double price = 0;
   double quantity = 0;
   double traded = 0;
};

typedef request_t<QuoteData> SaveQuote;

suite trade_quote_test = [] {
   "trade_quote"_test = [] {
      SaveQuote q{};
      q.id = 706;
      q.method = "save_quote";
      q.params.time = 1698627291351456360;
      q.params.action = "send";
      q.params.quote = "kill";
      q.params.account = "603302";
      q.params.uid = 11;
      q.params.session_id = 1;
      q.params.request_id = 41;
      q.params.state = 0;
      q.params.order_id = "2023103000180021";
      q.params.exchange = "CZCE";
      q.params.symbol = "SPD RM401&RM403";

      std::string buffer;
      glz::write<glz::opts{}>(q, buffer);

      expect(
         buffer ==
         R"({"id":706,"method":"save_quote","params":{"time":1698627291351456360,"action":"send","quote":"kill","account":"603302","uid":11,"session_id":1,"request_id":41,"state":0,"order_id":"2023103000180021","exchange":"CZCE","type":"","tif":"","offset":"","side":"","symbol":"SPD RM401&RM403","price":0,"quantity":0,"traded":0}})")
         << buffer;
   };
};

suite invoke_update_test = [] {
   "invoke"_test = [] {
      int x = 5;

      std::map<std::string, glz::invoke_update<void()>> funcs;
      funcs["square"] = [&] { x *= x; };
      funcs["add_one"] = [&] { x += 1; };

      std::string s = R"(
 {
    "square":[],
    "add_one":[]
 })";
      expect(!glz::read_json(funcs, s));
      expect(x == 5);

      std::string s2 = R"(
 {
    "square":[],
    "add_one":[ ]
 })";
      expect(!glz::read_json(funcs, s2));
      expect(x == 6);

      std::string s3 = R"(
 {
    "square":[ ],
    "add_one":[ ]
 })";
      expect(!glz::read_json(funcs, s3));
      expect(x == 36);
   };
};

struct updater
{
   int x = 5;
   glz::invoke_update<void()> square;
   glz::invoke_update<void()> add_one;

   // constructor required by MSVC
   updater()
   {
      square = [&] { x *= x; };
      add_one = [&] { x += 1; };
   }
};

template <>
struct glz::meta<updater>
{
   using T = updater;
   static constexpr auto value = object(&T::x, &T::square, &T::add_one);
};

suite invoke_updater_test = [] {
   "invoke_updater"_test = [] {
      updater obj{};
      auto& x = obj.x;

      std::string s = R"(
 {
    "square":[],
    "add_one":[]
 })";
      expect(!glz::read_json(obj, s));
      expect(x == 5) << x;

      std::string s2 = R"(
 {
    "square":[],
    "add_one":[ ]
 })";
      expect(!glz::read_json(obj, s2));
      expect(x == 6) << x;

      std::string s3 = R"(
 {
    "square":[ ],
    "add_one":[ ]
 })";
      expect(!glz::read_json(obj, s3));
      expect(x == 36) << x;
   };
};

struct raw_stuff
{
   std::string a{};
   std::string b{};
   std::string c{};

   struct glaze
   {
      using T = raw_stuff;
      static constexpr auto value = glz::object("a", &T::a, "b", &T::b, "c", &T::c);
   };
};

struct raw_stuff_wrapper
{
   raw_stuff data{};

   struct glaze
   {
      using T = raw_stuff_wrapper;
      static constexpr auto value{glz::raw_string<&T::data>};
   };
};

struct raw_stuff_escaped
{
   raw_stuff data{};

   struct glaze
   {
      using T = raw_stuff_escaped;
      static constexpr auto value{glz::escaped<&T::data>};
   };
};

suite raw_string_test = [] {
   "raw_string"_test = [] {
      raw_stuff obj{};
      std::string buffer = R"({"a":"Hello\nWorld","b":"Hello World","c":"\tHello\bWorld"})";

      expect(!glz::read<glz::opts{.raw_string = true}>(obj, buffer));
      expect(obj.a == R"(Hello\nWorld)");
      expect(obj.b == R"(Hello World)");
      expect(obj.c == R"(\tHello\bWorld)");

      buffer.clear();
      glz::write<glz::opts{.raw_string = true}>(obj, buffer);
      expect(buffer == R"({"a":"Hello\nWorld","b":"Hello World","c":"\tHello\bWorld"})");
   };

   "raw_string_wrapper"_test = [] {
      raw_stuff_wrapper obj{};
      std::string buffer = R"({"a":"Hello\nWorld","b":"Hello World","c":"\tHello\bWorld"})";

      expect(!glz::read_json(obj, buffer));
      expect(obj.data.a == R"(Hello\nWorld)");
      expect(obj.data.b == R"(Hello World)");
      expect(obj.data.c == R"(\tHello\bWorld)");

      buffer.clear();
      glz::write_json(obj, buffer);
      expect(buffer == R"({"a":"Hello\nWorld","b":"Hello World","c":"\tHello\bWorld"})");
   };

   "raw_string_escaped"_test = [] {
      raw_stuff_escaped obj{};
      std::string buffer = R"({"a":"Hello\nWorld"})";

      expect(!glz::read_json(obj, buffer));
      expect(obj.data.a ==
             R"(Hello
World)");

      buffer.clear();
      glz::write_json(obj, buffer);
      expect(buffer == R"({"a":"Hello\nWorld","b":"","c":""})");
   };
};

struct Update
{
   int64_t time;
};

suite ndjson_error_test = [] {
   "ndjson_error"_test = [] {
      auto x = glz::read_ndjson<std::vector<Update>>("{\"t\":73}\n{\"t\":37}");
      expect(x.error() == glz::error_code::unknown_key);
   };
};

suite bitset = [] {
   "bitset8"_test = [] {
      std::bitset<8> b = 0b10101010;

      std::string s{};
      glz::write_json(b, s);

      expect(s == R"("10101010")") << s;

      b.reset();
      expect(!glz::read_json(b, s));
      expect(b == 0b10101010);
   };

   "bitset16"_test = [] {
      std::bitset<16> b = 0b10010010'00000010;

      std::string s{};
      glz::write_json(b, s);

      expect(s == R"("1001001000000010")") << s;

      b.reset();
      expect(!glz::read_json(b, s));
      expect(b == 0b10010010'00000010);
   };
};

#if defined(__STDCPP_FLOAT128_T__)
suite float128_test = [] {
   "float128"_test = [] {
      std::float128_t x = 3.14;

      std::string s{};
      glz::write_json(x, s);

      x = 0.0;
      expect(!glz::read_json(x, s));
      expect(x == 3.14);
   };
};
#endif

struct unknown_fields_member
{
   std::string a;
   std::string missing;
   std::string end;
   std::map<glz::sv, glz::raw_json> extra;
};

template <>
struct glz::meta<unknown_fields_member>
{
   using T = unknown_fields_member;
   static constexpr auto value = object("a", &T::a, "missing", &T::missing, "end", &T::end);
   static constexpr auto unknown_write{&T::extra};
   static constexpr auto unknown_read{&T::extra};
};

suite unknown_fields_member_test = [] {
   "decode_unknown"_test = [] {
      unknown_fields_member obj{};

      std::string buffer = R"({"a":"aaa","unk":"zzz", "unk2":{"sub":3,"sub2":[{"a":"b"}]},"unk3":[], "end":"end"})";

      glz::context ctx{};

      expect(!glz::read<glz::opts{.error_on_unknown_keys = false}>(obj, buffer, ctx));

      expect(obj.extra["unk"].str == R"("zzz")");
      expect(obj.extra["unk2"].str == R"({"sub":3,"sub2":[{"a":"b"}]})");
      expect(obj.extra["unk3"].str == R"([])");
   };

   "encode_unknown"_test = [] {
      unknown_fields_member obj{};
      glz::context ctx{};
      obj.a = "aaa";
      obj.end = "end";
      obj.extra["unk"] = R"("zzz")";
      obj.extra["unk2"] = R"({"sub":3,"sub2":[{"a":"b"}]})";
      obj.extra["unk3"] = R"([])";

      std::string result =
         R"({"a":"aaa","missing":"","end":"end","unk":"zzz","unk2":{"sub":3,"sub2":[{"a":"b"}]},"unk3":[]})";
      expect(glz::write_json(obj) == result);
   };
};

struct unknown_fields_method
{
   std::string a;
   std::string missing;
   std::string end;
   unknown_fields_member sub; // test writing of sub extras too
   std::map<glz::sv, glz::raw_json> extra;

   void my_unknown_read(const glz::sv& key, const glz::raw_json& value) { extra[key] = value; };

   std::map<glz::sv, glz::raw_json> my_unknown_write() const { return extra; }
};

template <>
struct glz::meta<unknown_fields_method>
{
   using T = unknown_fields_method;
   static constexpr auto value = object("a", &T::a, "missing", &T::missing, "end", &T::end, "sub", &T::sub);
   static constexpr auto unknown_write{&T::my_unknown_write};
   static constexpr auto unknown_read{&T::my_unknown_read};
};

suite unknown_fields_method_test = [] {
   "decode_unknown"_test = [] {
      unknown_fields_method obj{};

      std::string buffer = R"({"a":"aaa","unk":"zzz", "unk2":{"sub":3,"sub2":[{"a":"b"}]},"unk3":[], "end":"end"})";

      glz::context ctx{};

      expect(!glz::read<glz::opts{.error_on_unknown_keys = false}>(obj, buffer, ctx));

      expect(obj.extra["unk"].str == R"("zzz")");
      expect(obj.extra["unk2"].str == R"({"sub":3,"sub2":[{"a":"b"}]})");
      expect(obj.extra["unk3"].str == R"([])");
   };

   "encode_unknown"_test = [] {
      unknown_fields_method obj{};
      glz::context ctx{};
      obj.a = "aaa";
      obj.end = "end";
      obj.my_unknown_read("unk", R"("zzz")");
      obj.my_unknown_read("unk2", R"({"sub":3,"sub2":[{"a":"b"}]})");
      obj.my_unknown_read("unk3", R"([])");
      obj.sub.extra["subextra"] = R"("subextraval")";
      std::string result =
         R"({"a":"aaa","missing":"","end":"end","sub":{"a":"","missing":"","end":"","subextra":"subextraval"},"unk":"zzz","unk2":{"sub":3,"sub2":[{"a":"b"}]},"unk3":[]})";
      expect(glz::write_json(obj) == result);
   };
};

struct unknown_fields_known_type
{
   std::string a;
   std::string missing;
   std::string end;
   std::map<glz::sv, int> extra;
};

template <>
struct glz::meta<unknown_fields_known_type>
{
   using T = unknown_fields_known_type;
   static constexpr auto value = object("a", &T::a, "missing", &T::missing, "end", &T::end);
   static constexpr auto unknown_write{&T::extra};
   static constexpr auto unknown_read{&T::extra};
};

suite unknown_fields_known_type_test = [] {
   "decode_unknown"_test = [] {
      std::string buffer = R"({"a":"aaa","unk":5, "unk2":22,"unk3":355, "end":"end"})";

      unknown_fields_known_type obj{};
      expect(!glz::read<glz::opts{.error_on_unknown_keys = false}>(obj, buffer));

      expect(obj.extra["unk"] == 5);
      expect(obj.extra["unk2"] == 22);
      expect(obj.extra["unk3"] == 355);
   };
};

struct key_reflection
{
   int i = 287;
   double d = 3.14;
   std::string hello = "Hello World";
   std::array<uint64_t, 3> arr = {1, 2, 3};
};

template <>
struct glz::meta<key_reflection>
{
   static constexpr std::string_view name = "key_reflection";
   using T = key_reflection;
   static constexpr auto value = object(&T::i, //
                                        &T::d, //
                                        &T::hello, //
                                        &T::arr //
   );
};

suite key_reflection_tests = [] {
   "reflect keys from glz::meta"_test = [] {
      std::string s;
      key_reflection obj{};
      glz::write_json(obj, s);

      expect(s == R"({"i":287,"d":3.14,"hello":"Hello World","arr":[1,2,3]})") << s;

      obj.i = 0;
      obj.d = 0;
      obj.hello = "";
      obj.arr = {};
      expect(!glz::read_json(obj, s));

      expect(obj.i == 287);
      expect(obj.d == 3.14);
      expect(obj.hello == "Hello World");
      expect(obj.arr == std::array<uint64_t, 3>{1, 2, 3});
   };
};

suite write_buffer_generator = [] {
   "write_buffer_generator"_test = [] {
      key_reflection obj{};
      auto s = glz::write_json(obj);

      expect(s == R"({"i":287,"d":3.14,"hello":"Hello World","arr":[1,2,3]})") << s;
   };
};

struct lambda_tester
{
   int x{};
   int* ptr{&x};

   struct glaze
   {
      static constexpr auto value = [](auto& self) { return self.ptr; };
   };
};

suite value_lambda_test = [] {
   "value lambda"_test = [] {
      lambda_tester obj{};
      obj.x = 55;

      auto s = glz::write_json(obj);
      expect(s == "55") << s;

      obj.x = 0;
      expect(!glz::read_json(obj, s));
      expect(obj.x == 55);
   };
};

struct reader_writer1
{
   void read(const std::string&) {}
   std::vector<std::string> write() { return {"1", "2", "3"}; }
   struct glaze
   {
      using T = reader_writer1;
      static constexpr auto value = glz::custom<&T::read, &T::write>;
   };
};

struct reader_writer2
{
   std::vector<reader_writer1> r{{}};
   struct glaze
   {
      static constexpr auto value = &reader_writer2::r;
   };
};

suite reader_writer_test = [] {
   "reader_writer"_test = [] {
      reader_writer2 obj{};
      std::string s;
      glz::write_json(obj, s);
      expect(s == R"([["1","2","3"]])") << s;
   };
};

struct Obj1
{
   int value;
   std::string text;
};

template <>
struct glz::meta<Obj1>
{
   using T = Obj1;
   static constexpr auto list_write = [](T& obj1) {
      const auto& value = obj1.value;
      return std::vector<int>{value, value + 1, value + 2};
   };
   static constexpr auto value = object(&T::value, &T::text, "list", glz::custom<skip{}, list_write>);
};

struct Obj2
{
   int value;
   std::string text;
   Obj1 obj1;
};

suite custom_object_variant_test = [] {
   "custom_object_variant"_test = [] {
      using Serializable = std::variant<Obj1, Obj2>;
      std::vector<Serializable> objects{
         Obj1{1, "text 1"},
         Obj1{2, "text 2"},
         Obj2{3, "text 3", 10, "1000"},
         Obj1{4, "text 4"},
      };

      constexpr auto prettify = glz::opts{.prettify = true};

      std::string data = glz::write<prettify>(objects);

      expect(data == R"([
   {
      "value": 1,
      "text": "text 1",
      "list": [
         1,
         2,
         3
      ]
   },
   {
      "value": 2,
      "text": "text 2",
      "list": [
         2,
         3,
         4
      ]
   },
   {
      "value": 3,
      "text": "text 3",
      "obj1": {
         "value": 10,
         "text": "1000",
         "list": [
            10,
            11,
            12
         ]
      }
   },
   {
      "value": 4,
      "text": "text 4",
      "list": [
         4,
         5,
         6
      ]
   }
])");

      objects.clear();

      expect(!glz::read_json(objects, data));

      expect(data == glz::write<prettify>(objects));
   };
};

struct hostname_include_struct
{
   glz::hostname_include hostname_include{};
   std::string str = "Hello";
   int i = 55;
};

static_assert(glz::detail::count_members<hostname_include_struct> == 3);

suite hostname_include_test = [] {
   "hostname_include"_test = [] {
      hostname_include_struct obj{};

      glz::context ctx{};
      const auto hostname = glz::detail::get_hostname(ctx);

      std::string file_name = "../{}_config.json";
      glz::detail::replace_first_braces(file_name, hostname);

      const auto config_buffer = R"(
// testing opening whitespace and comment
)" + glz::write_json(obj);
      expect(glz::buffer_to_file(config_buffer, file_name) == glz::error_code::none);
      // expect(glz::write_file_json(obj, file_name, std::string{}) == glz::error_code::none);

      obj.str = "";
      obj.i = 0;

      std::string_view s = R"(
// testing opening whitespace and comment
{"hostname_include": "../{}_config.json", "i": 100})";
      const auto ec = glz::read_json(obj, s);
      expect(ec == glz::error_code::none) << glz::format_error(ec, s);

      expect(obj.str == "Hello") << obj.str;
      expect(obj.i == 100) << obj.i;

      obj.str = "";

      std::string buffer{};
      glz::read_file_json(obj, file_name, buffer);
      expect(obj.str == "Hello") << obj.str;
      expect(obj.i == 55) << obj.i;

      s = R"({"i": 100, "hostname_include": "../{}_config.json"})";
      expect(!glz::read_json(obj, s));

      expect(obj.str == "Hello") << obj.str;
      expect(obj.i == 55) << obj.i;
   };
};

enum class some_enum {
   first,
   second,
};

struct enum_glaze_struct
{
   some_enum e{};
   int i{};

   struct glaze
   {
      using T = enum_glaze_struct;
      static constexpr auto value = glz::object(&T::e, &T::i);
   };
};

template <some_enum E, class DataType>
struct wrapper_struct
{
   some_enum type{E};
   DataType data{};

   struct glaze
   {
      using B = wrapper_struct;
      static constexpr auto value = glz::object(&B::type, &B::data);
   };
};

suite enum_in_object_reflection_test = [] {
   "enum_in_object_reflection"_test = [] {
      enum_glaze_struct obj{};
      expect(glz::write_json(obj) == R"({"e":0,"i":0})");
   };

   "enum_in_object_reflection2"_test = [] {
      wrapper_struct<some_enum::second, int> obj{};
      expect(glz::write_json(obj) == R"({"type":1,"data":0})");
   };
};

struct unicode_keys
{
   float field1;
   float field2;
   std::uint8_t field3;
   std::string field4;
   std::string field5;
   std::string field6;
   std::string field7;
};

template <>
struct glz::meta<unicode_keys>
{
   using T = unicode_keys;
   static constexpr auto value = object("alpha", &T::field1, "bravo", &T::field2, "charlie", &T::field3, "♥️",
                                        &T::field4, "delta", &T::field5, "echo", &T::field6, "😄", &T::field7);
};

struct unicode_keys2
{
   float field1;
   float field2;
   std::uint8_t field3;
};

template <>
struct glz::meta<unicode_keys2>
{
   using T = unicode_keys2;
   static constexpr auto value = object("😄", &T::field1, "💔", &T::field2, "alpha", &T::field3);
};

struct unicode_keys3
{
   float field0;
   float field1;
   float field2;
   std::uint8_t field3;
   std::string field4;
   std::string field5;
   std::string field6;
};

template <>
struct glz::meta<unicode_keys3>
{
   using T = unicode_keys3;
   static constexpr auto value = object("简体汉字", &T::field0, // simplified chinese characters
                                        "漢字寿限無寿限無五劫", &T::field1, // traditional chinese characters / kanji
                                        "こんにちはむところやぶら", &T::field2, // katakana
                                        "한국인", &T::field3, // korean
                                        "русский", &T::field4, // cyrillic
                                        "สวัสดี", &T::field5, // thai
                                        "english", &T::field6);
};

suite unicode_keys_test = [] {
   "unicode_keys"_test = [] {
      unicode_keys obj{};
      std::string buffer{};
      glz::write_json(obj, buffer);

      expect(!glz::read_json(obj, buffer));
   };

   "unicode_keys2"_test = [] {
      unicode_keys2 obj{};
      std::string buffer{};
      glz::write_json(obj, buffer);

      expect(!glz::read_json(obj, buffer));
   };

   "unicode_keys3"_test = [] {
      unicode_keys3 obj{};
      std::string buffer{};
      glz::write_json(obj, buffer);

      expect(!glz::read_json(obj, buffer));
   };
};

struct string_tester
{
   std::string val1{};
};

template <>
struct glz::meta<string_tester>
{
   using T = string_tester;
   static constexpr auto value = object("val1", &T::val1);
};

suite address_sanitizer_test = [] {
   "address_sanitizer"_test = [] {
      string_tester obj{};
      std::string buffer{R"({"val1":"1234567890123456"})"}; // 16 character string value
      auto res = glz::read_json<string_tester>(buffer);
      expect(bool(res));
      [[maybe_unused]] auto parsed = glz::write_json(res.value());
   };
};

struct Sinks
{
   bool file = false;
   bool console = false;

   struct glaze
   {
      using T = Sinks;
      static constexpr auto value = glz::flags("file", &T::file, "console", &T::console);
   };
};

suite flags_test = [] {
   const auto opt = glz::read_json<Sinks>(R"([  "file"])");
   expect(opt.has_value());
   expect(opt.value().file);
};

struct Header
{
   std::string id{};
   std::string type{};
};

template <>
struct glz::meta<Header>
{
   static constexpr auto partial_read = true;
};

struct NestedPartialRead
{
   std::string method{};
   Header header{};
   int number{};
};

suite partial_read_tests = [] {
   using namespace boost::ut;

   "partial read"_test = [] {
      Header h{};
      std::string buf = R"({"id":"51e2affb","type":"message_type","unknown key":"value"})";

      expect(glz::read_json(h, buf) == glz::error_code::none);
      expect(h.id == "51e2affb");
      expect(h.type == "message_type");
   };

   "partial read 2"_test = [] {
      Header h{};
      // closing curly bracket is missing
      std::string buf = R"({"id":"51e2affb","type":"message_type","unknown key":"value"})";

      expect(glz::read_json(h, buf) == glz::error_code::none);
      expect(h.id == "51e2affb");
      expect(h.type == "message_type");
   };

   "partial read unknown key"_test = [] {
      Header h{};
      std::string buf = R"({"id":"51e2affb","unknown key":"value","type":"message_type"})";

      expect(glz::read_json(h, buf) == glz::error_code::unknown_key);
      expect(h.id == "51e2affb");
      expect(h.type.empty());
   };

   "partial read unknown key 2"_test = [] {
      Header h{};
      std::string buf = R"({"id":"51e2affb","unknown key":"value","type":"message_type"})";

      expect(glz::read<glz::opts{.error_on_unknown_keys = false}>(h, buf) == glz::error_code::none);
      expect(h.id == "51e2affb");
      expect(h.type == "message_type");
   };

   "partial read missing key"_test = [] {
      Header h{};
      std::string buf = R"({"id":"51e2affb","unknown key":"value"})";

      expect(glz::read<glz::opts{.error_on_unknown_keys = false}>(h, buf) != glz::error_code::missing_key);
      expect(h.id == "51e2affb");
      expect(h.type.empty());
   };

   "partial read missing key 2"_test = [] {
      Header h{};
      std::string buf = R"({"id":"51e2affb",""unknown key":"value"})";

      expect(glz::read<glz::opts{.error_on_unknown_keys = false, .error_on_missing_keys = false}>(h, buf) !=
             glz::error_code::none);
      expect(h.id == "51e2affb");
      expect(h.type.empty());
   };
};

suite nested_partial_read_tests = [] {
   using namespace boost::ut;

   "nested object partial read"_test = [] {
      NestedPartialRead n{};
      std::string buf =
         R"({"method":"m1","header":{"id":"51e2affb","type":"message_type","unknown key":"value"},"number":51})";

      expect(glz::read_json(n, buf) == glz::error_code::unknown_key);
      expect(n.method == "m1");
      expect(n.header.id == "51e2affb");
      expect(n.header.type == "message_type");
      expect(n.number == 0);
   };

   "nested object partial read 2"_test = [] {
      NestedPartialRead n{};
      std::string buf =
         R"({"method":"m1","header":{"id":"51e2affb","type":"message_type","unknown key":"value"},"number":51})";

      expect(glz::read<glz::opts{.partial_read_nested = true}>(n, buf) == glz::error_code::none);
      expect(n.method == "m1");
      expect(n.header.id == "51e2affb");
      expect(n.header.type == "message_type");
   };
};

struct meta_schema_t
{
   int x{};
   std::string file_name{};
   bool is_valid{};
};

template <>
struct glz::meta<meta_schema_t>
{
   using T = meta_schema_t;
   static constexpr auto value = object(&T::x, &T::file_name, &T::is_valid);
};

template <>
struct glz::json_schema<meta_schema_t>
{
   schema x{.description = "x is a special integer"};
   schema file_name{.description = "provide a file name to load"};
   schema is_valid{.description = "for validation"};
};

static_assert(glz::detail::json_schema_t<meta_schema_t>);
static_assert(glz::detail::count_members<glz::json_schema_type<meta_schema_t>> > 0);

suite meta_schema_tests = [] {
   "meta_schema"_test = [] {
      meta_schema_t obj;
      std::string buffer{};
      glz::write_json(obj, buffer);
      expect(buffer == R"({"x":0,"file_name":"","is_valid":false})") << buffer;

      const auto json_schema = glz::write_json_schema<meta_schema_t>();
      expect(
         json_schema ==
         R"({"type":["object"],"properties":{"file_name":{"$ref":"#/$defs/std::string","description":"provide a file name to load"},"is_valid":{"$ref":"#/$defs/bool","description":"for validation"},"x":{"$ref":"#/$defs/int32_t","description":"x is a special integer"}},"additionalProperties":false,"$defs":{"bool":{"type":["boolean"]},"int32_t":{"type":["integer"]},"std::string":{"type":["string"]}}})")
         << json_schema;
   };

   "meta_schema prettified"_test = [] {
      meta_schema_t obj;
      std::string buffer{};
      glz::write_json(obj, buffer);
      expect(buffer == R"({"x":0,"file_name":"","is_valid":false})") << buffer;

      const auto json_schema = glz::write_json_schema<meta_schema_t, glz::opts{.prettify = true}>();
      expect(json_schema ==
             R"({
   "type": [
      "object"
   ],
   "properties": {
      "file_name": {
         "$ref": "#/$defs/std::string",
         "description": "provide a file name to load"
      },
      "is_valid": {
         "$ref": "#/$defs/bool",
         "description": "for validation"
      },
      "x": {
         "$ref": "#/$defs/int32_t",
         "description": "x is a special integer"
      }
   },
   "additionalProperties": false,
   "$defs": {
      "bool": {
         "type": [
            "boolean"
         ]
      },
      "int32_t": {
         "type": [
            "integer"
         ]
      },
      "std::string": {
         "type": [
            "string"
         ]
      }
   }
})") << json_schema;
   };
};

suite glz_text_tests = [] {
   "glz_text"_test = [] {
      glz::text text = "Hello World";
      std::string out{};
      glz::write_json(text, out);
      expect(out == "Hello World");

      text.str.clear();
      expect(!glz::read_json(text, out));
      expect(text.str == "Hello World");
   };
};

struct raw_or_file_tester
{
   glz::raw_or_file input{};
   std::string name{};
};

static_assert(glz::detail::count_members<raw_or_file_tester> == 2);

suite raw_or_file_tests = [] {
   "raw_or_file"_test = [] {
      raw_or_file_tester obj{};

      std::string s{};
      glz::write_json(obj, s);
      expect(s == R"({"input":"","name":""})");

      const std::string secondary_file = "./secondary.json";
      glz::obj primary{"input", secondary_file, "name", "Edward"};
      const auto primary_json = glz::write_json(primary);

      {
         std::vector<int> x{1, 2, 3};
         const auto ec = glz::write_file_json(x, secondary_file, std::string{});
         expect(!bool(ec));
      }

      expect(!glz::read_json(obj, primary_json));
      expect(obj.input.str == R"([1,2,3])");
      expect(obj.name == "Edward");

      glz::write_json(obj, s);
      expect(s == R"({"input":[1,2,3],"name":"Edward"})");

      obj = {};
      expect(!glz::read_json(obj, s));
      expect(obj.input.str == R"([1,2,3])");
      expect(obj.name == "Edward");

      {
         std::string hello = "Hello from Mars";
         const auto ec = glz::write_file_json(hello, secondary_file, std::string{});
         expect(!bool(ec));
      }

      expect(!glz::read_json(obj, primary_json));
      expect(obj.input.str == R"("Hello from Mars")");
      expect(obj.name == "Edward");

      glz::write_json(obj, s);
      expect(s == R"({"input":"Hello from Mars","name":"Edward"})");

      obj = {};
      expect(!glz::read_json(obj, s));
      expect(obj.input.str == R"("Hello from Mars")");
      expect(obj.name == "Edward");
   };
};

struct animals_t
{
   std::string lion = "Lion";
   std::string tiger = "Tiger";
   std::string panda = "Panda";

   struct glaze
   {
      using T = animals_t;
      static constexpr auto value = glz::object(&T::lion, &T::tiger, &T::panda);
   };
};

struct zoo_t
{
   animals_t animals{};
   std::string name{"My Awesome Zoo"};

   struct glaze
   {
      using T = zoo_t;
      static constexpr auto value = glz::object(&T::animals, &T::name);
   };
};

suite partial_write_tests = [] {
   "partial write"_test = [] {
      static constexpr auto partial = glz::json_ptrs("/name", "/animals/tiger");

      zoo_t obj{};
      std::string s{};
      const auto ec = glz::write_json<partial>(obj, s);
      expect(!ec);
      expect(s == R"({"animals":{"tiger":"Tiger"},"name":"My Awesome Zoo"})") << s;
   };
};

struct S0
{
   std::string f1{}; /*, f1misc is ignored*/
};

suite error_on_unknown_keys_test = [] {
   "error_on_unknown_keys"_test = [] {
      auto input = R"({"f1":"main","f1misc":"this should be dropped silently"})";
      S0 obj{};
      expect(!glz::read<glz::opts{.error_on_unknown_keys = false}>(obj, input));
      const auto s = glz::write_json(obj);
      expect(s == R"({"f1":"main"})") << s;
      expect(obj.f1 == "main");
   };
};

suite expected_tests = [] {
   "expected<std::string, int>"_test = [] {
      glz::expected<std::string, int> obj = "hello";
      std::string s{};
      glz::write_json(obj, s);
      expect(s == R"("hello")") << s;

      obj = glz::unexpected(5);
      glz::write_json(obj, s);
      expect(s == R"({"unexpected":5})") << s;

      obj = "hello";
      expect(!glz::read_json(obj, s));
      expect(!obj);
      expect(obj.error() == 5);

      s = R"("hello")";
      expect(!glz::read_json(obj, s));
      expect(bool(obj));
      expect(obj.value() == "hello");
   };
};

struct custom_struct
{
   std::string str{};
};

namespace glz::detail
{
   template <>
   struct from_json<custom_struct>
   {
      template <auto Opts>
      static void op(custom_struct& value, auto&&... args)
      {
         read<json>::op<Opts>(value.str, args...);
         value.str += "read";
      }
   };

   template <>
   struct to_json<custom_struct>
   {
      template <auto Opts>
      static void op(custom_struct& value, auto&&... args) noexcept
      {
         value.str += "write";
         write<json>::op<Opts>(value.str, args...);
      }
   };
}

suite custom_struct_tests = [] {
   "custom_struct"_test = [] {
      custom_struct obj{};
      std::string s{};
      glz::write_json(obj, s);
      expect(s == R"("write")");

      expect(!glz::read_json(obj, s));
      expect(obj.str == R"(writeread)") << obj.str;
   };
};

struct struct_for_volatile
{
   glz::volatile_array<uint16_t, 4> a{};
   bool b{};
   int32_t c{};
   double d{};
   uint32_t e{};
};

template <>
struct glz::meta<struct_for_volatile>
{
   using T = struct_for_volatile;
   static constexpr auto value = object(&T::a, &T::b, &T::c, &T::d, &T::e);
};

struct my_volatile_struct
{
   glz::volatile_array<uint16_t, 4> a{};
   bool b{};
   int32_t c{};
   double d{};
   uint32_t e{};
};

suite volatile_tests = [] {
   "basic volatile"_test = [] {
      volatile int i = 5;
      std::string s{};
      glz::write_json(i, s);
      expect(s == "5");
      expect(!glz::read_json(i, "42"));
      expect(i == 42);
      
      volatile uint64_t u = 99;
      glz::write_json(u, s);
      expect(s == "99");
      expect(!glz::read_json(u, "51"));
      expect(u == 51);
   };

   "basic volatile pointer"_test = [] {
      volatile int i = 5;
      volatile int* ptr = &i;
      std::string s{};
      glz::write_json(ptr, s);
      expect(s == "5");

      expect(!glz::read_json(i, "42"));
      expect(*ptr == 42);
      expect(i == 42);
   };

   "volatile struct_for_volatile"_test = [] {
      volatile struct_for_volatile obj{{1, 2, 3, 4}, true, -7, 9.9, 12};
      std::string s{};
      glz::write_json(obj, s);
      expect(s == R"({"a":[1,2,3,4],"b":true,"c":-7,"d":9.9,"e":12})") << s;

      obj.a.fill(0);
      obj.b = false;
      obj.c = 0;
      obj.d = 0.0;
      obj.e = 0;

      expect(!glz::read_json(obj, s));
      expect(obj.a == glz::volatile_array<uint16_t, 4>{1, 2, 3, 4});
      expect(obj.b == true);
      expect(obj.c == -7);
      expect(obj.d == 9.9);
      expect(obj.e == 12);
   };

   "volatile my_volatile_struct"_test = [] {
      volatile my_volatile_struct obj{{1, 2, 3, 4}, true, -7, 9.9, 12};
      std::string s{};
      glz::write_json(obj, s);
      expect(s == R"({"a":[1,2,3,4],"b":true,"c":-7,"d":9.9,"e":12})") << s;

      obj.a.fill(0);
      obj.b = false;
      obj.c = 0;
      obj.d = 0.0;
      obj.e = 0;

      expect(!glz::read_json(obj, s));
      expect(obj.a == glz::volatile_array<uint16_t, 4>{1, 2, 3, 4});
      expect(obj.b == true);
      expect(obj.c == -7);
      expect(obj.d == 9.9);
      expect(obj.e == 12);
<<<<<<< HEAD
      
=======

>>>>>>> 825c4718
      expect(glz::get<volatile uint16_t>(obj, "/a/0") == uint16_t(1));
      expect(glz::get<volatile uint16_t>(obj, "/a/1") == uint16_t(2));
      expect(glz::get<volatile bool>(obj, "/b") == true);
      expect(glz::get<volatile int32_t>(obj, "/c") == int32_t(-7));
      expect(glz::get<volatile double>(obj, "/d") == 9.9);
      expect(glz::get<volatile uint32_t>(obj, "/e") == uint32_t(12));
   };
};

int main()
{
   // Explicitly run registered test suites and report errors
   // This prevents potential issues with thread local variables
   const auto result = boost::ut::cfg<>.run({.report_errors = true});
   return result;
}<|MERGE_RESOLUTION|>--- conflicted
+++ resolved
@@ -7233,11 +7233,7 @@
       expect(obj.c == -7);
       expect(obj.d == 9.9);
       expect(obj.e == 12);
-<<<<<<< HEAD
-      
-=======
-
->>>>>>> 825c4718
+
       expect(glz::get<volatile uint16_t>(obj, "/a/0") == uint16_t(1));
       expect(glz::get<volatile uint16_t>(obj, "/a/1") == uint16_t(2));
       expect(glz::get<volatile bool>(obj, "/b") == true);
