--- conflicted
+++ resolved
@@ -656,12 +656,12 @@
       expect(obj.a == 999.0 && obj.b == "a boat of goldfish");
 
       //Should skip invalid keys
-      //glaze::read_json(obj,"{/**/ \"b\":\"fox\", \"c\":7.7/**/, \"d\": {\"a\": \"}\"} //\n   /**/, \"a\":322}");
+         //glaze::read_json(obj,"{/**/ \"b\":\"fox\", \"c\":7.7/**/, \"d\": {\"a\": \"}\"} //\n   /**/, \"a\":322}");
       expect(glz::read<glz::opts{.error_on_unknown_keys = false}>(obj,
-                       R"({/**/ "b":"fox", "c":7.7/**/, "d": {"a": "}"} //
+                          R"({/**/ "b":"fox", "c":7.7/**/, "d": {"a": "}"} //
 /**/, "a":322})") == glz::error_code::none);
       
-      //glaze::read_json(obj,"{/**/ \"b\":\"fox\", \"c\":7.7/**/, \"d\": {\"a\": \"}\"} //\n   /**/, \"a\":322}");
+         //glaze::read_json(obj,"{/**/ \"b\":\"fox\", \"c\":7.7/**/, \"d\": {\"a\": \"}\"} //\n   /**/, \"a\":322}");
       auto ec = glz::read_json(obj,
                           R"({/**/ "b":"fox", "c":7.7/**/, "d": {"a": "}"} //
    /**/, "a":322})");
@@ -683,13 +683,8 @@
 
       buffer.clear();
       glz::write_jsonc(obj, buffer);
-<<<<<<< HEAD
       expect(buffer == R"({"thing":{"a":3.14/*Test comment 1*/,"b":"stuff"/*Test comment 2*/},"thing2array":[{"a":3.14/*Test comment 1*/,"b":"stuff"/*Test comment 2*/,"c":999.342494903,"d":1E-12,"e":203082348402.1,"f":89.089,"g":12380.00000013,"h":1000000.000001}],"vec3":[3.14,2.7,6.5],"list":[6,7,8,2],"deque":[9,6.7,3.1],"vector":[[9,6.7,3.1],[3.14,2.7,6.5]],"i":8,"d":2/*double is the best type*/,"b":false,"c":"W","v":{"x":0},"color":"Green","vb":[true,false,false,true,true,true,true],"sptr":{"a":3.14/*Test comment 1*/,"b":"stuff"/*Test comment 2*/},"array":["as\"df\\ghjkl","pie","42","foo"],"map":{"a":4,"b":12,"f":7},"mapi":{"2":9.63,"5":3.14,"7":7.42},"thing_ptr":{"a":3.14/*Test comment 1*/,"b":"stuff"/*Test comment 2*/}})") << buffer;
-      expect(nothrow([&] { glz::read_json(obj, buffer); }));
-=======
-      expect(buffer == R"({"thing":{"a":3.14/*Test comment 1*/,"b":"stuff"/*Test comment 2*/},"thing2array":[{"a":3.14/*Test comment 1*/,"b":"stuff"/*Test comment 2*/,"c":999.342494903,"d":1E-12,"e":203082348402.1,"f":89.089,"g":12380.00000013,"h":1000000.000001}],"vec3":[3.14,2.7,6.5],"list":[6,7,8,2],"deque":[9,6.7,3.1],"vector":[[9,6.7,3.1],[3.14,2.7,6.5]],"i":8,"d":2/*double is the best type*/,"b":false,"c":"W","v":{"type":"var1_t","x":0},"color":"Green","vb":[true,false,false,true,true,true,true],"sptr":{"a":3.14/*Test comment 1*/,"b":"stuff"/*Test comment 2*/},"array":["as\"df\\ghjkl","pie","42","foo"],"map":{"a":4,"b":12,"f":7},"mapi":{"2":9.63,"5":3.14,"7":7.42},"thing_ptr":{"a":3.14/*Test comment 1*/,"b":"stuff"/*Test comment 2*/}})") << buffer;
       expect(glz::read_json(obj, buffer) == glz::error_code::none);
->>>>>>> b2890f8e
    };
 
    "complex user obect prettify"_test = [] {
@@ -1910,8 +1905,8 @@
 
 suite error_outputs = [] {
    "invalid character"_test = [] {
-      std::string s = R"({"Hello":"World"x, "color": "red"})";
-      std::map<std::string, std::string> m;
+         std::string s = R"({"Hello":"World"x, "color": "red"})";
+         std::map<std::string, std::string> m;
       auto pe = glz::read_json(m, s);
       expect(pe != glz::error_code::none);
       auto err = glz::format_error(pe, s);
@@ -2218,23 +2213,14 @@
       expect(s == R"({"type":"put_action","data":{"x":100,"y":200}})");
    };
    
-<<<<<<< HEAD
    "tagged_variant_read_tests"_test = [] {
       tagged_variant var{};
-      glz::read_json(var, R"({"action":"DELETE","data":"the_internet"})");
+      expect(glz::read_json(var, R"({"action":"DELETE","data":"the_internet"})") == glz::error_code::none);
       expect(std::get<delete_action>(var).data == "the_internet");
 
       tagged_variant2 var2{};
-      glz::read_json(var2, R"({"type":"put_action","data":{"x":100,"y":200}})");
+      expect(glz::read_json(var2, R"({"type":"put_action","data":{"x":100,"y":200}})") == glz::error_code::none);
       expect(std::get<put_action>(var2).data["y"] == 200);
-=======
-   "custom_variant_read_tests"_test = [] {
-      variant_custom obj{};
-      
-      expect(glz::read_json(obj, R"({"v": { "type": "var1_t", "x": 5.5 }})") == glz::error_code::none);
-      
-      expect(std::get<var1_t>(obj.v).x == 5.5);
->>>>>>> b2890f8e
    };
 };
 
@@ -3571,55 +3557,6 @@
    };
 };
 
-<<<<<<< HEAD
-struct yz_t
-{
-   int y{};
-   int z{};
-};
-
-template <>
-struct glz::meta<yz_t>
-{
-   using T = yz_t;
-   static constexpr auto value = object("y", &T::y, "z", &T::z);
-};
-
-struct xz_t
-{
-   int x{};
-   int z{};
-};
-
-template <>
-struct glz::meta<xz_t>
-{
-   using T = xz_t;
-   static constexpr auto value = object("x", &T::x, "z", &T::z);
-};
-
-suite metaobject_variant_auto_deduction = [] {
-   "metaobject_variant_auto_deduction"_test = [] {
-      std::variant<xy_t, yz_t, xz_t> var{};
-
-      std::string b = R"({"y":1,"z":2})";
-      glz::read_json(var, b);
-      expect(std::holds_alternative<yz_t>(var));
-      expect(std::get<yz_t>(var).y == 1);
-      expect(std::get<yz_t>(var).z == 2);
-
-      b = R"({"x":5,"y":7})";
-      glz::read_json(var, b);
-      expect(std::holds_alternative<xy_t>(var));
-      expect(std::get<xy_t>(var).x == 5);
-      expect(std::get<xy_t>(var).y == 7);
-
-      b = R"({"z":3,"x":4})";
-      glz::read_json(var, b);
-      expect(std::holds_alternative<xz_t>(var));
-      expect(std::get<xz_t>(var).z == 3);
-      expect(std::get<xz_t>(var).x == 4);
-=======
 suite no_except_tests = []
 {
    "no except"_test = []
@@ -3930,7 +3867,6 @@
    GLZ_LOCAL_META(Sample, a, d);
 };
 
-
 suite invalid_keys = [] {
    "invalid_keys"_test = [] {
       std::string test = {"{\"a\":1,\"bbbbbb\":\"0\",\"c\":\"Hello World\",\"d\":{\"e\":\"123\"} }"};
@@ -3938,7 +3874,56 @@
 
       expect(glz::read<glz::opts{.error_on_unknown_keys = true}>(s, test) != glz::error_code::none);
       expect(glz::read<glz::opts{.error_on_unknown_keys = false}>(s, test) == glz::error_code::none);
->>>>>>> b2890f8e
+   };
+};
+
+struct yz_t
+{
+   int y{};
+   int z{};
+};
+
+template <>
+struct glz::meta<yz_t>
+{
+   using T = yz_t;
+   static constexpr auto value = object("y", &T::y, "z", &T::z);
+};
+
+struct xz_t
+{
+   int x{};
+   int z{};
+};
+
+template <>
+struct glz::meta<xz_t>
+{
+   using T = xz_t;
+   static constexpr auto value = object("x", &T::x, "z", &T::z);
+};
+
+suite metaobject_variant_auto_deduction = [] {
+   "metaobject_variant_auto_deduction"_test = [] {
+      std::variant<xy_t, yz_t, xz_t> var{};
+
+      std::string b = R"({"y":1,"z":2})";
+      expect(glz::read_json(var, b) == glz::error_code::none);
+      expect(std::holds_alternative<yz_t>(var));
+      expect(std::get<yz_t>(var).y == 1);
+      expect(std::get<yz_t>(var).z == 2);
+
+      b = R"({"x":5,"y":7})";
+      expect(glz::read_json(var, b) == glz::error_code::none);
+      expect(std::holds_alternative<xy_t>(var));
+      expect(std::get<xy_t>(var).x == 5);
+      expect(std::get<xy_t>(var).y == 7);
+
+      b = R"({"z":3,"x":4})";
+      expect(glz::read_json(var, b) == glz::error_code::none);
+      expect(std::holds_alternative<xz_t>(var));
+      expect(std::get<xz_t>(var).z == 3);
+      expect(std::get<xz_t>(var).x == 4);
    };
 };
 
