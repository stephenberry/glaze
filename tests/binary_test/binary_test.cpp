--- conflicted
+++ resolved
@@ -1820,7 +1820,6 @@
    };
 };
 
-<<<<<<< HEAD
 struct allocated_struct
 {
    std::string string{};
@@ -1904,7 +1903,6 @@
       expect(obj.string == "ha!");
       expect(obj.integer == 400);
    };*/
-=======
 struct hide_struct
 {
    int i = 287;
@@ -1951,7 +1949,6 @@
       skip_obj obj{};
       expect(!glz::read_binary(obj, buffer));
    };
->>>>>>> d4434474
 };
 
 int main()
